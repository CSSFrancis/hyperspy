--- conflicted
+++ resolved
@@ -16,28 +16,15 @@
       matrix:
         os: [ubuntu, windows, macos]
         PYTHON_VERSION: ['3.8', '3.9']
-<<<<<<< HEAD
-        PIP_SELECTOR: ['[all,tests]']
-        PYTEST_ARGS_COVERAGE: ['']
-=======
         PIP_SELECTOR: ['[all, tests, coverage]']
->>>>>>> f83477fc
         include:
           # test oldest supported version of main dependencies on python 3.7
           - os: ubuntu
             PYTHON_VERSION: '3.7'
-<<<<<<< HEAD
-            OLDEST_SUPPORTED_VERSION: true
-            DEPENDENCIES: matplotlib==3.1.3 numpy==1.17.1 scipy==1.1 imagecodecs==2020.1.31 tifffile==2020.2.16 dask==2.11.0 distributed==2.11.0 scikit-image==0.15 numba==0.52
-            PIP_SELECTOR: '[all,tests,coverage]'
-            PYTEST_ARGS_COVERAGE: --cov=. --cov-report=xml
-            LABEL: -oldest-coverage
-=======
             PIP_SELECTOR: '[all, tests, coverage]'
             OLDEST_SUPPORTED_VERSION: true
             DEPENDENCIES: matplotlib==3.1.3 numpy==1.17.1 scipy==1.1 imagecodecs==2020.1.31 tifffile==2020.2.16 dask==2.11.0 distributed==2.11.0 scikit-image==0.15 numba==0.52 scikit-learn==1.0.1
             LABEL: -oldest
->>>>>>> f83477fc
           # test minimum requirement
           - os: ubuntu
             PYTHON_VERSION: '3.8'
@@ -45,22 +32,6 @@
             LABEL: -minimum
           # Run coverage
           - os: ubuntu
-<<<<<<< HEAD
-            PYTHON_VERSION: '3.8'
-            PIP_SELECTOR: '[all,tests,coverage]'
-            PYTEST_ARGS_COVERAGE: --cov=. --cov-report=xml
-            LABEL: -coverage
-          - os: ubuntu
-            PYTHON_VERSION: '3.7'
-            PIP_SELECTOR: '[all,tests]'
-          - os: ubuntu
-            PYTHON_VERSION: '3.10'
-            PIP_SELECTOR: '[all,tests]'
-        exclude:
-          # redundant build (same as coverage)
-          - os: ubuntu
-            PYTHON_VERSION: '3.8'
-=======
             PYTHON_VERSION: '3.7'
             PIP_SELECTOR: '[all, tests, coverage]'
           - os: ubuntu
@@ -69,7 +40,6 @@
           - os: ubuntu
             PYTHON_VERSION: '3.10'
             PIP_SELECTOR: '[all, tests, coverage]'
->>>>>>> f83477fc
 
     steps:
       - uses: actions/checkout@v3.3.0
@@ -92,7 +62,7 @@
       - name: Install
         shell: bash
         run: |
-          pip install ${{ env.PIP_ARGS }} .${{ matrix.PIP_SELECTOR }}
+          pip install ${{ env.PIP_ARGS }} .'${{ matrix.PIP_SELECTOR }}'
 
       - name: Pip list
         run: |
