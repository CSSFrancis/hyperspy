name: Integration tests

on:
  workflow_dispatch:
    workflow: "*"
  pull_request_review:
    types: [submitted, edited]
  pull_request:
    types: [labeled, ready_for_review, reopened]

jobs:
  integration_test:
    if: ${{ contains(github.event.pull_request.labels.*.name, 'run-extension-tests') || github.event_name == 'workflow_dispatch' }}
    name: Extension_${{ matrix.EXTENSION_VERSION }}
    runs-on: ubuntu-latest
    strategy:
      fail-fast: false
      matrix:
        #EXTENSION_VERSION: ['release', 'dev']
        EXTENSION_VERSION: ['dev']

    env:
      MPLBACKEND: agg
      EXTENSION: kikuchipy lumispy pyxem atomap
      TEST_DEPS: pytest pytest-xdist pytest-rerunfailures pytest-instafail
    defaults:
      run:
        shell: bash -l {0}

    steps:
<<<<<<< HEAD
      - uses: actions/checkout@v3.3.0
=======
      - uses: actions/checkout@v4
>>>>>>> 502ef513

      - uses: conda-incubator/setup-miniconda@v2
        with:
          miniforge-variant: Mambaforge
          miniforge-version: latest
          # use base environment, so that when using pip, this is from the
          # mambaforge distribution
          auto-activate-base: true
          activate-environment: ""

      - name: Conda info
        run: |
          conda info
          conda list

      - name: Install extensions and Test dependencies
        run: |
          mamba install hyperspy-base ${{ env.EXTENSION }} ${{ env.TEST_DEPS }}

      - name: Conda list
        run: |
          conda list

      - name: Install HyperSpy
        run: |
          pip install .

      - name: Install Extension Dev
        if: contains(matrix.EXTENSION_VERSION, 'dev')
        run: |
          pip install https://github.com/lumispy/lumispy/archive/main.zip
          pip install https://github.com/pyxem/kikuchipy/archive/develop.zip
          pip install https://github.com/pyxem/pyxem/archive/main.zip
          pip install https://gitlab.com/atomap/atomap/-/archive/master/atomap-master.zip
          pip install https://github.com/hyperspy/holospy/archive/main.zip
          pip install https://github.com/hyperspy/exspy/archive/main.zip

      - name: Install xvfb
        run: |
          # required for running kikuchipy test suite
          sudo apt-get install xvfb

      - name: Run Kikuchipy Test Suite
        if: ${{ always() }}
        run: |
          # Virtual buffer (xvfb) required for tests using PyVista
          sudo apt-get install xvfb
          xvfb-run python -m pytest --pyargs kikuchipy

      - name: Run LumiSpy Test Suite
        if: ${{ always() }}
        run: |
          python -m pytest --pyargs lumispy

      - name: Run Pyxem Test Suite
        if: ${{ always() }}
        run: |
          python -m pytest --pyargs pyxem

      - name: Run holospy Test Suite
        if: ${{ always() }}
        run: |
          python -m pytest --pyargs holospy

      - name: Run exSpy Test Suite
        if: ${{ always() }}
        run: |
          python -m pytest --pyargs exspy
  
      #  The currently released version of Atomap (0.3.1) does not work with this test
      #  environment. Thus, only the dev version is currently tested. If a newer version
      #  of Atomap is released, the "if" can be changed to always().
      - name: Run atomap Test Suite
        if: contains(matrix.EXTENSION_VERSION, 'dev')
        run: |
          python -m pytest --pyargs atomap<|MERGE_RESOLUTION|>--- conflicted
+++ resolved
@@ -28,11 +28,7 @@
         shell: bash -l {0}
 
     steps:
-<<<<<<< HEAD
-      - uses: actions/checkout@v3.3.0
-=======
       - uses: actions/checkout@v4
->>>>>>> 502ef513
 
       - uses: conda-incubator/setup-miniconda@v2
         with:
