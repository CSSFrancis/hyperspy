--- conflicted
+++ resolved
@@ -64,12 +64,8 @@
 
     """
 
-<<<<<<< HEAD
-    def __init__(self, signal1D, yscale=1.0, xscale=1.0, shift=0.0, interpolate=True):
-=======
     def __init__(self, signal1D, yscale=1.0, xscale=1.0,
                  shift=0.0, interpolate=True):
->>>>>>> 692ee69c
 
         Component.__init__(self, ['yscale', 'xscale', 'shift'])
 
