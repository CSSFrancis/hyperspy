# -*- coding: utf-8 -*-
# Copyright 2007-2016 The HyperSpy developers
#
# This file is part of  HyperSpy.
#
#  HyperSpy is free software: you can redistribute it and/or modify
# it under the terms of the GNU General Public License as published by
# the Free Software Foundation, either version 3 of the License, or
# (at your option) any later version.
#
#  HyperSpy is distributed in the hope that it will be useful,
# but WITHOUT ANY WARRANTY; without even the implied warranty of
# MERCHANTABILITY or FITNESS FOR A PARTICULAR PURPOSE.  See the
# GNU General Public License for more details.
#
# You should have received a copy of the GNU General Public License
# along with  HyperSpy.  If not, see <http://www.gnu.org/licenses/>.

from __future__ import division
import math

import numpy as np
from scipy.interpolate import splev

from hyperspy.defaults_parser import preferences
from hyperspy.component import Component
from hyperspy import messages
from hyperspy.misc.eels.hartree_slater_gos import HartreeSlaterGOS
from hyperspy.misc.eels.hydrogenic_gos import HydrogenicGOS
from hyperspy.misc.eels.effective_angle import effective_angle


class EELSCLEdge(Component):

    """EELS core loss ionisation edge from hydrogenic or tabulated
    Hartree-Slater GOS with splines for fine structure fitting.

    Hydrogenic GOS are limited to K and L shells.

    Currently it only supports Peter Rez's Hartree Slater cross sections
    parametrised as distributed by Gatan in their Digital Micrograph (DM)
    software. If Digital Micrograph is installed in the system HyperSpy in the
    standard location HyperSpy should find the path to the HS GOS folder.
    Otherwise, the location of the folder can be defined in HyperSpy
    preferences, which can be done through hs.preferences.gui() or the
    hs.preferences.EELS.eels_gos_files_path variable.

    Parameters
    ----------
    element_subshell : {str, dict}
        Usually a string, for example, 'Ti_L3' for the GOS of the titanium L3
        subshell. If a dictionary is passed, it is assumed that Hartree Slater
        GOS was exported using `GOS.as_dictionary`, and will be reconstructed.

    GOS : {'hydrogenic', 'Hartree-Slater', None}
        The GOS to use. If None it will use the Hartree-Slater GOS if
        they are available, otherwise it will use the hydrogenic GOS.

    Attributes
    ----------
    onset_energy : Parameter
        The edge onset position
    intensity : Parameter
        The factor by which the cross section is multiplied, what in
        favourable cases is proportional to the number of atoms of
        the element. It is a component.Parameter instance.
        It is fixed by default.
    fine_structure_coeff : Parameter
        The coefficients of the spline that fits the fine structure.
        Fix this parameter to fix the fine structure. It is a
        component.Parameter instance.
    effective_angle : Parameter
        The effective collection semi-angle. It is automatically
        calculated by set_microscope_parameters. It is a
        component.Parameter instance. It is fixed by default.
    fine_structure_smoothing : float between 0 and 1
        Controls the level of smoothing of the fine structure model.
        Decreasing the value increases the level of smoothing.

    fine_structure_active : bool
        Activates/deactivates the fine structure feature. Its
        default value can be choosen in the preferences.

    """
    _fine_structure_smoothing = \
        preferences.EELS.fine_structure_smoothing

    def __init__(self, element_subshell, GOS=None):
        # Declare the parameters
        Component.__init__(self,
                           ['intensity',
                            'fine_structure_coeff',
                            'effective_angle',
                            'onset_energy'])
        if isinstance(element_subshell, dict):
            self.element = element_subshell['element']
            self.subshell = element_subshell['subshell']
        else:
            self.element, self.subshell = element_subshell.split('_')
        self.name = "_".join([self.element, self.subshell])
        self.energy_scale = None
        self.effective_angle.free = False
        self.fine_structure_active = preferences.EELS.fine_structure_active
        self.fine_structure_width = preferences.EELS.fine_structure_width
        self.fine_structure_coeff.ext_force_positive = False
        self.GOS = None
        # Set initial actions
        if GOS is None:
            try:
                self.GOS = HartreeSlaterGOS(element_subshell)
                GOS = 'Hartree-Slater'
            except IOError:
                GOS = 'hydrogenic'
                messages.information(
                    'Hartree-Slater GOS not available. '
                    'Using hydrogenic GOS')
        if self.GOS is None:
            if GOS == 'Hartree-Slater':
                self.GOS = HartreeSlaterGOS(element_subshell)
            elif GOS == 'hydrogenic':
                self.GOS = HydrogenicGOS(element_subshell)
            else:
                raise ValueError(
                    'gos must be one of: None, \'hydrogenic\''
                    ' or \'Hartree-Slater\'')
        self.onset_energy.value = self.GOS.onset_energy
        self.onset_energy.free = False
        self._position = self.onset_energy
        self.free_onset_energy = False
        self.intensity.grad = self.grad_intensity
        self.intensity.value = 1
        self.intensity.bmin = 0.
        self.intensity.bmax = None

        self._whitelist['GOS'] = ('init', GOS)
        if GOS == 'Hartree-Slater':
            self._whitelist['element_subshell'] = (
                'init',
                self.GOS.as_dictionary(True))
        elif GOS == 'hydrogenic':
            self._whitelist['element_subshell'] = ('init', element_subshell)
        self._whitelist['fine_structure_active'] = None
        self._whitelist['fine_structure_width'] = None
        self._whitelist['fine_structure_smoothing'] = None
<<<<<<< HEAD
=======
        self.effective_angle.events.value_changed.connect(
            self._integrate_GOS, [])
        self.onset_energy.events.value_changed.connect(self._integrate_GOS, [])
        self.onset_energy.events.value_changed.connect(
            self._calculate_knots, [])
>>>>>>> 55a20fea

    # Automatically fix the fine structure when the fine structure is
    # disable.
    # In this way we avoid a common source of problems when fitting
    # However the fine structure must be *manually* freed when we
    # reactivate the fine structure.
    def _get_fine_structure_active(self):
        return self.__fine_structure_active

    def _set_fine_structure_active(self, arg):
        if arg is False:
            self.fine_structure_coeff.free = False
        self.__fine_structure_active = arg
        # Force replot
        self.intensity.value = self.intensity.value
    fine_structure_active = property(_get_fine_structure_active,
                                     _set_fine_structure_active)

    def _get_fine_structure_width(self):
        return self.__fine_structure_width

    def _set_fine_structure_width(self, arg):
        self.__fine_structure_width = arg
        self._set_fine_structure_coeff()
    fine_structure_width = property(_get_fine_structure_width,
                                    _set_fine_structure_width)

    # E0
    def _get_E0(self):
        return self.__E0

    def _set_E0(self, arg):
        self.__E0 = arg
        self._calculate_effective_angle()
    E0 = property(_get_E0, _set_E0)

    # Collection semi-angle
    def _get_collection_angle(self):
        return self.__collection_angle

    def _set_collection_angle(self, arg):
        self.__collection_angle = arg
        self._calculate_effective_angle()
    collection_angle = property(_get_collection_angle,
                                _set_collection_angle)
    # Convergence semi-angle

    def _get_convergence_angle(self):
        return self.__convergence_angle

    def _set_convergence_angle(self, arg):
        self.__convergence_angle = arg
        self._calculate_effective_angle()
    convergence_angle = property(_get_convergence_angle,
                                 _set_convergence_angle)

    def _calculate_effective_angle(self):
        try:
            self.effective_angle.value = effective_angle(
                self.E0,
                self.GOS.onset_energy,
                self.convergence_angle,
                self.collection_angle)
        except:
            # All the parameters may not be defined yet...
            pass

    @property
    def fine_structure_smoothing(self):
        """Controls the level of the smoothing of the fine structure.

        It must a real number between 0 and 1. The higher close to 0
        the higher the smoothing.

        """
        return self._fine_structure_smoothing

    @fine_structure_smoothing.setter
    def fine_structure_smoothing(self, value):
        if 0 <= value <= 1:
            self._fine_structure_smoothing = value
            self._set_fine_structure_coeff()
        else:
            raise ValueError(
                "The value must be a number between 0 and 1")

    # It is needed because the property cannot be used to sort the edges
    def _onset_energy(self):
        return self.onset_energy.value

    def _set_fine_structure_coeff(self):
        if self.energy_scale is None:
            return
        self.fine_structure_coeff._number_of_elements = int(
            round(self.fine_structure_smoothing *
                  self.fine_structure_width /
                  self.energy_scale)) + 4
        self.fine_structure_coeff.bmin = None
        self.fine_structure_coeff.bmax = None
        self._calculate_knots()
        if self.fine_structure_coeff.map is not None:
            self.fine_structure_coeff._create_array()

    def set_microscope_parameters(self, E0, alpha, beta, energy_scale):
        """
        Parameters
        ----------
        E0 : float
            Electron beam energy in keV.
        alpha: float
            Convergence semi-angle in mrad.
        beta: float
            Collection semi-angle in mrad.
        energy_scale : float
            The energy step in eV.
        """
        # Relativistic correction factors
        old = self.effective_angle.value
        with self.effective_angle.events.value_changed.suppress_callback(
                self._integrate_GOS):
            self.convergence_angle = alpha
            self.collection_angle = beta
            self.energy_scale = energy_scale
            self.E0 = E0
        if self.effective_angle.value != old:
            self._integrate_GOS()

    def _integrate_GOS(self):
        # Integration over q using splines
        angle = self.effective_angle.value * 1e-3  # in rad
        self.tab_xsection = self.GOS.integrateq(
            self.onset_energy.value, angle, self.E0)
        # Calculate extrapolation powerlaw extrapolation parameters
        E1 = self.GOS.energy_axis[-2] + self.GOS.energy_shift
        E2 = self.GOS.energy_axis[-1] + self.GOS.energy_shift
        y1 = self.GOS.qint[-2]  # in m**2/bin */
        y2 = self.GOS.qint[-1]  # in m**2/bin */
        self.r = math.log(y2 / y1) / math.log(E1 / E2)
        self.A = y1 / E1 ** -self.r

    def _calculate_knots(self):
        start = self.onset_energy.value
        stop = start + self.fine_structure_width
        self.__knots = np.r_[
            [start] * 4,
            np.linspace(
                start,
                stop,
                self.fine_structure_coeff._number_of_elements)[
                2:-2],
            [stop] * 4]

    def function(self, E):
        """Returns the number of counts in barns

        """
        Emax = self.GOS.energy_axis[-1] + self.GOS.energy_shift
        cts = np.zeros((len(E)))
        bsignal = (E >= self.onset_energy.value)
        if self.fine_structure_active is True:
            bfs = bsignal * (
                E < (self.onset_energy.value + self.fine_structure_width))
            cts[bfs] = splev(
                E[bfs], (
                    self.__knots,
                    self.fine_structure_coeff.value + (0,) * 4,
                    3))
            bsignal[bfs] = False
        itab = bsignal * (E <= Emax)
        cts[itab] = self.tab_xsection(E[itab])
        bsignal[itab] = False
        cts[bsignal] = self.A * E[bsignal] ** -self.r
        return cts * self.intensity.value

    def grad_intensity(self, E):
        return self.function(E) / self.intensity.value

    def fine_structure_coeff_to_txt(self, filename):
        np.savetxt(filename + '.dat', self.fine_structure_coeff.value,
                   fmt="%12.6G")

    def txt_to_fine_structure_coeff(self, filename):
        fs = np.loadtxt(filename)
        self._calculate_knots()
        if len(fs) == len(self.__knots):
            self.fine_structure_coeff.value = fs
        else:
            messages.warning_exit(
                "The provided fine structure file "
                "doesn't match the size of the current fine structure")

    def get_fine_structure_as_spectrum(self):
        """Returns a spectrum containing the fine structure.

        Notes
        -----
        The fine structure is corrected from multiple scattering if
        the model was convolved with a low-loss spectrum

        """
        from hyperspy._signals.eels import EELSSpectrum
        channels = int(np.floor(
            self.fine_structure_width / self.energy_scale))
        data = np.zeros(self.fine_structure_coeff.map.shape +
                        (channels,))
        s = EELSSpectrum(
            data,
            axes=self.intensity._axes_manager._get_axes_dicts())
        s.get_dimensions_from_data()
        s.axes_manager.signal_axes[0].offset = self.onset_energy.value
        # Backup the axes_manager
        original_axes_manager = self._axes_manager
        self._axes_manager = s.axes_manager
        for spectrum in s:
            self.fetch_stored_values()
            spectrum.data[:] = self.function(
                s.axes_manager.signal_axes[0].axis)
        # Restore the axes_manager and the values
        self._axes_manager = original_axes_manager
        self.fetch_stored_values()

        s.metadata.General.title = self.name.replace(
            '_', ' ') + ' fine structure'

        return s<|MERGE_RESOLUTION|>--- conflicted
+++ resolved
@@ -142,14 +142,11 @@
         self._whitelist['fine_structure_active'] = None
         self._whitelist['fine_structure_width'] = None
         self._whitelist['fine_structure_smoothing'] = None
-<<<<<<< HEAD
-=======
         self.effective_angle.events.value_changed.connect(
             self._integrate_GOS, [])
         self.onset_energy.events.value_changed.connect(self._integrate_GOS, [])
         self.onset_energy.events.value_changed.connect(
             self._calculate_knots, [])
->>>>>>> 55a20fea
 
     # Automatically fix the fine structure when the fine structure is
     # disable.
