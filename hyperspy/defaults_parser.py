# -*- coding: utf-8 -*-
# Copyright 2007-2020 The HyperSpy developers
#
# This file is part of  HyperSpy.
#
#  HyperSpy is free software: you can redistribute it and/or modify
# it under the terms of the GNU General Public License as published by
# the Free Software Foundation, either version 3 of the License, or
# (at your option) any later version.
#
#  HyperSpy is distributed in the hope that it will be useful,
# but WITHOUT ANY WARRANTY; without even the implied warranty of
# MERCHANTABILITY or FITNESS FOR A PARTICULAR PURPOSE.  See the
# GNU General Public License for more details.
#
# You should have received a copy of the GNU General Public License
# along with  HyperSpy.  If not, see <http://www.gnu.org/licenses/>.


import os.path
import configparser
import logging

import traits.api as t
from matplotlib.cm import cmap_d

from hyperspy.misc.config_dir import config_path, os_name, data_path
from hyperspy.misc.ipython_tools import turn_logging_on, turn_logging_off
from hyperspy.ui_registry import add_gui_method

defaults_file = os.path.join(config_path, 'hyperspyrc')
eels_gos_files = os.path.join(data_path, 'EELS_GOS.tar.gz')

_logger = logging.getLogger(__name__)


def guess_gos_path():
    if os_name == 'windows':
        # If DM is installed, use the GOS tables from the default
        # installation
        # location in windows
        program_files = os.environ['PROGRAMFILES']
        gos = 'Gatan\\DigitalMicrograph\\EELS Reference Data\\H-S GOS Tables'
        gos_path = os.path.join(program_files, gos)

        # Else, use the default location in the .hyperspy forlder
        if os.path.isdir(gos_path) is False and \
                'PROGRAMFILES(X86)' in os.environ:
            program_files = os.environ['PROGRAMFILES(X86)']
            gos_path = os.path.join(program_files, gos)
            if os.path.isdir(gos_path) is False:
                gos_path = os.path.join(config_path, 'EELS_GOS')
    else:
        gos_path = os.path.join(config_path, 'EELS_GOS')
    return gos_path


if os.path.isfile(defaults_file):
    # Remove config file if obsolated
    with open(defaults_file) as f:
        if 'Not really' in f.readline():
                # It is the old config file
            defaults_file_exists = False
        else:
            defaults_file_exists = True
    if not defaults_file_exists:
        # It actually exists, but is an obsoleted unsupported version of it
        # so we delete it.
        _logger.info('Removing obsoleted config file')
        os.remove(defaults_file)
else:
    defaults_file_exists = False

# Defaults template definition starts#####################################
# This "section" is all that has to be modified to add or remove sections and
# options from the defaults

# Due to https://github.com/enthought/traitsui/issues/23 the desc text as
# displayed in the tooltip get "Specifies" prepended.


class GeneralConfig(t.HasTraits):
    logger_on = t.CBool(
        False,
        label='Automatic logging (requires IPython)',
        desc='If enabled, HyperSpy will store a log in the current directory '
        'of all the commands typed')

    show_progressbar = t.CBool(
        True,
        label='Show progress bar',
        desc='If enabled, show a progress bar when available')

    dtb_expand_structures = t.CBool(
        True,
        label='Expand structures in DictionaryTreeBrowser',
        desc='If enabled, when printing DictionaryTreeBrowser (e.g. '
             'metadata), long lists and tuples will be expanded and any '
             'dictionaries in them will be printed similar to '
             'DictionaryTreeBrowser, but with double lines')
    logging_level = t.Enum(['CRITICAL', 'ERROR', 'WARNING', 'INFO', 'DEBUG', ],
                           desc='the log level of all hyperspy modules.')
    parallel = t.CBool(
        True,
        desc='Use parallel threads for computations by default.'
    )

    nb_progressbar = t.CBool(
        True,
        desc='Attempt to use ipywidgets progressbar'
    )

    def _logger_on_changed(self, old, new):
        if new is True:
            turn_logging_on()
        else:
            turn_logging_off()


class EELSConfig(t.HasTraits):
    eels_gos_files_path = t.Directory(
        guess_gos_path(),
        label='GOS directory',
        desc='The GOS files are required to create the EELS edge components')


class GUIs(t.HasTraits):
    enable_ipywidgets_gui = t.CBool(
        True,
        desc="Display ipywidgets in the Jupyter Notebook. "
        "Requires installing hyperspy_gui_ipywidgets.")
    enable_traitsui_gui = t.CBool(
        True,
        desc="Display traitsui user interface elements. "
        "Requires installing hyperspy_gui_traitsui.")
    warn_if_guis_are_missing = t.CBool(
        True,
        desc="Display warnings, if hyperspy_gui_ipywidgets or hyperspy_gui_traitsui are missing.")


class PlotConfig(t.HasTraits):
<<<<<<< HEAD
    saturated_pixels = t.CFloat(0.05,
                                label='Saturated pixels',
                                desc='Set the default saturated pixels value '
                                'for plotting images.'
=======
    saturated_pixels = t.CFloat(0.,
                                label='Saturated pixels (deprecated)',
                                desc='Warning: this is deprecated and will be removed in HyperSpy v2.0'
>>>>>>> aad219d2
                                )
    cmap_navigator = t.Enum(list(cmap_d.keys()),
                            label='Color map navigator',
                            desc='Set the default color map for the navigator.',
                            )
    cmap_signal = t.Enum(list(cmap_d.keys()),
                         label='Color map signal',
                         desc='Set the default color map for the signal plot.',
                         )
    dims_024_increase = t.Str('right',
                              label='Navigate right'
                              )
    dims_024_decrease = t.Str('left',
                              label='Navigate left',
                              )
    dims_135_increase = t.Str('down',
                              label='Navigate down',
                              )
    dims_135_decrease = t.Str('up',
                              label='Navigate up',
                              )
    modifier_dims_01 = t.Enum(['ctrl', 'alt', 'shift', 'ctrl+alt', 'ctrl+shift', 'alt+shift',
                               'ctrl+alt+shift'], label='Modifier key for 1st and 2nd dimensions')  # 0 elem is default
    modifier_dims_23 = t.Enum(['shift', 'alt', 'ctrl', 'ctrl+alt', 'ctrl+shift', 'alt+shift',
                               'ctrl+alt+shift'], label='Modifier key for 3rd and 4th dimensions')  # 0 elem is default
    modifier_dims_45 = t.Enum(['alt', 'ctrl', 'shift', 'ctrl+alt', 'ctrl+shift', 'alt+shift',
                               'ctrl+alt+shift'], label='Modifier key for 5th and 6th dimensions')  # 0 elem is default


class EDSConfig(t.HasTraits):
    eds_mn_ka = t.CFloat(130.,
                         label='Energy resolution at Mn Ka (eV)',
                         desc='default value for FWHM of the Mn Ka peak in eV,'
                         'This value is used as a first approximation'
                         'of the energy resolution of the detector.')
    eds_tilt_stage = t.CFloat(
        0.,
        label='Stage tilt',
        desc='default value for the stage tilt in degree.')
    eds_detector_azimuth = t.CFloat(
        0.,
        label='Azimuth angle',
        desc='default value for the azimuth angle in degree. If the azimuth'
        ' is zero, the detector is perpendicular to the tilt axis.')
    eds_detector_elevation = t.CFloat(
        35.,
        label='Elevation angle',
        desc='default value for the elevation angle in degree.')


template = {
    'General': GeneralConfig(),
    'GUIs': GUIs(),
    'EELS': EELSConfig(),
    'EDS': EDSConfig(),
    'Plot': PlotConfig(),
}


# Set the enums defaults
template['General'].logging_level = 'WARNING'
template['Plot'].cmap_navigator = 'gray'
template['Plot'].cmap_signal = 'gray'


# Defaults template definition ends ######################################


def template2config(template, config):
    for section, traited_class in template.items():
        config.add_section(section)
        for key, item in traited_class.trait_get().items():
            config.set(section, key, str(item))


def config2template(template, config):
    for section, traited_class in template.items():
        config_dict = {}
        for name, value in config.items(section):
            if value == 'True':
                value = True
            elif value == 'False':
                value = False
            if name == 'fine_structure_smoothing':
                value = float(value)
            config_dict[name] = value
        traited_class.trait_set(True, **config_dict)


def dictionary_from_template(template):
    dictionary = {}
    for section, traited_class in template.items():
        dictionary[section] = traited_class.get()
    return dictionary


config = configparser.ConfigParser(allow_no_value=True)
template2config(template, config)
rewrite = False
if defaults_file_exists:
    # Parse the config file. It only copy to config the options that are
    # already defined. If the file contains any option that was not already
    # define the config file is rewritten because it is obsolate

    config2 = configparser.ConfigParser(allow_no_value=True)
    config2.read(defaults_file)
    for section in config2.sections():
        if config.has_section(section):
            for option in config2.options(section):
                if config.has_option(section, option):
                    config.set(section, option, config2.get(section, option))
                else:
                    rewrite = True
        else:
            rewrite = True

if not defaults_file_exists or rewrite is True:
    _logger.info('Writing the config file')
    with open(defaults_file, "w") as df:
        config.write(df)

# Use the traited classes to cast the content of the ConfigParser
config2template(template, config)


@add_gui_method(toolkey="hyperspy.Preferences")
class Preferences(t.HasTraits):
    EELS = t.Instance(EELSConfig)
    EDS = t.Instance(EDSConfig)
    General = t.Instance(GeneralConfig)
    GUIs = t.Instance(GUIs)
    Plot = t.Instance(PlotConfig)

    def save(self):
        config = configparser.ConfigParser(allow_no_value=True)
        template2config(template, config)
        config.write(open(defaults_file, 'w'))


preferences = Preferences(
    EELS=template['EELS'],
    EDS=template['EDS'],
    General=template['General'],
    GUIs=template['GUIs'],
    Plot=template['Plot'],
)

if preferences.General.logger_on:
    turn_logging_on(verbose=0)


def file_version(fname):
    with open(fname, 'r') as f:
        for l in f.readlines():
            if '__version__' in l:
                return l[l.find('=') + 1:].strip()
    return '0'<|MERGE_RESOLUTION|>--- conflicted
+++ resolved
@@ -139,16 +139,9 @@
 
 
 class PlotConfig(t.HasTraits):
-<<<<<<< HEAD
-    saturated_pixels = t.CFloat(0.05,
-                                label='Saturated pixels',
-                                desc='Set the default saturated pixels value '
-                                'for plotting images.'
-=======
     saturated_pixels = t.CFloat(0.,
                                 label='Saturated pixels (deprecated)',
                                 desc='Warning: this is deprecated and will be removed in HyperSpy v2.0'
->>>>>>> aad219d2
                                 )
     cmap_navigator = t.Enum(list(cmap_d.keys()),
                             label='Color map navigator',
