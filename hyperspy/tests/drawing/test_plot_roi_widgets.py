--- conflicted
+++ resolved
@@ -197,7 +197,6 @@
         p.add_widget(signal=im, axes=[0, ], color="cyan")
 
 
-<<<<<<< HEAD
 def test_remove_rois():
     s = Signal1D(np.arange(10))
     s2 = s.deepcopy()
@@ -209,7 +208,8 @@
     s2_roi = r.interactive(s2)
 
     r.remove_widget(s)
-=======
+
+
 @pytest.mark.parametrize('snap', [True, False])
 def test_snapping_axis_values(snap):
     s = Signal2D(np.arange(100).reshape(10, 10))
@@ -217,5 +217,4 @@
 
     r = roi.Line2DROI(x1=6, y1=0, x2=12, y2=4, linewidth=0)
     s.plot()
-    _ = r.interactive(s, snap=snap)
->>>>>>> 869d077b
+    _ = r.interactive(s, snap=snap)