--- conflicted
+++ resolved
@@ -189,11 +189,8 @@
             bcf.fast_unbcf = False            # manually disabling fast parsing
             hmap2 = thingy.parse_hypermap(downsample=j)    # py implementation
             np.testing.assert_array_equal(hmap1, hmap2)
-<<<<<<< HEAD
-=======
-
-
->>>>>>> 3df2becb
+
+
 def test_decimal_regex():
     from hyperspy.io_plugins.bcf import fix_dec_patterns
     dummy_xml_positive = [b'<dummy_tag>85,658</dummy_tag>',
@@ -206,5 +203,4 @@
     for i in dummy_xml_positive:
         assert b'85.658' in fix_dec_patterns.sub(b'\\1.\\2', i)
     for j in dummy_xml_negative:
-        assert b'.' not in fix_dec_patterns.sub(b'\\1.\\2', j)
-    +        assert b'.' not in fix_dec_patterns.sub(b'\\1.\\2', j)