--- conflicted
+++ resolved
@@ -697,22 +697,6 @@
        _ = s.models.restore("a")
 
 
-<<<<<<< HEAD
-def test_chunking_saving_lazy():
-    s = Signal2D(da.zeros((50, 100, 100))).as_lazy()
-    s.data = s.data.rechunk([50, 25, 25])
-    with tempfile.TemporaryDirectory() as tmp:
-        filename = os.path.join(tmp, 'test_chunking_saving_lazy.hspy')
-        filename2 = os.path.join(tmp, 'test_chunking_saving_lazy_chunks_True.hspy')
-    s.save(filename)
-    s1 = load(filename, lazy=True)
-    assert s.data.chunks == s1.data.chunks
-
-    # with chunks=True, use h5py chunking
-    s.save(filename2, chunks=True)
-    s2 = load(filename2, lazy=True)
-    assert tuple([c[0] for c in s2.data.chunks]) == (7, 25, 25)
-=======
 def test_save_chunks_signal_metadata():
     N = 10
     dim = 3
@@ -723,4 +707,19 @@
     with tempfile.TemporaryDirectory() as tmp:
         filename = os.path.join(tmp, 'test_save_chunks_signal_metadata.hspy')
     s.save(filename, chunks=(5, 5, 10))
->>>>>>> ae419cba
+
+
+def test_chunking_saving_lazy():
+    s = Signal2D(da.zeros((50, 100, 100))).as_lazy()
+    s.data = s.data.rechunk([50, 25, 25])
+    with tempfile.TemporaryDirectory() as tmp:
+        filename = os.path.join(tmp, 'test_chunking_saving_lazy.hspy')
+        filename2 = os.path.join(tmp, 'test_chunking_saving_lazy_chunks_True.hspy')
+    s.save(filename)
+    s1 = load(filename, lazy=True)
+    assert s.data.chunks == s1.data.chunks
+
+    # with chunks=True, use h5py chunking
+    s.save(filename2, chunks=True)
+    s2 = load(filename2, lazy=True)
+    assert tuple([c[0] for c in s2.data.chunks]) == (7, 25, 25)
