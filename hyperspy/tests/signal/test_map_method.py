--- conflicted
+++ resolved
@@ -115,7 +115,6 @@
     def test_different_shapes(self, parallel):
         s = self.im
         angles = hs.signals.BaseSignal([0, 45])
-<<<<<<< HEAD
         if s._lazy:
             # inplace not compatible with ragged and lazy
             with pytest.raises(ValueError):
@@ -125,11 +124,7 @@
                   ragged=True)
         else:
             s.map(rotate, angle=angles.T, reshape=True, show_progressbar=None,
-                  parallel=parallel, ragged=True)            
-=======
-        s.map(rotate, angle=angles.T, reshape=True, parallel=parallel,
-              ragged=True)
->>>>>>> 81c226ac
+                  parallel=parallel, ragged=True)
         # the dtype
         assert s.data.dtype is np.dtype('O')
         # the special slicing
