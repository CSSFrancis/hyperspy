from nose.tools import assert_is, assert_true

import numpy as np

import hyperspy.api as hs
from hyperspy.io import assign_signal_subclass


<<<<<<< HEAD
def test_signal():
    assert_true(assign_signal_subclass(
        signal_dimension=-1,
        signal_type="",
        signal_origin="") is hs.signals.BaseSignal)
=======
class TestSignalAssignSubclass:
>>>>>>> 3c789988

    def test_signal(self):
        assert_is(assign_signal_subclass(
            dtype=np.dtype('float'),
            record_by="",
            signal_type=""), hs.signals.BaseSignal)

    def test_signal1d(self):
        assert_is(assign_signal_subclass(
            dtype=np.dtype('float'),
            record_by="spectrum",
            signal_type=""), hs.signals.Signal1D)

    def test_signal2d(self):
        assert_is(assign_signal_subclass(
            dtype=np.dtype('float'),
            record_by="image",
            signal_type=""), hs.signals.Signal2D)

    def test_eels_spectrum(self):
        assert_is(assign_signal_subclass(
            dtype=np.dtype('float'),
            record_by="spectrum",
            signal_type="EELS"), hs.signals.EELSSpectrum)

    def test_dielectric_function(self):
        assert_is(assign_signal_subclass(
            dtype=complex,
            record_by="spectrum",
            signal_type="DielectricFunction"), hs.signals.DielectricFunction)

    def test_complex(self):
        assert_is(assign_signal_subclass(
            dtype=complex,
            record_by="",
            signal_type=""), hs.signals.ComplexSignal)

    def test_complex_spectrum(self):
        assert_is(assign_signal_subclass(
            dtype=complex,
            record_by="spectrum",
            signal_type=""), hs.signals.ComplexSignal1D)

    def test_complex_image(self):
        assert_is(assign_signal_subclass(
            dtype=complex,
            record_by="image",
            signal_type=""), hs.signals.ComplexSignal2D)

    def test_weird_real(self):
        assert_is(assign_signal_subclass(
            dtype=np.dtype('float'),
            record_by="",
            signal_type="weird"), hs.signals.BaseSignal)

    def test_weird_spectrum(self):
        assert_is(assign_signal_subclass(
            dtype=np.dtype('float'),
            record_by="spectrum",
            signal_type="weird"), hs.signals.Signal1D)

    def test_weird_complex(self):
        assert_is(assign_signal_subclass(
            dtype=complex,
            record_by="",
            signal_type="weird"), hs.signals.ComplexSignal)


class TestConvertBaseSignal:

<<<<<<< HEAD
def test_spectrum():
    assert_true(assign_signal_subclass(
        signal_dimension=1,
        signal_type="",
        signal_origin="") is hs.signals.Signal1D)
=======
    def setUp(self):
        self.s = hs.signals.BaseSignal(np.zeros((3, 3)))
>>>>>>> 3c789988

    def test_base_to_1d(self):
        self.s.metadata.Signal.record_by = "spectrum"
        self.s._assign_subclass()
        assert_true(isinstance(self.s, hs.signals.Signal1D))
        self.s.metadata.Signal.record_by = ''
        self.s._assign_subclass()
        assert_true(isinstance(self.s, hs.signals.BaseSignal))

<<<<<<< HEAD
def test_image():
    assert_true(assign_signal_subclass(
        signal_dimension=1,
        signal_type="",
        signal_origin="") is hs.signals.Signal2D)
=======
    def test_base_to_2d(self):
        self.s.metadata.Signal.record_by = "image"
        self.s._assign_subclass()
        assert_true(isinstance(self.s, hs.signals.Signal2D))
        self.s.metadata.Signal.record_by = ""
        self.s._assign_subclass()
        assert_true(isinstance(self.s, hs.signals.BaseSignal))
>>>>>>> 3c789988

    def test_base_to_complex(self):
        self.s.change_dtype(complex)
        assert_true(isinstance(self.s, hs.signals.ComplexSignal))
        # Going back from ComplexSignal to BaseSignal is not possible!
        # If real data is required use `real`, `imag`, `amplitude` or `phase`!

<<<<<<< HEAD
def test_image_simulation():
    assert_true(assign_signal_subclass(
        signal_dimension=2,
        signal_type="",
        signal_origin="simulation") is hs.signals.ImageSimulation)
=======
>>>>>>> 3c789988

class TestConvertSignal1D:

<<<<<<< HEAD
def test_eels_spectrum():
    assert_true(assign_signal_subclass(
        signal_dimension=1,
        signal_type="EELS",
        signal_origin="") is hs.signals.EELSSpectrum)
=======
    def setUp(self):
        self.s = hs.signals.Signal1D([0])
>>>>>>> 3c789988

    def test_signal1d_to_eels(self):
        self.s.set_signal_type("EELS")
        assert_true(isinstance(self.s, hs.signals.EELSSpectrum))
        self.s.set_signal_type("")
        assert_true(isinstance(self.s, hs.signals.Signal1D))

<<<<<<< HEAD
def test_eels_spectrum_simulation():
    assert_true(assign_signal_subclass(
        signal_dimension=1,
        signal_type="EELS",
        signal_origin="simulation") is
        hs.signals.EELSSpectrumSimulation)
=======
    def test_signal1d_to_eds_tem(self):
        self.s.set_signal_type("EDS_TEM")
        assert_true(isinstance(self.s, hs.signals.EDSTEMSpectrum))
        self.s.set_signal_type("")
        assert_true(isinstance(self.s, hs.signals.Signal1D))
>>>>>>> 3c789988

    def test_signal1d_to_eds_sem(self):
        self.s.set_signal_type("EDS_SEM")
        assert_true(isinstance(self.s, hs.signals.EDSSEMSpectrum))
        self.s.set_signal_type("")
        assert_true(isinstance(self.s, hs.signals.Signal1D))

<<<<<<< HEAD
def test_weird_spectrum():
    cls = assign_signal_subclass(
        signal_dimension=1,
        signal_type="weird",
        signal_origin="")
    assert_true(cls is hs.signals.Signal1D)
=======
>>>>>>> 3c789988

class TestConvertComplexSignal:

    def setUp(self):
        self.s = hs.signals.ComplexSignal(np.zeros((3, 3)))

    def test_complex_to_complex1d(self):
        self.s.metadata.Signal.record_by = "spectrum"
        self.s._assign_subclass()
        assert_true(isinstance(self.s, hs.signals.ComplexSignal1D))
        self.s.metadata.Signal.record_by = ""
        self.s._assign_subclass()
        assert_true(isinstance(self.s, hs.signals.ComplexSignal))

    def test_complex_to_complex2d(self):
        self.s.metadata.Signal.record_by = "image"
        self.s._assign_subclass()
        assert_true(isinstance(self.s, hs.signals.ComplexSignal2D))
        self.s.metadata.Signal.record_by = ""
        self.s._assign_subclass()
        assert_true(isinstance(self.s, hs.signals.ComplexSignal))


class TestConvertComplexSignal1D:

    def setUp(self):
        self.s = hs.signals.ComplexSignal1D([0])

    def test_complex_to_dielectric_function(self):
        self.s.set_signal_type("DielectricFunction")
        assert_true(isinstance(self.s, hs.signals.DielectricFunction))
        self.s.set_signal_type("")
        assert_true(isinstance(self.s, hs.signals.ComplexSignal1D))


if __name__ == '__main__':
    import nose
    nose.run(defaultTest=__name__)<|MERGE_RESOLUTION|>--- conflicted
+++ resolved
@@ -6,15 +6,7 @@
 from hyperspy.io import assign_signal_subclass
 
 
-<<<<<<< HEAD
-def test_signal():
-    assert_true(assign_signal_subclass(
-        signal_dimension=-1,
-        signal_type="",
-        signal_origin="") is hs.signals.BaseSignal)
-=======
 class TestSignalAssignSubclass:
->>>>>>> 3c789988
 
     def test_signal(self):
         assert_is(assign_signal_subclass(
@@ -85,16 +77,8 @@
 
 class TestConvertBaseSignal:
 
-<<<<<<< HEAD
-def test_spectrum():
-    assert_true(assign_signal_subclass(
-        signal_dimension=1,
-        signal_type="",
-        signal_origin="") is hs.signals.Signal1D)
-=======
     def setUp(self):
         self.s = hs.signals.BaseSignal(np.zeros((3, 3)))
->>>>>>> 3c789988
 
     def test_base_to_1d(self):
         self.s.metadata.Signal.record_by = "spectrum"
@@ -104,13 +88,6 @@
         self.s._assign_subclass()
         assert_true(isinstance(self.s, hs.signals.BaseSignal))
 
-<<<<<<< HEAD
-def test_image():
-    assert_true(assign_signal_subclass(
-        signal_dimension=1,
-        signal_type="",
-        signal_origin="") is hs.signals.Signal2D)
-=======
     def test_base_to_2d(self):
         self.s.metadata.Signal.record_by = "image"
         self.s._assign_subclass()
@@ -118,7 +95,6 @@
         self.s.metadata.Signal.record_by = ""
         self.s._assign_subclass()
         assert_true(isinstance(self.s, hs.signals.BaseSignal))
->>>>>>> 3c789988
 
     def test_base_to_complex(self):
         self.s.change_dtype(complex)
@@ -126,27 +102,11 @@
         # Going back from ComplexSignal to BaseSignal is not possible!
         # If real data is required use `real`, `imag`, `amplitude` or `phase`!
 
-<<<<<<< HEAD
-def test_image_simulation():
-    assert_true(assign_signal_subclass(
-        signal_dimension=2,
-        signal_type="",
-        signal_origin="simulation") is hs.signals.ImageSimulation)
-=======
->>>>>>> 3c789988
 
 class TestConvertSignal1D:
 
-<<<<<<< HEAD
-def test_eels_spectrum():
-    assert_true(assign_signal_subclass(
-        signal_dimension=1,
-        signal_type="EELS",
-        signal_origin="") is hs.signals.EELSSpectrum)
-=======
     def setUp(self):
         self.s = hs.signals.Signal1D([0])
->>>>>>> 3c789988
 
     def test_signal1d_to_eels(self):
         self.s.set_signal_type("EELS")
@@ -154,20 +114,11 @@
         self.s.set_signal_type("")
         assert_true(isinstance(self.s, hs.signals.Signal1D))
 
-<<<<<<< HEAD
-def test_eels_spectrum_simulation():
-    assert_true(assign_signal_subclass(
-        signal_dimension=1,
-        signal_type="EELS",
-        signal_origin="simulation") is
-        hs.signals.EELSSpectrumSimulation)
-=======
     def test_signal1d_to_eds_tem(self):
         self.s.set_signal_type("EDS_TEM")
         assert_true(isinstance(self.s, hs.signals.EDSTEMSpectrum))
         self.s.set_signal_type("")
         assert_true(isinstance(self.s, hs.signals.Signal1D))
->>>>>>> 3c789988
 
     def test_signal1d_to_eds_sem(self):
         self.s.set_signal_type("EDS_SEM")
@@ -175,15 +126,6 @@
         self.s.set_signal_type("")
         assert_true(isinstance(self.s, hs.signals.Signal1D))
 
-<<<<<<< HEAD
-def test_weird_spectrum():
-    cls = assign_signal_subclass(
-        signal_dimension=1,
-        signal_type="weird",
-        signal_origin="")
-    assert_true(cls is hs.signals.Signal1D)
-=======
->>>>>>> 3c789988
 
 class TestConvertComplexSignal:
 
