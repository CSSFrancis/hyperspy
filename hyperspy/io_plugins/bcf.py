--- conflicted
+++ resolved
@@ -665,15 +665,9 @@
         image.plane_count = int(xml_node.find('./PlaneCount').text)
         image.images = []
         for i in range(image.plane_count):
-<<<<<<< HEAD
             img = xml_node.find("./Plane" + str(i))
             raw = codecs.decode((img.find('./Data').text).encode('ascii'),'base64')
-            array1 = np.fromstring(raw, dtype=np.uint16)
-=======
-            img = xml_node.xpath("Plane" + str(i))[0]
-            raw = codecs.decode((img.Data.text).encode('ascii'), 'base64')
             array1 = np.frombuffer(raw, dtype=np.uint16)
->>>>>>> d8a567b7
             if any(array1):
                 item = self.gen_hspy_item_dict_basic()
                 data = array1.reshape((image.height, image.width))
