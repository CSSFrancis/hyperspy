# -*- coding: utf-8 -*-
# Copyright 2007-2016 The HyperSpy developers
#
# This file is part of  HyperSpy.
#
#  HyperSpy is free software: you can redistribute it and/or modify
# it under the terms of the GNU General Public License as published by
# the Free Software Foundation, either version 3 of the License, or
# (at your option) any later version.
#
#  HyperSpy is distributed in the hope that it will be useful,
# but WITHOUT ANY WARRANTY; without even the implied warranty of
# MERCHANTABILITY or FITNESS FOR A PARTICULAR PURPOSE.  See the
# GNU General Public License for more details.
#
# You should have received a copy of the GNU General Public License
# along with  HyperSpy.  If not, see <http://www.gnu.org/licenses/>.

import numpy as np

from hyperspy.model import BaseModel, ModelComponents, ModelSpecialSlicers
from hyperspy._signals.image import Image
from hyperspy.exceptions import WrongObjectError
from hyperspy.decorators import interactive_range_selector


class Model2D(BaseModel):

    """Model and data fitting for two dimensional signals.

    A model is constructed as a linear combination of :mod:`components2D` that
    are added to the model using :meth:`append` or :meth:`extend`. There
    are many predifined components available in the in the :mod:`components2D`
    module. If needed, new components can be created easily using the code of
    existing components as a template.

    Once defined, the model can be fitted to the data using :meth:`fit` or
    :meth:`multifit`. Once the optimizer reaches the convergence criteria or
    the maximum number of iterations the new value of the component parameters
    are stored in the components.

    It is possible to access the components in the model by their name or by
    the index in the model. An example is given at the end of this docstring.

    Note that methods are not yet defined for plotting 2D models or using
    gradient based optimisation methods - these will be added soon.

    Attributes
    ----------

    image : Image instance
        It contains the data to fit.
    chisq : A Signal of floats
        Chi-squared of the signal (or np.nan if not yet fit)
    dof : A Signal of integers
        Degrees of freedom of the signal (0 if not yet fit)
    red_chisq : Signal instance
        Reduced chi-squared.
    components : `ModelComponents` instance
        The components of the model are attributes of this class. This provides
        a convinient way to access the model components when working in IPython
        as it enables tab completion.

    Methods
    -------

    append
        Append one component to the model.
    extend
        Append multiple components to the model.
    remove
        Remove component from model.
    fit, multifit
        Fit the model to the data at the current position or the full dataset.

    See also
    --------
    Base Model
    Model1D

    Example
    -------



    """

    def __init__(self, image, dictionary=None):
        self.image = image
        self.signal = self.image
        self.axes_manager = self.signal.axes_manager
        self._plot = None
        self._position_widgets = []
        self._adjust_position_all = None
        self._plot_components = False
        self._suspend_update = False
        self._model_line = None
        self._adjust_position_all = None
        self.xaxis, self.yaxis = np.meshgrid(
            self.axes_manager.signal_axes[0].axis,
            self.axes_manager.signal_axes[1].axis)
        self.axes_manager.events.indices_changed.connect(
<<<<<<< HEAD
            self.fetch_stored_values, 0)
=======
            self.fetch_stored_values, [])
>>>>>>> 05d92dbf
        self.channel_switches = np.ones(self.xaxis.shape, dtype=bool)
        self.chisq = image._get_navigation_signal()
        self.chisq.change_dtype("float")
        self.chisq.data.fill(np.nan)
        self.chisq.metadata.General.title = self.signal.metadata.General.title + \
            ' chi-squared'
        self.dof = self.chisq._deepcopy_with_new_data(
            np.zeros_like(self.chisq.data, dtype='int'))
        self.dof.metadata.General.title = self.signal.metadata.General.title + \
            ' degrees of freedom'
        self.free_parameters_boundaries = None
        self.convolved = False
        self.components = ModelComponents(self)
        if dictionary is not None:
            self._load_dictionary(dictionary)
        self.inav = ModelSpecialSlicers(self, True)
        self.isig = ModelSpecialSlicers(self, False)
        self._whitelist = {
            'channel_switches': None,
            'convolved': None,
            'free_parameters_boundaries': None,
            'chisq.data': None,
            'dof.data': None}
        self._slicing_whitelist = {
            'channel_switches': 'isig',
            'chisq.data': 'inav',
            'dof.data': 'inav'}

    @property
    def image(self):
        return self._image

    @image.setter
    def image(self, value):
        if isinstance(value, Image):
            self._image = value
        else:
            raise WrongObjectError(str(type(value)), 'Image')

    def __call__(self, non_convolved=True, onlyactive=False):
        """Returns the corresponding 2D model for the current coordinates

        Parameters
        ----------
        only_active : bool
            If true, only the active components will be used to build the model.

        Returns
        -------
        numpy array
        """

        sum_ = np.zeros_like(self.xaxis)
        if onlyactive is True:
            for component in self:  # Cut the parameters list
                if component.active:
                    np.add(sum_, component.function(self.xaxis, self.yaxis),
                           sum_)
        else:
            for component in self:  # Cut the parameters list
                np.add(sum_, component.function(self.xaxis, self.yaxis),
                       sum_)
        return sum_

    def _errfunc(self, param, y, weights=None):
        if weights is None:
            weights = 1.
        errfunc = self._model_function(param).ravel() - y
        return errfunc * weights

    # TODO: The methods below are implemented only for Model1D and should be
    # added eventually also for Model2D. Probably there are smarter ways to do
    # it than redefining every method, but it is structured this way now to make
    # clear what is and isn't available
    def _connect_parameters2update_plot(self):
        raise NotImplementedError

    def _disconnect_parameters2update_plot(self):
        raise NotImplementedError

    def update_plot(self, *args, **kwargs):
        raise NotImplementedError

    def suspend_update(self):
        raise NotImplementedError

    def resume_update(self, update=True):
        raise NotImplementedError

    def _update_model_line(self):
        raise NotImplementedError

    def _set_signal_range_in_pixels(self, i1=None, i2=None):
        raise NotImplementedError

    @interactive_range_selector
    def set_signal_range(self, x1=None, x2=None):
        raise NotImplementedError

    def _remove_signal_range_in_pixels(self, i1=None, i2=None):
        raise NotImplementedError

    @interactive_range_selector
    def remove_signal_range(self, x1=None, x2=None):
        raise NotImplementedError

    def reset_signal_range(self):
        raise NotImplementedError

    def _add_signal_range_in_pixels(self, i1=None, i2=None):
        raise NotImplementedError

    @interactive_range_selector
    def add_signal_range(self, x1=None, x2=None):
        raise NotImplementedError

    def reset_the_signal_range(self):
        raise NotImplementedError

    def _jacobian(self, param, y, weights=None):
        raise NotImplementedError

    def _function4odr(self, param, x):
        raise NotImplementedError

    def _jacobian4odr(self, param, x):
        raise NotImplementedError

    def _poisson_likelihood_function(self, param, y, weights=None):
        raise NotImplementedError

    def _gradient_ml(self, param, y, weights=None):
        raise NotImplementedError

    def _gradient_ls(self, param, y, weights=None):
        raise NotImplementedError

    def plot(self, plot_components=False):
        raise NotImplementedError

    @staticmethod
    def _connect_component_line(component):
        raise NotImplementedError

    @staticmethod
    def _disconnect_component_line(component):
        raise NotImplementedError

    def _connect_component_lines(self):
        raise NotImplementedError

    def _disconnect_component_lines(self):
        raise NotImplementedError

    def _plot_component(self, component):
        raise NotImplementedError

    @staticmethod
    def _update_component_line(component):
        raise NotImplementedError

    def _disable_plot_component(self, component):
        raise NotImplementedError

    def _close_plot(self):
        raise NotImplementedError

    def enable_plot_components(self):
        raise NotImplementedError

    def disable_plot_components(self):
        raise NotImplementedError

    def enable_adjust_position(
            self, components=None, fix_them=True, show_label=True):
        raise NotImplementedError

    def disable_adjust_position(self):
        raise NotImplementedError<|MERGE_RESOLUTION|>--- conflicted
+++ resolved
@@ -100,11 +100,7 @@
             self.axes_manager.signal_axes[0].axis,
             self.axes_manager.signal_axes[1].axis)
         self.axes_manager.events.indices_changed.connect(
-<<<<<<< HEAD
-            self.fetch_stored_values, 0)
-=======
             self.fetch_stored_values, [])
->>>>>>> 05d92dbf
         self.channel_switches = np.ones(self.xaxis.shape, dtype=bool)
         self.chisq = image._get_navigation_signal()
         self.chisq.change_dtype("float")
