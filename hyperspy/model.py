--- conflicted
+++ resolved
@@ -74,13 +74,8 @@
         self.model_cube[:] = np.nan
         self.channel_switches=np.array([True] * len(self.axis.axis))
         self._low_loss = None
-<<<<<<< HEAD
         self._position_widgets = []
         self._plot = None
-=======
-        self._plot = None
-
->>>>>>> 959f1d8f
 
     @property
     def spectrum(self):
