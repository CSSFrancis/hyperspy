# -*- coding: utf-8 -*-
# Copyright 2007-2011 The HyperSpy developers
#
# This file is part of  HyperSpy.
#
#  HyperSpy is free software: you can redistribute it and/or modify
# it under the terms of the GNU General Public License as published by
# the Free Software Foundation, either version 3 of the License, or
# (at your option) any later version.
#
#  HyperSpy is distributed in the hope that it will be useful,
# but WITHOUT ANY WARRANTY; without even the implied warranty of
# MERCHANTABILITY or FITNESS FOR A PARTICULAR PURPOSE.  See the
# GNU General Public License for more details.
#
# You should have received a copy of the GNU General Public License
# along with  HyperSpy.  If not, see <http://www.gnu.org/licenses/>.
from __future__ import division
import itertools

import numpy as np
import warnings
from matplotlib import pyplot as plt
<<<<<<< HEAD
=======

>>>>>>> 8209d4b4

from hyperspy import utils
from hyperspy._signals.spectrum import Spectrum
from hyperspy.misc.elements import elements as elements_db
from hyperspy.misc.eds import utils as utils_eds
from hyperspy.misc.utils import isiterable
from hyperspy.utils import markers


class EDSSpectrum(Spectrum):
    _signal_type = "EDS"

    def __init__(self, *args, **kwards):
        Spectrum.__init__(self, *args, **kwards)
        if self.metadata.Signal.signal_type == 'EDS':
            print('The microscope type is not set. Use '
                  'set_signal_type(\'EDS_TEM\')  '
                  'or set_signal_type(\'EDS_SEM\')')
        self.metadata.Signal.binned = True

    def _get_line_energy(self, Xray_line, FWHM_MnKa=None):
        """
        Get the line energy and the energy resolution of a Xray line.

        The return values are in the same units than the signal axis

        Parameters
        ----------

        Xray_line : strings
            Valid element X-ray lines e.g. Fe_Kb.

        FWHM_MnKa: {None, float, 'auto'}
            The energy resolution of the detector in eV
            if 'auto', used the one in
            'self.metadata.Acquisition_instrument.SEM.Detector.EDS.energy_resolution_MnKa'

        Returns
        ------

        float: the line energy, if FWHM_MnKa is None
        (float,float): the line energy and the energy resolution, if FWHM_MnKa
        is not None
        """

        units_name = self.axes_manager.signal_axes[0].units

        if FWHM_MnKa == 'auto':
            if self.metadata.Signal.signal_type == 'EDS_SEM':
                FWHM_MnKa = self.metadata.Acquisition_instrument.SEM.\
                    Detector.EDS.energy_resolution_MnKa
            elif self.metadata.Signal.signal_type == 'EDS_TEM':
                FWHM_MnKa = self.metadata.Acquisition_instrument.TEM.\
                    Detector.EDS.energy_resolution_MnKa
            else:
                raise NotImplementedError(
                    "This method only works for EDS_TEM or EDS_SEM signals. "
                    "You can use `set_signal_type(\"EDS_TEM\")` or"
                    "`set_signal_type(\"EDS_SEM\")` to convert to one of these"
                    "signal types.")
        line_energy = utils_eds._get_energy_xray_line(Xray_line)
        if units_name == 'eV':
            line_energy *= 1000
            if FWHM_MnKa is not None:
                line_FWHM = utils_eds.get_FWHM_at_Energy(
                    FWHM_MnKa, line_energy / 1000) * 1000
        elif units_name == 'keV':
            if FWHM_MnKa is not None:
                line_FWHM = utils_eds.get_FWHM_at_Energy(FWHM_MnKa,
                                                         line_energy)
        else:
            raise ValueError(
                "%s is not a valid units for the energy axis. "
                "Only `eV` and `keV` are supported. "
                "If `s` is the variable containing this EDS spectrum:\n "
                ">>> s.axes_manager.signal_axes[0].units = \'keV\' \n"
                % (units_name))
        if FWHM_MnKa is None:
            return line_energy
        else:
            return line_energy, line_FWHM

    def _get_beam_energy(self):
        """
        Get the beam energy.

        The return value is in the same units than the signal axis
        """

        if "Acquisition_instrument.SEM.beam_energy" in self.metadata:
            beam_energy = self.metadata.Acquisition_instrument.SEM.beam_energy
        elif "Acquisition_instrument.TEM.beam_energy" in self.metadata:
            beam_energy = self.metadata.Acquisition_instrument.TEM.beam_energy
        else:
            raise AttributeError(
                "To use this method the beam energy "
                "`Acquisition_instrument.TEM.beam_energy` or "
                "`Acquisition_instrument.SEM.beam_energy` must be defined in "
                "`metadata`.")

        units_name = self.axes_manager.signal_axes[0].units

        if units_name == 'eV':
            beam_energy = beam_energy * 1000
        return beam_energy

    def _get_xray_lines_in_spectral_range(self, xray_lines):
        """
        Return the lines in the energy range

        Parameters
        ----------
        xray_lines: List of string
            The xray_lines

        Return
        ------
        The list of xray_lines in the energy range
        """
        ax = self.axes_manager.signal_axes[0]
        low_value = ax.low_value
        high_value = ax.high_value
        if self._get_beam_energy() < high_value:
            high_value = self._get_beam_energy()
        xray_lines_in_range = []
        xray_lines_not_in_range = []
        for xray_line in xray_lines:
            line_energy = self._get_line_energy(xray_line)
            if line_energy > low_value and line_energy < high_value:
                xray_lines_in_range.append(xray_line)
            else:
                xray_lines_not_in_range.append(xray_line)
        return xray_lines_in_range, xray_lines_not_in_range

    def sum(self, axis):
        """Sum the data over the given axis.

        Parameters
        ----------
        axis : {int, string}
           The axis can be specified using the index of the axis in
           `axes_manager` or the axis name.

        Returns
        -------
        s : Signal

        See also
        --------
        sum_in_mask, mean

        Examples
        --------
        >>> import numpy as np
        >>> s = Signal(np.random.random((64,64,1024)))
        >>> s.data.shape
        (64,64,1024)
        >>> s.sum(-1).data.shape
        (64,64)
        # If we just want to plot the result of the operation
        s.sum(-1, True).plot()

        """
        # modify time spend per spectrum
        if "Acquisition_instrument.SEM" in self.metadata:
            mp = self.metadata.Acquisition_instrument.SEM
        else:
            mp = self.metadata.Acquisition_instrument.TEM
        if mp.has_item('Detector.EDS.live_time'):
            mp.Detector.EDS.live_time = mp.Detector.EDS.live_time * \
                self.axes_manager.shape[axis]
        return super(EDSSpectrum, self).sum(axis)

    def rebin(self, new_shape):
        """Rebins the data to the new shape

        Parameters
        ----------
        new_shape: tuple of ints
            The new shape must be a divisor of the original shape

        """
        new_shape_in_array = []
        for axis in self.axes_manager._axes:
            new_shape_in_array.append(
                new_shape[axis.index_in_axes_manager])
        factors = (np.array(self.data.shape) /
                   np.array(new_shape_in_array))
        s = super(EDSSpectrum, self).rebin(new_shape)
        # modify time per spectrum
        if "Acquisition_instrument.SEM.Detector.EDS.live_time" in s.metadata:
            for factor in factors:
                s.metadata.Acquisition_instrument.SEM.Detector.EDS.live_time\
                    *= factor
        if "Acquisition_instrument.TEM.Detector.EDS.live_time" in s.metadata:
            for factor in factors:
                s.metadata.Acquisition_instrument.TEM.Detector.EDS.live_time\
                    *= factor
        return s

    def set_elements(self, elements):
        """Erase all elements and set them.

        Parameters
        ----------
        elements : list of strings
            A list of chemical element symbols.

        See also
        --------
        add_elements, set_line, add_lines.

        Examples
        --------

        >>> s = signals.EDSSEMSpectrum(np.arange(1024))
        >>> s.set_elements(['Ni', 'O'],['Ka','Ka'])
        Adding Ni_Ka Line
        Adding O_Ka Line
        >>> s.mapped_paramters.Acquisition_instrument.SEM.beam_energy = 10
        >>> s.set_elements(['Ni', 'O'])
        Adding Ni_La Line
        Adding O_Ka Line

        """
        # Erase previous elements and X-ray lines
        if "Sample.elements" in self.metadata:
            del self.metadata.Sample.elements
        self.add_elements(elements)

    def add_elements(self, elements):
        """Add elements and the corresponding X-ray lines.

        The list of elements is stored in `metadata.Sample.elements`

        Parameters
        ----------
        elements : list of strings
            The symbol of the elements.


        See also
        --------
        set_elements, add_lines, set_lines.

        """
        if not isiterable(elements) or isinstance(elements, basestring):
            raise ValueError(
                "Input must be in the form of a list. For example, "
                "if `s` is the variable containing this EDS spectrum:\n "
                ">>> s.add_elements(('C',))\n"
                "See the docstring for more information.")
        if "Sample.elements" in self.metadata:
            elements_ = set(self.metadata.Sample.elements)
        else:
            elements_ = set()
        for element in elements:
            if element in elements_db:
                elements_.add(element)
            else:
                raise ValueError(
                    "%s is not a valid chemical element symbol." % element)

        if not hasattr(self.metadata, 'Sample'):
            self.metadata.add_node('Sample')

        self.metadata.Sample.elements = sorted(list(elements_))

    def set_lines(self,
                  lines,
                  only_one=True,
                  only_lines=("Ka", "La", "Ma")):
        """Erase all Xrays lines and set them.

        See add_lines for details.

        Parameters
        ----------
        lines : list of strings
            A list of valid element X-ray lines to add e.g. Fe_Kb.
            Additionally, if `metadata.Sample.elements` is
            defined, add the lines of those elements that where not
            given in this list.
        only_one: bool
            If False, add all the lines of each element in
            `metadata.Sample.elements` that has not line
            defined in lines. If True (default),
            only add the line at the highest energy
            above an overvoltage of 2 (< beam energy / 2).
        only_lines : {None, list of strings}
            If not None, only the given lines will be added.

        See also
        --------
        add_lines, add_elements, set_elements..

        """
        if "Sample.xray_lines" in self.metadata:
            del self.metadata.Sample.xray_lines
        self.add_lines(lines=lines,
                       only_one=only_one,
                       only_lines=only_lines)

    def add_lines(self,
                  lines=(),
                  only_one=True,
                  only_lines=("Ka", "La", "Ma")):
        """Add X-rays lines to the internal list.

        Although most functions do not require an internal list of
        X-ray lines because they can be calculated from the internal
        list of elements, ocassionally it might be useful to customize the
        X-ray lines to be use by all functions by default using this method.
        The list of X-ray lines is stored in
        `metadata.Sample.xray_lines`

        Parameters
        ----------
        lines : list of strings
            A list of valid element X-ray lines to add e.g. Fe_Kb.
            Additionally, if `metadata.Sample.elements` is
            defined, add the lines of those elements that where not
            given in this list. If the list is empty (default), and
            `metadata.Sample.elements` is
            defined, add the lines of all those elements.
        only_one: bool
            If False, add all the lines of each element in
            `metadata.Sample.elements` that has not line
            defined in lines. If True (default),
            only add the line at the highest energy
            above an overvoltage of 2 (< beam energy / 2).
        only_lines : {None, list of strings}
            If not None, only the given lines will be added.

        See also
        --------
        set_lines, add_elements, set_elements.

        """
        if "Sample.xray_lines" in self.metadata:
            xray_lines = set(self.metadata.Sample.xray_lines)
        else:
            xray_lines = set()
        # Define the elements which Xray lines has been customized
        # So that we don't attempt to add new lines automatically
        elements = set()
        for line in xray_lines:
            elements.add(line.split("_")[0])
        for line in lines:
            try:
                element, subshell = line.split("_")
            except ValueError:
                raise ValueError(
                    "Invalid line symbol. "
                    "Please provide a valid line symbol e.g. Fe_Ka")
            if element in elements_db:
                elements.add(element)
                if subshell in elements_db[element]['Atomic_properties'
                                                    ]['Xray_lines']:
                    lines_len = len(xray_lines)
                    xray_lines.add(line)
                    if lines_len != len(xray_lines):
                        print("%s line added," % line)
                    else:
                        print("%s line already in." % line)
                else:
                    raise ValueError(
                        "%s is not a valid line of %s." % (line, element))
            else:
                raise ValueError(
                    "%s is not a valid symbol of an element." % element)
        xray_not_here = self._get_xray_lines_in_spectral_range(xray_lines)[1]
        for xray in xray_not_here:
            warnings.warn("%s is not in the data energy range." % (xray))
        if "Sample.elements" in self.metadata:
            extra_elements = (set(self.metadata.Sample.elements) -
                              elements)
            if extra_elements:
                new_lines = self._get_lines_from_elements(
                    extra_elements,
                    only_one=only_one,
                    only_lines=only_lines)
                if new_lines:
                    self.add_lines(list(new_lines) + list(lines))
        self.add_elements(elements)
        if not hasattr(self.metadata, 'Sample'):
            self.metadata.add_node('Sample')
        if "Sample.xray_lines" in self.metadata:
            xray_lines = xray_lines.union(
                self.metadata.Sample.xray_lines)
        self.metadata.Sample.xray_lines = sorted(list(xray_lines))

    def _get_lines_from_elements(self,
                                 elements,
                                 only_one=False,
                                 only_lines=("Ka", "La", "Ma")):
        """Returns the X-ray lines of the given elements in spectral range
        of the data.

        Parameters
        ----------
        elements : list of strings
            A list containing the symbol of the chemical elements.
        only_one : bool
            If False, add all the lines of each element in the data spectral
            range. If True only add the line at the highest energy
            above an overvoltage of 2 (< beam energy / 2).
        only_lines : {None, list of strings}
            If not None, only the given lines will be returned.


        Returns
        -------
        list of X-ray lines alphabetically sorted

        """

        beam_energy = self._get_beam_energy()
        lines = []
        for element in elements:
            # Possible line (existing and excited by electron)
            element_lines = []
            for subshell in elements_db[element]['Atomic_properties'
                                                 ]['Xray_lines'].keys():
                if only_lines and subshell not in only_lines:
                    continue
                element_lines.append(element + "_" + subshell)
            element_lines = self._get_xray_lines_in_spectral_range(
                element_lines)[0]
            if only_one and element_lines:
                # Choose the best line
                select_this = -1
                element_lines.sort()
                for i, line in enumerate(element_lines):
                    if (self._get_line_energy(line) < beam_energy / 2):
                        select_this = i
                        break
                element_lines = [element_lines[select_this], ]

            if not element_lines:
                print(("There is not X-ray line for element %s " % element) +
                      "in the data spectral range")
            else:
                lines.extend(element_lines)
        lines.sort()
        return lines

    def get_lines_intensity(self,
                            xray_lines=None,
                            background_windows=None,
                            plot_result=False,
                            integration_windows=2.,
                            only_one=True,
                            only_lines=("Ka", "La", "Ma"),
                            **kwargs):
        """Return the intensity map of selected Xray lines.

        The intensities, the number of X-ray counts, are computed by
        suming the spectrum over the
        different X-ray lines. The sum window width
        is calculated from the energy resolution of the detector
        defined as defined in `energy_resolution_MnKa` of the metadata.
        Backgrounds average in provided windows can be subtracted from the
        intensities.

        Parameters
        ----------

        xray_lines: {None, "best", list of string}
            If None,
            if `metadata.Sample.elements.xray_lines` contains a
            list of lines use those.
            If `metadata.Sample.elements.xray_lines` is undefined
            or empty but `metadata.Sample.elements` is defined,
            use the same syntax as `add_line` to select a subset of lines
            for the operation.
            Alternatively, provide an iterable containing
            a list of valid X-ray lines symbols.
        background_windows: None or 2D array of float
            If None, no background subtraction. Else, the backgrounds average
            in the windows are subtracted from the return intensities.
            `background_windows` provides the position of the windows in
            energy. Each line corresponds to a X-ray line. In a line, the two
            first values correspond to the limits of the left window and the
            two last values correspond to the limits of the right window.
        plot_result : bool
            If True, plot the calculated line intensities. If the current
            object is a single spectrum it prints the result instead.
        integration_windows: Float or array
            If float, the width of the integration windows is the
            `integration_windows_width` times the calculated FWHM of the line.
            Else provide an array for which each row corresponds to a X-ray
            line. Each row contains the left and right value of the window.
        only_one : bool
            If False, use all the lines of each element in the data spectral
            range. If True use only the line at the highest energy
            above an overvoltage of 2 (< beam energy / 2).
        only_lines : {None, list of strings}
            If not None, use only the given lines.
        kwargs
            The extra keyword arguments for plotting. See
            `utils.plot.plot_signals`

        Returns
        -------
        intensities : list
            A list containing the intensities as Signal subclasses.

        Examples
        --------
        >>> specImg.set_lines(["C_Ka", "Ta_Ma"])
        >>> specImg.get_lines_intensity()

        >>> bw = specImg.estimate_background_windows()
        >>> specImg.plot(background_windows=bw)
        >>> specImg.get_lines_intensity(background_windows=bw)

        See also
        --------
        set_elements, add_elements, estimate_background_windows,
        plot_background_windows

        """

        if xray_lines is None:
            if 'Sample.xray_lines' in self.metadata:
                xray_lines = self.metadata.Sample.xray_lines
            elif 'Sample.elements' in self.metadata:
                xray_lines = self._get_lines_from_elements(
                    self.metadata.Sample.elements,
                    only_one=only_one,
                    only_lines=only_lines)
            else:
                raise ValueError(
                    "Not X-ray line, set them with `add_elements`")
        xray_lines, xray_not_here = self._get_xray_lines_in_spectral_range(
            xray_lines)
        for xray in xray_not_here:
            warnings.warn("%s is not in the data energy range." % (xray) +
                          "You can remove it with" +
                          "s.metadata.Sample.xray_lines.remove('%s')"
                          % (xray))
<<<<<<< HEAD
        ax = self.axes_manager.signal_axes[0]
        intensities = []
        # test 1D Spectrum (0D problem)
        # signal_to_index = self.axes_manager.navigation_dimension - 2
        for i, Xray_line in enumerate(xray_lines):
            line_energy, line_FWHM = self._get_line_energy(Xray_line,
                                                           FWHM_MnKa='auto')
            element, line = utils_eds._get_element_and_line(Xray_line)
            det = [line_energy - integration_window_factor * line_FWHM / 2.,
                   line_energy + integration_window_factor * line_FWHM / 2.]
            img = self.isig[det[0]:det[1]].integrate1D(-1)
            if background_windows is not None:
                bw = background_windows[i]
                # TODO: test to prevent slicing bug. To be reomved when fixed
                if ax.value2index(bw[0]) == ax.value2index(bw[1]):
                    bck1 = self.isig[bw[0]]
                else:
                    bck1 = self.isig[bw[0]:bw[1]].integrate1D(-1)
                if ax.value2index(bw[2]) == ax.value2index(bw[3]):
                    bck2 = self.isig[bw[2]]
                else:
                    bck2 = self.isig[bw[2]:bw[3]].integrate1D(-1)
                indexes = [float(ax.value2index(de)) for de in det+list(bw)]
                corr_factor = (indexes[1] - indexes[0]) / (
                    (indexes[3] - indexes[2]) + (indexes[5] - indexes[4]))
                img -= (bck1 + bck2) * corr_factor

=======
        if hasattr(integration_windows, '__iter__') is False:
            integration_windows = self.estimate_integration_windows(
                windows_width=integration_windows, xray_lines=xray_lines)
        intensities = []
        # test 1D Spectrum (0D problem)
        # signal_to_index = self.axes_manager.navigation_dimension - 2
        for Xray_line, window in zip(xray_lines, integration_windows):
            line_energy, line_FWHM = self._get_line_energy(Xray_line,
                                                           FWHM_MnKa='auto')
            element, line = utils_eds._get_element_and_line(Xray_line)
            img = self.isig[window[0]:window[1]].integrate1D(-1)
>>>>>>> 8209d4b4
            img.metadata.General.title = (
                'X-ray line intensity of %s: %s at %.2f %s' %
                (self.metadata.General.title,
                 Xray_line,
                 line_energy,
                 ax.units,
                 self.metadata.General.title))
            if img.axes_manager.navigation_dimension >= 2:
                img = img.as_image([0, 1])
            elif img.axes_manager.navigation_dimension == 1:
                img.axes_manager.set_signal_dimension(1)
            if plot_result and img.axes_manager.signal_dimension == 0:
                print("%s at %s %s : Intensity = %.2f"
                      % (Xray_line,
                         line_energy,
                         ax.units,
                         img.data))
            img.metadata.set_item("Sample.elements", ([element]))
            img.metadata.set_item("Sample.xray_lines", ([Xray_line]))
            intensities.append(img)
        if plot_result and img.axes_manager.signal_dimension != 0:
            utils.plot.plot_signals(intensities, **kwargs)
        return intensities

    def get_take_off_angle(self):
        """Calculate the take-off-angle (TOA).

        TOA is the angle with which the X-rays leave the surface towards
        the detector. Parameters are read in 'SEM.tilt_stage',
        'Acquisition_instrument.SEM.Detector.EDS.azimuth_angle' and
        'SEM.Detector.EDS.elevation_angle' in 'metadata'.

        Returns
        -------
        take_off_angle: float (Degree)

        See also
        --------
        utils.eds.take_off_angle

        Notes
        -----
        Defined by M. Schaffer et al., Ultramicroscopy 107(8), pp 587-597
        (2007)
        """
        if self.metadata.Signal.signal_type == 'EDS_SEM':
            mp = self.metadata.Acquisition_instrument.SEM
        elif self.metadata.Signal.signal_type == 'EDS_TEM':
            mp = self.metadata.Acquisition_instrument.TEM

        tilt_stage = mp.tilt_stage
        azimuth_angle = mp.Detector.EDS.azimuth_angle
        elevation_angle = mp.Detector.EDS.elevation_angle

        TOA = utils.eds.take_off_angle(tilt_stage, azimuth_angle,
                                       elevation_angle)

        return TOA

<<<<<<< HEAD
    def estimate_background_windows(self,
                                    line_width=[2, 2],
                                    windows_width=1,
                                    xray_lines=None):
        """
        Estimate two windows around each X-ray line containing only the
        background.

        Parameters
        ----------
        line_width: list of two floats
            The position of the two windows around the X-ray line is given by
            the `line_width` (left and right) times the calculated FWHM of the
            line.
        windows_width: float
            The width of the windows is is the `windows_width` times the
            calculated FWHM of the line.
=======
    def estimate_integration_windows(self,
                                     windows_width=2.,
                                     xray_lines=None):
        """
        Estimate a window of integration for each X-ray line.

        Parameters
        ----------
        windows_width: float
            The width of the integration windows is the `windows_width` times
            the calculated FWHM of the line.
>>>>>>> 8209d4b4
        xray_lines: None or list of string
            If None, use `metadata.Sample.elements.xray_lines`. Else,
            provide an iterable containing a list of valid X-ray lines
            symbols.

        Return
        ------
<<<<<<< HEAD
        windows_position: 2D array of float
            The position of the windows in energy. Each line corresponds to a
            X-ray line. In a line, the two first values correspond to the
            limits of the left window and the two last values correspond to
            the limits of the right window.

        See also
        --------
        The windows can be plotted with `plot_background_windows`.
        Backgrounds average in the windows can be subtracted from the X-ray
        intensities with `get_line_intensity`.
        """
        if xray_lines is None:
            xray_lines = self.metadata.Sample.xray_lines
        windows_position = []
        for xray_line in xray_lines:
            line_energy, line_FWHM = self._get_line_energy(xray_line,
                                                           FWHM_MnKa='auto')
            tmp = [line_energy - line_FWHM*line_width[0] -
                   line_FWHM*windows_width]
            tmp.append(line_energy - line_FWHM*line_width[0])
            tmp.append(line_energy + line_FWHM*line_width[1])
            tmp.append(line_energy + line_FWHM*line_width[1] +
                       line_FWHM*windows_width)
            windows_position.append(tmp)
        windows_position = np.array(windows_position)
        # merge ovelapping windows
        index = windows_position.argsort(axis=0)[:, 0]
        for i in range(len(index)-1):
            if windows_position[index[i], 2] > windows_position[index[i+1], 0]:
                interv = np.append(windows_position[index[i], :2],
                                   windows_position[index[i+1], 2:])
                windows_position[index[i]] = interv
                windows_position[index[i+1]] = interv
        return windows_position
=======
        integration_windows: 2D array of float
            The positions of the windows in energy. Each row corresponds to a
            X-ray line. Each row contains the left and right value of the
            window.

        Example
        -------
        >>> s = load('data/spec1D2.hdf5')
        >>> iw = s.estimate_integration_windows()
        >>> s.plot(True, integration_windows=iw)
        >>> s.get_lines_intensity(integration_windows=iw, plot_result=True)
        Cu_Ka at 8.0478 keV : Intensity = 4361.00
        Mn_Ka at 5.8987 keV : Intensity = 17007.00

        See also
        --------
        The windows can be plotted with `plot`.
        The integration windows is used in `get_line_intensity`.
        """
        if xray_lines is None:
            xray_lines = self.metadata.Sample.xray_lines
        integration_windows = []
        for Xray_line in xray_lines:
            line_energy, line_FWHM = self._get_line_energy(Xray_line,
                                                           FWHM_MnKa='auto')
            element, line = utils_eds._get_element_and_line(Xray_line)
            det = windows_width * line_FWHM / 2.
            integration_windows.append([line_energy-det, line_energy+det])
        return integration_windows
>>>>>>> 8209d4b4

    def plot(self,
             xray_lines_markers=False,
             xray_lines=None,
             only_lines=("a", "b"),
             only_one=False,
<<<<<<< HEAD
             background_windows=None,
=======
             integration_windows=None,
>>>>>>> 8209d4b4
             **kwargs):
        """
        Plot the EDS spectrum. The following markers can be added

        - The position of the X-ray lines and their names.
        - The background windows associated with each X-ray lines. A black line
        links the left and right window with the average value in each window.

        Parameters
        ----------
        xray_lines_markers: bool
            If True, indicate the position and the name of the X-ray lines.
        xray_lines: {None, 'from_elements', list of string}
            If None, if `metadata.Sample.elements.xray_lines` contains a
            list of lines use those.
            If `metadata.Sample.elements.xray_lines` is undefined
            or empty or if xray_lines equals 'from_elements' and
            `metadata.Sample.elements` is defined,
            use the same syntax as `add_line` to select a subset of lines
            for the operation.
            Alternatively, provide an iterable containing
            a list of valid X-ray lines symbols.s
        only_lines : None or list of strings
            If not None, use only the given lines (eg. ('a','Kb')).
            If None, use all lines.
        only_one : bool
            If False, use all the lines of each element in the data spectral
            range. If True use only the line at the highest energy
            above an overvoltage of 2 (< beam energy / 2).
<<<<<<< HEAD
        background_windows: None or 2D array of float
            If not None, add markers at the position of the windows in energy.
            Each line corresponds to a X-ray lines. In a line, the two first
            value corresponds to the limit of the left window and the two
            last values corresponds to the limit of the right window.
=======
        integration_windows: None or float or 2D array of float
            If not None, add markers at the position of the integration
            windows.
            If float, use 'estimate_integration_windows`.
            Else provide an array for which each row corresponds to a X-ray
            line. Each row contains the left and right value of the window.
>>>>>>> 8209d4b4
        kwargs
            The extra keyword arguments for plot()

        Examples
<<<<<<< HEAD
        --------
        >>> specImg.set_lines(["C_Ka", "Ta_Ma"])
        >>> specImg.plot()

        >>> bw = specImg.estimate_background_windows()
        >>> specImg.plot(background_windows=bw)

        See also
        --------
        set_elements, add_elements
        The windows position can be estimated with
        `estimate_background_windows`. Backgrounds average in the windows
        can be subtracted from the X-ray intensities with `get_line_intensity`.
=======
        -------

        >>> s.plot(True, xray_lines=['Mn_Ka'], integration_windows='auto')

        See also
        --------
        set_elements, add_elements, estimate_integration_windows
>>>>>>> 8209d4b4

        """
        super(EDSSpectrum, self).plot(**kwargs)
        if xray_lines_markers:
            if only_lines is not None:
                only_lines = list(only_lines)
                for only_line in only_lines:
                    if only_line == 'a':
                        only_lines.extend(['Ka', 'La', 'Ma'])
                    elif only_line == 'b':
                        only_lines.extend(['Kb', 'Lb1', 'Mb'])
            if xray_lines is None or xray_lines == 'from_elements':
                if 'Sample.xray_lines' in self.metadata \
                        and xray_lines != 'from_elements':
                    xray_lines = self.metadata.Sample.xray_lines
                elif 'Sample.elements' in self.metadata:
                    xray_lines = self._get_lines_from_elements(
                        self.metadata.Sample.elements,
                        only_one=only_one,
                        only_lines=only_lines)
                else:
                    raise ValueError(
                        "No elements defined, set them with `add_elements`")
            xray_lines, xray_not_here = self._get_xray_lines_in_spectral_range(
                xray_lines)
            for xray in xray_not_here:
                print("Warning: %s is not in the data energy range." % (xray))
            xray_lines = np.unique(xray_lines)
            self._add_xray_lines_markers(xray_lines)
<<<<<<< HEAD
            if background_windows is not None:
                self._add_background_windows_markers(background_windows)
=======
            if integration_windows is not None:
                if integration_windows == 'auto':
                    integration_windows = self.estimate_integration_windows(
                        xray_lines=xray_lines)
                self._add_vertical_lines_groups(integration_windows,
                                                linestyle='--')
>>>>>>> 8209d4b4

    def _add_vertical_lines_groups(self, position, **kwargs):
        """
        Add vertical markers for each group that shares the color.

        Parameters
        ----------
        position: 2D array of float
            The position on the signal axis. Each row corresponds to a
            group.
        kwargs
            keywords argument for markers.vertical_line
        """
        per_xray = len(position[0])
        colors = itertools.cycle(np.sort(
            plt.rcParams['axes.color_cycle']*per_xray))
        for x, color in zip(np.ravel(position), colors):
            line = markers.vertical_line(x=x, color=color, **kwargs)
            self.add_marker(line)

    def _add_xray_lines_markers(self, xray_lines):
        """
        Add marker on a spec.plot() with the name of the selected X-ray
        lines

        Parameters
        ----------
        xray_lines: list of string
            A valid list of X-ray lines

        """

        line_energy = []
        intensity = []
        for xray_line in xray_lines:
            element, line = utils_eds._get_element_and_line(xray_line)
            line_energy.append(self._get_line_energy(xray_line))
            relative_factor = elements_db[element][
                'Atomic_properties']['Xray_lines'][line]['weight']
            a_eng = self._get_line_energy(element + '_' + line[0] + 'a')
            intensity.append(self.isig[a_eng].data * relative_factor)
        for i in range(len(line_energy)):
            line = markers.vertical_line_segment(
                x=line_energy[i], y1=None, y2=intensity[i] * 0.8)
            self.add_marker(line)
            text = markers.text(
                x=line_energy[i], y=intensity[i] * 1.1, text=xray_lines[i],
                rotation=90)
            self.add_marker(text)

    def _add_background_windows_markers(self,
                                        windows_position):
        """
        Plot the background windows associated with each X-ray lines.

        For X-ray lines, a black line links the left and right window with the
        average value in each window.

        Parameters
        ----------
        windows_position: 2D array of float
            The position of the windows in energy. Each line corresponds to a
            X-ray lines. In a line, the two first value corresponds to the
            limit of the left window and the two last values corresponds to the
            limit of the right window.

        See also
        --------
        The windows position can be estimated with
        `estimate_background_windows`. Backgrounds average in the windows
        can be subtracted from the X-ray intensities with `get_line_intensity`.
        """
        self._add_vertical_lines_groups(windows_position)
        ax = self.axes_manager.signal_axes[0]
        for bw in windows_position:
            # TODO: test to prevent slicing bug. To be reomved when fixed
            if ax.value2index(bw[0]) == ax.value2index(bw[1]):
                y1 = self.isig[bw[0]].data
            else:
                y1 = self.isig[bw[0]:bw[1]].mean(-1).data
            if ax.value2index(bw[2]) == ax.value2index(bw[3]):
                y2 = self.isig[bw[2]].data
            else:
                y2 = self.isig[bw[2]:bw[3]].mean(-1).data
            line = markers.line_segment(
                x1=(bw[0]+bw[1])/2., x2=(bw[2]+bw[3])/2.,
                y1=y1, y2=y2, color='black')
            self.add_marker(line)<|MERGE_RESOLUTION|>--- conflicted
+++ resolved
@@ -21,10 +21,6 @@
 import numpy as np
 import warnings
 from matplotlib import pyplot as plt
-<<<<<<< HEAD
-=======
-
->>>>>>> 8209d4b4
 
 from hyperspy import utils
 from hyperspy._signals.spectrum import Spectrum
@@ -567,18 +563,18 @@
                           "You can remove it with" +
                           "s.metadata.Sample.xray_lines.remove('%s')"
                           % (xray))
-<<<<<<< HEAD
+        if hasattr(integration_windows, '__iter__') is False:
+            integration_windows = self.estimate_integration_windows(
+                windows_width=integration_windows, xray_lines=xray_lines)
+        intensities = []
         ax = self.axes_manager.signal_axes[0]
-        intensities = []
         # test 1D Spectrum (0D problem)
         # signal_to_index = self.axes_manager.navigation_dimension - 2
-        for i, Xray_line in enumerate(xray_lines):
+        for Xray_line, window in zip(xray_lines, integration_windows):
             line_energy, line_FWHM = self._get_line_energy(Xray_line,
                                                            FWHM_MnKa='auto')
             element, line = utils_eds._get_element_and_line(Xray_line)
-            det = [line_energy - integration_window_factor * line_FWHM / 2.,
-                   line_energy + integration_window_factor * line_FWHM / 2.]
-            img = self.isig[det[0]:det[1]].integrate1D(-1)
+            img = self.isig[window[0]:window[1]].integrate1D(-1)
             if background_windows is not None:
                 bw = background_windows[i]
                 # TODO: test to prevent slicing bug. To be reomved when fixed
@@ -594,20 +590,6 @@
                 corr_factor = (indexes[1] - indexes[0]) / (
                     (indexes[3] - indexes[2]) + (indexes[5] - indexes[4]))
                 img -= (bck1 + bck2) * corr_factor
-
-=======
-        if hasattr(integration_windows, '__iter__') is False:
-            integration_windows = self.estimate_integration_windows(
-                windows_width=integration_windows, xray_lines=xray_lines)
-        intensities = []
-        # test 1D Spectrum (0D problem)
-        # signal_to_index = self.axes_manager.navigation_dimension - 2
-        for Xray_line, window in zip(xray_lines, integration_windows):
-            line_energy, line_FWHM = self._get_line_energy(Xray_line,
-                                                           FWHM_MnKa='auto')
-            element, line = utils_eds._get_element_and_line(Xray_line)
-            img = self.isig[window[0]:window[1]].integrate1D(-1)
->>>>>>> 8209d4b4
             img.metadata.General.title = (
                 'X-ray line intensity of %s: %s at %.2f %s' %
                 (self.metadata.General.title,
@@ -667,7 +649,54 @@
 
         return TOA
 
-<<<<<<< HEAD
+    def estimate_integration_windows(self,
+                                     windows_width=2.,
+                                     xray_lines=None):
+        """
+        Estimate a window of integration for each X-ray line.
+
+        Parameters
+        ----------
+        windows_width: float
+            The width of the integration windows is the `windows_width` times
+            the calculated FWHM of the line.
+        xray_lines: None or list of string
+            If None, use `metadata.Sample.elements.xray_lines`. Else,
+            provide an iterable containing a list of valid X-ray lines
+            symbols.
+
+        Return
+        ------
+        integration_windows: 2D array of float
+            The positions of the windows in energy. Each row corresponds to a
+            X-ray line. Each row contains the left and right value of the
+            window.
+
+        Example
+        -------
+        >>> s = load('data/spec1D2.hdf5')
+        >>> iw = s.estimate_integration_windows()
+        >>> s.plot(True, integration_windows=iw)
+        >>> s.get_lines_intensity(integration_windows=iw, plot_result=True)
+        Cu_Ka at 8.0478 keV : Intensity = 4361.00
+        Mn_Ka at 5.8987 keV : Intensity = 17007.00
+
+        See also
+        --------
+        The integration windows can be plotted with `plot`.
+        The integration windows is used in `get_line_intensity`.
+        """
+        if xray_lines is None:
+            xray_lines = self.metadata.Sample.xray_lines
+        integration_windows = []
+        for Xray_line in xray_lines:
+            line_energy, line_FWHM = self._get_line_energy(Xray_line,
+                                                           FWHM_MnKa='auto')
+            element, line = utils_eds._get_element_and_line(Xray_line)
+            det = windows_width * line_FWHM / 2.
+            integration_windows.append([line_energy-det, line_energy+det])
+        return integration_windows
+
     def estimate_background_windows(self,
                                     line_width=[2, 2],
                                     windows_width=1,
@@ -685,19 +714,6 @@
         windows_width: float
             The width of the windows is is the `windows_width` times the
             calculated FWHM of the line.
-=======
-    def estimate_integration_windows(self,
-                                     windows_width=2.,
-                                     xray_lines=None):
-        """
-        Estimate a window of integration for each X-ray line.
-
-        Parameters
-        ----------
-        windows_width: float
-            The width of the integration windows is the `windows_width` times
-            the calculated FWHM of the line.
->>>>>>> 8209d4b4
         xray_lines: None or list of string
             If None, use `metadata.Sample.elements.xray_lines`. Else,
             provide an iterable containing a list of valid X-ray lines
@@ -705,7 +721,6 @@
 
         Return
         ------
-<<<<<<< HEAD
         windows_position: 2D array of float
             The position of the windows in energy. Each line corresponds to a
             X-ray line. In a line, the two first values correspond to the
@@ -714,7 +729,7 @@
 
         See also
         --------
-        The windows can be plotted with `plot_background_windows`.
+        The background windows can be plotted with `plot`.
         Backgrounds average in the windows can be subtracted from the X-ray
         intensities with `get_line_intensity`.
         """
@@ -741,48 +756,14 @@
                 windows_position[index[i]] = interv
                 windows_position[index[i+1]] = interv
         return windows_position
-=======
-        integration_windows: 2D array of float
-            The positions of the windows in energy. Each row corresponds to a
-            X-ray line. Each row contains the left and right value of the
-            window.
-
-        Example
-        -------
-        >>> s = load('data/spec1D2.hdf5')
-        >>> iw = s.estimate_integration_windows()
-        >>> s.plot(True, integration_windows=iw)
-        >>> s.get_lines_intensity(integration_windows=iw, plot_result=True)
-        Cu_Ka at 8.0478 keV : Intensity = 4361.00
-        Mn_Ka at 5.8987 keV : Intensity = 17007.00
-
-        See also
-        --------
-        The windows can be plotted with `plot`.
-        The integration windows is used in `get_line_intensity`.
-        """
-        if xray_lines is None:
-            xray_lines = self.metadata.Sample.xray_lines
-        integration_windows = []
-        for Xray_line in xray_lines:
-            line_energy, line_FWHM = self._get_line_energy(Xray_line,
-                                                           FWHM_MnKa='auto')
-            element, line = utils_eds._get_element_and_line(Xray_line)
-            det = windows_width * line_FWHM / 2.
-            integration_windows.append([line_energy-det, line_energy+det])
-        return integration_windows
->>>>>>> 8209d4b4
 
     def plot(self,
              xray_lines_markers=False,
              xray_lines=None,
              only_lines=("a", "b"),
              only_one=False,
-<<<<<<< HEAD
              background_windows=None,
-=======
              integration_windows=None,
->>>>>>> 8209d4b4
              **kwargs):
         """
         Plot the EDS spectrum. The following markers can be added
@@ -812,47 +793,36 @@
             If False, use all the lines of each element in the data spectral
             range. If True use only the line at the highest energy
             above an overvoltage of 2 (< beam energy / 2).
-<<<<<<< HEAD
         background_windows: None or 2D array of float
             If not None, add markers at the position of the windows in energy.
             Each line corresponds to a X-ray lines. In a line, the two first
             value corresponds to the limit of the left window and the two
             last values corresponds to the limit of the right window.
-=======
         integration_windows: None or float or 2D array of float
             If not None, add markers at the position of the integration
             windows.
             If float, use 'estimate_integration_windows`.
             Else provide an array for which each row corresponds to a X-ray
             line. Each row contains the left and right value of the window.
->>>>>>> 8209d4b4
         kwargs
             The extra keyword arguments for plot()
 
         Examples
-<<<<<<< HEAD
         --------
         >>> specImg.set_lines(["C_Ka", "Ta_Ma"])
         >>> specImg.plot()
 
         >>> bw = specImg.estimate_background_windows()
-        >>> specImg.plot(background_windows=bw)
-
-        See also
-        --------
-        set_elements, add_elements
-        The windows position can be estimated with
-        `estimate_background_windows`. Backgrounds average in the windows
-        can be subtracted from the X-ray intensities with `get_line_intensity`.
-=======
-        -------
+        >>> specImg.plot(True, background_windows=bw)
 
         >>> s.plot(True, xray_lines=['Mn_Ka'], integration_windows='auto')
 
         See also
         --------
-        set_elements, add_elements, estimate_integration_windows
->>>>>>> 8209d4b4
+        set_elements, add_elements, estimate_integration_windows,
+        get_line_intensity
+        The background windows position can be estimated with
+        `estimate_background_windows`
 
         """
         super(EDSSpectrum, self).plot(**kwargs)
@@ -882,17 +852,14 @@
                 print("Warning: %s is not in the data energy range." % (xray))
             xray_lines = np.unique(xray_lines)
             self._add_xray_lines_markers(xray_lines)
-<<<<<<< HEAD
             if background_windows is not None:
                 self._add_background_windows_markers(background_windows)
-=======
             if integration_windows is not None:
                 if integration_windows == 'auto':
                     integration_windows = self.estimate_integration_windows(
                         xray_lines=xray_lines)
                 self._add_vertical_lines_groups(integration_windows,
                                                 linestyle='--')
->>>>>>> 8209d4b4
 
     def _add_vertical_lines_groups(self, position, **kwargs):
         """
