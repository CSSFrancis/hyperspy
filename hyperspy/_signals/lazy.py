# -*- coding: utf-8 -*-
# Copyright 2007-2021 The HyperSpy developers
#
# This file is part of  HyperSpy.
#
#  HyperSpy is free software: you can redistribute it and/or modify
# it under the terms of the GNU General Public License as published by
# the Free Software Foundation, either version 3 of the License, or
# (at your option) any later version.
#
#  HyperSpy is distributed in the hope that it will be useful,
# but WITHOUT ANY WARRANTY; without even the implied warranty of
# MERCHANTABILITY or FITNESS FOR A PARTICULAR PURPOSE.  See the
# GNU General Public License for more details.
#
# You should have received a copy of the GNU General Public License
# along with  HyperSpy.  If not, see <http://www.gnu.org/licenses/>.

import logging
from functools import partial
import warnings

import numpy as np
import dask.array as da
import dask.delayed as dd
import dask
from dask.diagnostics import ProgressBar
from itertools import product
from packaging.version import Version

from hyperspy.signal import BaseSignal
from hyperspy.defaults_parser import preferences
from hyperspy.docstrings.signal import SHOW_PROGRESSBAR_ARG
from hyperspy.exceptions import VisibleDeprecationWarning
from hyperspy.external.progressbar import progressbar
from hyperspy.misc.array_tools import (_requires_linear_rebin,
                                       get_signal_chunk_slice)
from hyperspy.misc.hist_tools import histogram_dask
from hyperspy.misc.machine_learning import import_sklearn
from hyperspy.misc.utils import multiply, dummy_context_manager, isiterable


_logger = logging.getLogger(__name__)

lazyerror = NotImplementedError('This method is not available in lazy signals')


def to_array(thing, chunks=None):
    """Accepts BaseSignal, dask or numpy arrays and always produces either
    numpy or dask array.

    Parameters
    ----------
    thing : {BaseSignal, dask.array.Array, numpy.ndarray}
        the thing to be converted
    chunks : {None, tuple of tuples}
        If None, the returned value is a numpy array. Otherwise returns dask
        array with the chunks as specified.

    Returns
    -------
    res : {numpy.ndarray, dask.array.Array}
    """
    if thing is None:
        return None
    if isinstance(thing, BaseSignal):
        thing = thing.data
    if chunks is None:
        if isinstance(thing, da.Array):
            thing = thing.compute()
        if isinstance(thing, np.ndarray):
            return thing
        else:
            raise ValueError
    else:
        if isinstance(thing, np.ndarray):
            thing = da.from_array(thing, chunks=chunks)
        if isinstance(thing, da.Array):
            if thing.chunks != chunks:
                thing = thing.rechunk(chunks)
            return thing
        else:
            raise ValueError


def _get_navigation_dimension_chunk_slice(navigation_indices, chunks):
    """Get the slice necessary to get the dask data chunk containing the
    navigation indices.

    Parameters
    ----------
    navigation_indices : iterable
    chunks : iterable

    Returns
    -------
    chunk_slice : list of slices

    Examples
    --------
    Making all the variables

    >>> import dask.array as da
    >>> from hyperspy._signals.lazy import _get_navigation_dimension_chunk_slice
    >>> data = da.random.random((128, 128, 256, 256), chunks=(32, 32, 32, 32))
    >>> s = hs.signals.Signal2D(data).as_lazy()
    >>> sig_dim = s.axes_manager.signal_dimension
    >>> nav_chunks = s.data.chunks[:-sig_dim]
    >>> navigation_indices = s.axes_manager._getitem_tuple[:-sig_dim]

    The navigation index here is (0, 0), giving us the slice which contains
    this index.

    >>> chunk_slice = _get_navigation_dimension_chunk_slice(navigation_indices, nav_chunks)
    >>> print(chunk_slice)
    (slice(0, 32, None), slice(0, 32, None))
    >>> data_chunk = data[chunk_slice]

    Moving the navigator to a new position, by directly setting the indices.
    Normally, this is done by moving the navigator while plotting the data.
    Note the "inversion" of the axes here: the indices is given in (x, y),
    while the chunk_slice is given in (y, x).

    >>> s.axes_manager.indices = (128, 70)
    >>> navigation_indices = s.axes_manager._getitem_tuple[:-sig_dim]
    >>> chunk_slice = _get_navigation_dimension_chunk_slice(navigation_indices, nav_chunks)
    >>> print(chunk_slice)
    (slice(64, 96, None), slice(96, 128, None))
    >>> data_chunk = data[chunk_slice]

    """
    chunk_slice_list = da.core.slices_from_chunks(chunks)
    for chunk_slice in chunk_slice_list:
        is_slice = True
        for index_nav in range(len(navigation_indices)):
            temp_slice = chunk_slice[index_nav]
            nav = navigation_indices[index_nav]
            if not (temp_slice.start <= nav < temp_slice.stop):
                is_slice = False
                break
        if is_slice:
            return chunk_slice
    return False


class LazySignal(BaseSignal):
    """A Lazy Signal instance that delays computation until explicitly saved
    (assuming storing the full result of computation in memory is not feasible)
    """
    _lazy = True

    def __init__(self, *args, **kwargs):
        super().__init__(*args, **kwargs)
        # The _cache_dask_chunk and _cache_dask_chunk_slice attributes are
        # used to temporarily cache data contained in one chunk, when
        # self.__call__ is used. Typically done when using plot or fitting.
        # _cache_dask_chunk has the NumPy array itself, while
        # _cache_dask_chunk_slice has the navigation dimension chunk which
        # the NumPy array originates from.
        self._cache_dask_chunk = None
        self._cache_dask_chunk_slice = None
        if not self._clear_cache_dask_data in self.events.data_changed.connected:
            self.events.data_changed.connect(self._clear_cache_dask_data)

    def _repr_html_(self):
        try:
            from dask import config
            from dask.array.svg import svg
            from dask.widgets import get_template
            from dask.utils import format_bytes
            nav_grid = svg(chunks=self.get_chunk_size(axis=self.axes_manager.navigation_axes),
                           size=config.get("array.svg.size", 160))
            sig_grid = svg(chunks=self.get_chunk_size(axis=self.axes_manager.signal_axes),
                           size=config.get("array.svg.size", 160))
            nbytes = format_bytes(self.data.nbytes)
            cbytes = format_bytes(np.prod(self.data.chunksize) * self.data.dtype.itemsize)
            return get_template("lazy_signal.html.j2").render(nav_grid=nav_grid,
                                                              sig_grid=sig_grid,
                                                              dim=self.axes_manager._get_dimension_str(),
                                                              chunks=self._get_chunk_string(),
                                                              array=self.data,
                                                              signal_type=self._signal_type,
                                                              nbytes=nbytes,
                                                              cbytes=cbytes,
                                                              title=self.metadata.General.title
                                                              )

        except ModuleNotFoundError:
            return self

    def _get_chunk_string(self):
        nav_chunks = self.data.chunksize[:len(self.axes_manager.navigation_shape)][::-1]
        string = "("
        for chunks,axis in zip(nav_chunks,self.axes_manager.navigation_shape):
            if chunks == axis:
                string += "<b>"+str(chunks)+"</b>,"
            else:
                string += str(chunks) +","
        string= string.rstrip(",")
        string +="|"

        sig_chunks = self.data.chunksize[len(self.axes_manager.navigation_shape):][::-1]
        for chunks,axis in zip(sig_chunks,self.axes_manager.signal_shape):
            if chunks == axis:
                string += "<b>"+str(chunks)+"</b>,"
            else:
                string += str(chunks) +","
        string = string.rstrip(",")
        string +=")"
        return string

    def compute(self, close_file=False, show_progressbar=None, **kwargs):
        """Attempt to store the full signal in memory.

        Parameters
        ----------
        close_file : bool, default False
            If True, attemp to close the file associated with the dask
            array data if any. Note that closing the file will make all other
            associated lazy signals inoperative.
        %s

        Returns
        -------
        None

        """
        if "progressbar" in kwargs:
            warnings.warn(
                "The `progressbar` keyword is deprecated and will be removed "
                "in HyperSpy 2.0. Use `show_progressbar` instead.",
                VisibleDeprecationWarning,
            )
            show_progressbar = kwargs["progressbar"]

        if show_progressbar is None:
            show_progressbar = preferences.General.show_progressbar

        cm = ProgressBar if show_progressbar else dummy_context_manager

        with cm():
            da = self.data
            data = da.compute()
            if close_file:
                self.close_file()
            self.data = data

        self._lazy = False
        self._assign_subclass()

    compute.__doc__ %= SHOW_PROGRESSBAR_ARG

    def rechunk(self,
                nav_chunks="auto",
                sig_chunks=-1,
                inplace=True,
                **kwargs):
        """Rechunks the data using the same rechunking formula from Dask
        expect that the navigation and signal chunks are defined seperately.
        Note, for most functions sig_chunks should remain ``None`` so that it
        spans the entire signal axes.

        Parameters
        ----------
        nav_chunks : {tuple, int, "auto", None}
            The navigation block dimensions to create.
            -1 indicates the full size of the corresponding dimension.
            Default is “auto” which automatically determines chunk sizes.
        sig_chunks : {tuple, int, "auto", None}
            The signal block dimensions to create.
            -1 indicates the full size of the corresponding dimension.
            Default is -1 which automatically spans the full signal dimension
        **kwargs : dict
            Any other keyword arguments for :py:func:`dask.array.rechunk`.
        """
        if not isinstance(sig_chunks, tuple):
            sig_chunks = (sig_chunks,)*len(self.axes_manager.signal_shape)
        if not isinstance(nav_chunks, tuple):
            nav_chunks = (nav_chunks,)*len(self.axes_manager.navigation_shape)
        new_chunks = nav_chunks + sig_chunks
        if inplace:
            self.data = self.data.rechunk(new_chunks,
                                          **kwargs)
        else:
            return self._deepcopy_with_new_data(self.data.rechunk(new_chunks,
                                                                  **kwargs)
                                                )

    def close_file(self):
        """Closes the associated data file if any.

        Currently it only supports closing the file associated with a dask
        array created from an h5py DataSet (default HyperSpy hdf5 reader).

        """
        try:
            self._get_file_handle().close()
        except AttributeError:
            _logger.warning("Failed to close lazy signal file")

    def _get_file_handle(self, warn=True):
        """Return file handle when possible; currently only hdf5 file are
        supported.
        """
        arrkey = None
        for key in self.data.dask.keys():
            if "array-original" in key:
                arrkey = key
                break
        if arrkey:
            try:
                return self.data.dask[arrkey].file
            except (AttributeError, ValueError):
                if warn:
                    _logger.warning("Failed to retrieve file handle, either "
                                    "the file is already closed or it is not "
                                    "an hdf5 file.")

    def _clear_cache_dask_data(self, obj=None):
        self._cache_dask_chunk = None
        self._cache_dask_chunk_slice = None

    def _get_dask_chunks(self, axis=None, dtype=None):
        """Returns dask chunks.

        Aims:
            - Have at least one signal (or specified axis) in a single chunk,
              or as many as fit in memory

        Parameters
        ----------
        axis : {int, string, None, axis, tuple}
            If axis is None (default), returns chunks for current data shape so
            that at least one signal is in the chunk. If an axis is specified,
            only that particular axis is guaranteed to be "not sliced".
        dtype : {string, np.dtype}
            The dtype of target chunks.

        Returns
        -------
        Tuple of tuples, dask chunks
        """
        dc = self.data
        dcshape = dc.shape
        for _axis in self.axes_manager._axes:
            if _axis.index_in_array < len(dcshape):
                _axis.size = int(dcshape[_axis.index_in_array])

        if axis is not None:
            need_axes = self.axes_manager[axis]
            if not np.iterable(need_axes):
                need_axes = [need_axes, ]
        else:
            need_axes = self.axes_manager.signal_axes

        if dtype is None:
            dtype = dc.dtype
        elif not isinstance(dtype, np.dtype):
            dtype = np.dtype(dtype)
        typesize = max(dtype.itemsize, dc.dtype.itemsize)
        want_to_keep = multiply([ax.size for ax in need_axes]) * typesize

        # @mrocklin reccomends to have around 100MB chunks, so we do that:
        num_that_fit = int(100. * 2.**20 / want_to_keep)

        # want to have at least one "signal" per chunk
        if num_that_fit < 2:
            chunks = [tuple(1 for _ in range(i)) for i in dc.shape]
            for ax in need_axes:
                chunks[ax.index_in_array] = dc.shape[ax.index_in_array],
            return tuple(chunks)

        sizes = [
            ax.size for ax in self.axes_manager._axes if ax not in need_axes
        ]
        indices = [
            ax.index_in_array for ax in self.axes_manager._axes
            if ax not in need_axes
        ]

        while True:
            if multiply(sizes) <= num_that_fit:
                break

            i = np.argmax(sizes)
            sizes[i] = np.floor(sizes[i] / 2)
        chunks = []
        ndim = len(dc.shape)
        for i in range(ndim):
            if i in indices:
                size = float(dc.shape[i])
                split_array = np.array_split(
                    np.arange(size), np.ceil(size / sizes[indices.index(i)]))
                chunks.append(tuple(len(sp) for sp in split_array))
            else:
                chunks.append((dc.shape[i], ))
        return tuple(chunks)

    def get_chunk_size(self, axis=None):
        """ Returns the chunk size for a set of given axis.
        Parameters
        ----------
        axis %s
        """
        if axis is None:
            axis = self.axes_manager.navigation_axes
        axes = self.axes_manager[axis]
        if not np.iterable(axes):
            axes = (axes,)
        axes = tuple([axis.index_in_array for axis in axes])
        ax_chunks = tuple([self.data.chunks[i] for i in sorted(axes)])
        return ax_chunks

    def _make_lazy(self, axis=None, rechunk=False, dtype=None):
        self.data = self._lazy_data(axis=axis, rechunk=rechunk, dtype=dtype)

    def change_dtype(self, dtype, rechunk=True):
        # To be consistent with the rechunk argument of other method, we use
        # 'dask_auto' in favour of a chunking which doesn't split signal space.
        if rechunk:
            rechunk = 'dask_auto'
        from hyperspy.misc import rgb_tools
        if not isinstance(dtype, np.dtype) and (dtype not in
                                                rgb_tools.rgb_dtypes):
            dtype = np.dtype(dtype)
        super().change_dtype(dtype)
        self._make_lazy(rechunk=rechunk, dtype=dtype)
    change_dtype.__doc__ = BaseSignal.change_dtype.__doc__

    def _lazy_data(self, axis=None, rechunk=True, dtype=None):
        """Return the data as a dask array, rechunked if necessary.

        Parameters
        ----------
        axis: None, DataAxis or tuple of data axes
            The data axis that must not be broken into chunks when `rechunk`
            is `True`. If None, it defaults to the current signal axes.
        rechunk: bool, "dask_auto"
            If `True`, it rechunks the data if necessary making sure that the
            axes in ``axis`` are not split into chunks. If `False` it does
            not rechunk at least the data is not a dask array, in which case
            it chunks as if rechunk was `True`. If "dask_auto", rechunk if
            necessary using dask's automatic chunk guessing.

        """
        if rechunk == "dask_auto":
            new_chunks = "auto"
        else:
            new_chunks = self._get_dask_chunks(axis=axis, dtype=dtype)
        if isinstance(self.data, da.Array):
            res = self.data
            if self.data.chunks != new_chunks and rechunk:
                _logger.info(
                    "Rechunking.\nOriginal chunks: %s" % str(self.data.chunks))
                res = self.data.rechunk(new_chunks)
                _logger.info(
                    "Final chunks: %s " % str(res.chunks))
        else:
            if isinstance(self.data, np.ma.masked_array):
                data = np.where(self.data.mask, np.nan, self.data)
            else:
                data = self.data
            res = da.from_array(data, chunks=new_chunks)
        assert isinstance(res, da.Array)
        return res

    def _apply_function_on_data_and_remove_axis(self, function, axes,
                                                out=None, rechunk=True):
        def get_dask_function(numpy_name):
            # Translate from the default numpy to dask functions
            translations = {'amax': 'max', 'amin': 'min'}
            if numpy_name in translations:
                numpy_name = translations[numpy_name]
            return getattr(da, numpy_name)

        function = get_dask_function(function.__name__)
        axes = self.axes_manager[axes]
        if not np.iterable(axes):
            axes = (axes, )
        ar_axes = tuple(ax.index_in_array for ax in axes)
        if len(ar_axes) == 1:
            ar_axes = ar_axes[0]
        # For reduce operations the actual signal and navigation
        # axes configuration does not matter. Hence we leave
        # dask guess the chunks
        if rechunk is True:
            rechunk = "dask_auto"
        current_data = self._lazy_data(rechunk=rechunk)
        # Apply reducing function
        new_data = function(current_data, axis=ar_axes)
        if not new_data.ndim:
            new_data = new_data.reshape((1, ))
        if out:
            if out.data.shape == new_data.shape:
                out.data = new_data
                out.events.data_changed.trigger(obj=out)
            else:
                raise ValueError(
                    "The output shape %s does not match  the shape of "
                    "`out` %s" % (new_data.shape, out.data.shape))
        else:
            s = self._deepcopy_with_new_data(new_data)
            s._remove_axis([ax.index_in_axes_manager for ax in axes])
            return s

    def _get_cache_dask_chunk(self, indices):
        """Method for handling caching of dask chunks, when using __call__.

        When accessing data in a chunked HDF5 file, the whole chunks needs
        to be loaded into memory. So even if you only want to access a single
        index in the navigation dimension, the whole chunk in the navigation
        dimension needs to be loaded into memory. This method keeps (caches)
        this chunk in memory after loading it, so moving to a different
        position with the same chunk will be much faster, reducing amount of
        data which needs be read from the disk.

        If a navigation index (via the indices parameter) in a different chunk
        is asked for, the currently cached chunk is discarded, and the new
        chunk is loaded into memory.

        This only works for functions using self.__call__, for example
        plot and fitting functions. This will not work with the region of
        interest functionality.

        The cached chunk is stored in the attribute s._cache_dask_chunk,
        and the slice needed to extract this chunk is in
        s._cache_dask_chunk_slice. To these, use s._clear_cache_dask_data()

        Parameter
        ---------
        indices : tuple
            Must be the same length as navigation dimensions in self.

        Returns
        -------
        value : NumPy array
            Same shape as the signal shape of self.

        Examples
        --------
        >>> import dask.array as da
        >>> s = hs.signals.Signal2D(da.ones((5, 10, 20, 30, 40))).as_lazy()
        >>> value = s._get_cache_dask_chunk((3, 6, 2))
        >>> cached_chunk = s._cache_dask_chunk # Cached array
        >>> cached_chunk_slice = s._cache_dask_chunk_slice # Slice of chunk
        >>> s._clear_cache_dask_data() # Clearing both of these

        """

        sig_dim = self.axes_manager.signal_dimension
        chunks = self.get_chunk_size(self.axes_manager.navigation_axes)
        navigation_indices = indices[:-sig_dim]
        chunk_slice = _get_navigation_dimension_chunk_slice(navigation_indices, chunks)
        if (chunk_slice != self._cache_dask_chunk_slice or
                self._cache_dask_chunk is None):
            self._cache_dask_chunk = np.asarray(self.data.__getitem__(chunk_slice))
            self._cache_dask_chunk_slice = chunk_slice

        indices = list(indices)
        for i, temp_slice in enumerate(chunk_slice):
            indices[i] -= temp_slice.start
        indices = tuple(indices)
        value = self._cache_dask_chunk[indices]
        return value

    def rebin(self, new_shape=None, scale=None,
              crop=False, dtype=None, out=None, rechunk=True):
        factors = self._validate_rebin_args_and_get_factors(
            new_shape=new_shape,
            scale=scale)
        if _requires_linear_rebin(arr=self.data, scale=factors):
            if new_shape:
                raise NotImplementedError(
                    "Lazy rebin requires that the new shape is a divisor "
                    "of the original signal shape e.g. if original shape "
                    "(10| 6), new_shape=(5| 3) is valid, (3 | 4) is not.")
            else:
                raise NotImplementedError(
                    "Lazy rebin requires scale to be integer and divisor of the "
                    "original signal shape")
        axis = {ax.index_in_array: ax
                for ax in self.axes_manager._axes}[factors.argmax()]
        self._make_lazy(axis=axis, rechunk=rechunk)
        return super().rebin(new_shape=new_shape, scale=scale, crop=crop,
                             dtype=dtype, out=out)
    rebin.__doc__ = BaseSignal.rebin.__doc__

    def __array__(self, dtype=None):
        return self.data.__array__(dtype=dtype)

    def _make_sure_data_is_contiguous(self):
        self._make_lazy(rechunk=True)

    def diff(self, axis, order=1, out=None, rechunk=True):
        if not self.axes_manager[axis].is_uniform:
            raise NotImplementedError(
            "Performing a numerical difference on a non-uniform axis "
            "is not implemented. Consider using `derivative` instead."
        )
        arr_axis = self.axes_manager[axis].index_in_array

        def dask_diff(arr, n, axis):
            # assume arr is da.Array already
            n = int(n)
            if n == 0:
                return arr
            if n < 0:
                raise ValueError("order must be positive")
            nd = len(arr.shape)
            slice1 = [slice(None)] * nd
            slice2 = [slice(None)] * nd
            slice1[axis] = slice(1, None)
            slice2[axis] = slice(None, -1)
            slice1 = tuple(slice1)
            slice2 = tuple(slice2)
            if n > 1:
                return dask_diff(arr[slice1] - arr[slice2], n - 1, axis=axis)
            else:
                return arr[slice1] - arr[slice2]

        current_data = self._lazy_data(axis=axis, rechunk=rechunk)
        new_data = dask_diff(current_data, order, arr_axis)
        if not new_data.ndim:
            new_data = new_data.reshape((1, ))

        s = out or self._deepcopy_with_new_data(new_data)
        if out:
            if out.data.shape == new_data.shape:
                out.data = new_data
            else:
                raise ValueError(
                    "The output shape %s does not match  the shape of "
                    "`out` %s" % (new_data.shape, out.data.shape))
        axis2 = s.axes_manager[axis]
        new_offset = self.axes_manager[axis].offset + (order * axis2.scale / 2)
        axis2.offset = new_offset
        s.get_dimensions_from_data()
        if out is None:
            return s
        else:
            out.events.data_changed.trigger(obj=out)

    diff.__doc__ = BaseSignal.diff.__doc__

    def integrate_simpson(self, axis, out=None):
        axis = self.axes_manager[axis]
        from scipy import integrate
        axis = self.axes_manager[axis]
        data = self._lazy_data(axis=axis, rechunk=True)
        new_data = data.map_blocks(
            integrate.simps,
            x=axis.axis,
            axis=axis.index_in_array,
            drop_axis=axis.index_in_array,
            dtype=data.dtype)
        s = out or self._deepcopy_with_new_data(new_data)
        if out:
            if out.data.shape == new_data.shape:
                out.data = new_data
                out.events.data_changed.trigger(obj=out)
            else:
                raise ValueError(
                    "The output shape %s does not match  the shape of "
                    "`out` %s" % (new_data.shape, out.data.shape))
        else:
            s._remove_axis(axis.index_in_axes_manager)
            return s

    integrate_simpson.__doc__ = BaseSignal.integrate_simpson.__doc__

    def valuemax(self, axis, out=None, rechunk=True):
        idx = self.indexmax(axis, rechunk=rechunk)
        old_data = idx.data
        data = old_data.map_blocks(
            lambda x: self.axes_manager[axis].index2value(x))
        if out is None:
            idx.data = data
            return idx
        else:
            out.data = data
            out.events.data_changed.trigger(obj=out)

    valuemax.__doc__ = BaseSignal.valuemax.__doc__

    def valuemin(self, axis, out=None, rechunk=True):
        idx = self.indexmin(axis, rechunk=rechunk)
        old_data = idx.data
        data = old_data.map_blocks(
            lambda x: self.axes_manager[axis].index2value(x))
        if out is None:
            idx.data = data
            return idx
        else:
            out.data = data
            out.events.data_changed.trigger(obj=out)

    valuemin.__doc__ = BaseSignal.valuemin.__doc__

    def get_histogram(self, bins='fd', out=None, rechunk=True, **kwargs):
        if 'range_bins' in kwargs:
            _logger.warning("'range_bins' argument not supported for lazy "
                            "signals")
            del kwargs['range_bins']
        from hyperspy.signals import Signal1D
        data = self._lazy_data(rechunk=rechunk).flatten()
        hist, bin_edges = histogram_dask(data, bins=bins, **kwargs)
        if out is None:
            hist_spec = Signal1D(hist)
            hist_spec._lazy = True
            hist_spec._assign_subclass()
        else:
            hist_spec = out
            # we always overwrite the data because the computation is lazy ->
            # the result signal is lazy. Assume that the `out` is already lazy
            hist_spec.data = hist
        hist_spec.axes_manager[0].scale = bin_edges[1] - bin_edges[0]
        hist_spec.axes_manager[0].offset = bin_edges[0]
        hist_spec.axes_manager[0].size = hist.shape[-1]
        hist_spec.axes_manager[0].name = 'value'
        hist_spec.axes_manager[0].is_binned = True
        hist_spec.metadata.General.title = (
            self.metadata.General.title + " histogram")
        if out is None:
            return hist_spec
        else:
            out.events.data_changed.trigger(obj=out)

    get_histogram.__doc__ = BaseSignal.get_histogram.__doc__

    @staticmethod
    def _estimate_poissonian_noise_variance(dc, gain_factor, gain_offset,
                                            correlation_factor):
        variance = (dc * gain_factor + gain_offset) * correlation_factor
        # The lower bound of the variance is the gaussian noise.
        variance = da.clip(variance, gain_offset * correlation_factor, np.inf)
        return variance

    # def _get_navigation_signal(self, data=None, dtype=None):
    # return super()._get_navigation_signal(data=data, dtype=dtype).as_lazy()

    # _get_navigation_signal.__doc__ = BaseSignal._get_navigation_signal.__doc__

    # def _get_signal_signal(self, data=None, dtype=None):
    #     return super()._get_signal_signal(data=data, dtype=dtype).as_lazy()

    # _get_signal_signal.__doc__ = BaseSignal._get_signal_signal.__doc__

    def _calculate_summary_statistics(self, rechunk=True):
        if rechunk is True:
            # Use dask auto rechunk instead of HyperSpy's one, what should be
            # better for these operations
            rechunk = "dask_auto"
        data = self._lazy_data(rechunk=rechunk)
        _raveled = data.ravel()
        _mean, _std, _min, _q1, _q2, _q3, _max = da.compute(
            da.nanmean(data),
            da.nanstd(data),
            da.nanmin(data),
            da.percentile(_raveled, [25, ]),
            da.percentile(_raveled, [50, ]),
            da.percentile(_raveled, [75, ]),
            da.nanmax(data), )
        return _mean, _std, _min, _q1, _q2, _q3, _max

<<<<<<< HEAD
=======
    def _map_all(self, function, inplace=True, **kwargs):
        calc_result = dd(function)(self.data, **kwargs)
        if inplace:
            self.data = da.from_delayed(calc_result, shape=self.data.shape,
                                        dtype=self.data.dtype)
            return None
        return self._deepcopy_with_new_data(calc_result)

    def _map_iterate(self,
                     function,
                     iterating_kwargs=None,
                     show_progressbar=None,
                     parallel=None,
                     max_workers=None,
                     ragged=False,
                     inplace=True,
                     output_signal_size=None,
                     output_dtype=None,
                     **kwargs):
        # unpacking keyword arguments
        if iterating_kwargs is None:
            iterating_kwargs = {}
        elif isinstance(iterating_kwargs, (tuple, list)):
            iterating_kwargs = dict((k, v) for k, v in iterating_kwargs)

        nav_indexes = self.axes_manager.navigation_indices_in_array
        if ragged and inplace:
            raise ValueError("Ragged and inplace are not compatible with a lazy signal")
        chunk_span = np.equal(self.data.chunksize, self.data.shape)
        chunk_span = [chunk_span[i] for i in self.axes_manager.signal_indices_in_array]
        if not all(chunk_span):
            _logger.info("The chunk size needs to span the full signal size, rechunking...")
            old_sig = self.rechunk(inplace=False)
        else:
            old_sig = self
        autodetermine = (output_signal_size is None or output_dtype is None) # try to guess output dtype and sig size?
        nav_chunks = old_sig.get_chunk_size(axis=old_sig.axes_manager.navigation_axes)
        args = ()
        arg_keys = ()

        for key in iterating_kwargs:
            if not isinstance(iterating_kwargs[key], BaseSignal):
                iterating_kwargs[key] = BaseSignal(iterating_kwargs[key].T).T
                warnings.warn(
                    "Passing arrays as keyword arguments can be ambigous. "
                    "This is deprecated and will be removed in HyperSpy 2.0. "
                    "Pass signal instances instead.",
                    VisibleDeprecationWarning)
            if iterating_kwargs[key]._lazy:
                if iterating_kwargs[key].get_chunk_size(
                        iterating_kwargs[key].axes_manager.navigation_axes) != nav_chunks:
                    iterating_kwargs[key].rechunk(nav_chunks=nav_chunks)
            else:
                iterating_kwargs[key] = iterating_kwargs[key].as_lazy()
                iterating_kwargs[key].rechunk(nav_chunks=nav_chunks)
            extra_dims = (len(old_sig.axes_manager.signal_shape) -
                          len(iterating_kwargs[key].axes_manager.signal_shape))
            if extra_dims > 0:
                old_shape = iterating_kwargs[key].data.shape
                new_shape = old_shape + (1,)*extra_dims
                args += (iterating_kwargs[key].data.reshape(new_shape), )
            else:
                args += (iterating_kwargs[key].data, )
            arg_keys += (key,)

        if autodetermine: #trying to guess the output d-type and size from one signal
            testing_kwargs = {}
            for key in iterating_kwargs:
                test_ind = (0,) * len(old_sig.axes_manager.navigation_axes)
                testing_kwargs[key] = np.squeeze(iterating_kwargs[key].inav[test_ind].data).compute()
            testing_kwargs = {**kwargs, **testing_kwargs}
            test_data = np.array(old_sig.inav[(0,) * len(old_sig.axes_manager.navigation_shape)].data.compute())
            output_signal_size, output_dtype = guess_output_signal_size(test_signal=test_data,
                                                                        function=function,
                                                                        ragged=ragged,
                                                                        **testing_kwargs)
        # Dropping/Adding Axes
        if output_signal_size == old_sig.axes_manager.signal_shape:
            drop_axis = None
            new_axis = None
            axes_changed = False
        else:
            axes_changed = True
            if len(output_signal_size) != len(old_sig.axes_manager.signal_shape):
                drop_axis = old_sig.axes_manager.signal_indices_in_array
                new_axis = tuple(range(len(nav_indexes), len(nav_indexes) + len(output_signal_size)))
            else:
                drop_axis = [it for (o, i, it) in zip(output_signal_size,
                                                      old_sig.axes_manager.signal_shape,
                                                      old_sig.axes_manager.signal_indices_in_array)
                             if o != i]
                new_axis = drop_axis
        chunks = tuple([old_sig.data.chunks[i] for i in sorted(nav_indexes)]) + output_signal_size
        mapped = da.map_blocks(process_function_blockwise,
                               old_sig.data,
                               *args,
                               function=function,
                               nav_indexes=nav_indexes,
                               drop_axis=drop_axis,
                               new_axis=new_axis,
                               output_signal_size=output_signal_size,
                               dtype=output_dtype,
                               chunks=chunks,
                               arg_keys=arg_keys,
                               **kwargs)
        if inplace:
            self.data = mapped
            sig = self
        else:
            sig = self._deepcopy_with_new_data(mapped)
            if ragged:
                axes_dicts = self.axes_manager._get_axes_dicts(
                    self.axes_manager.navigation_axes
                    )
                sig.axes_manager.__init__(axes_dicts)
                sig.axes_manager._ragged = True
                sig._assign_subclass()
                return sig

        # remove if too many axes
        if axes_changed:
            sig.axes_manager.remove(sig.axes_manager.signal_axes[len(output_signal_size):])
            # add additional required axes
            for ind in range(
                    len(output_signal_size) - sig.axes_manager.signal_dimension, 0, -1):
                sig.axes_manager._append_axis(size=output_signal_size[-ind],
                                              navigate=False)
        if not ragged:
            sig.get_dimensions_from_data()
        return sig

>>>>>>> 410add00
    def _block_iterator(self,
                        flat_signal=True,
                        get=dask.threaded.get,
                        navigation_mask=None,
                        signal_mask=None):
        """A function that allows iterating lazy signal data by blocks,
        defining the dask.Array.

        Parameters
        ----------
        flat_signal: bool
            returns each block flattened, such that the shape (for the
            particular block) is (navigation_size, signal_size), with
            optionally masked elements missing. If false, returns
            the equivalent of s.inav[{blocks}].data, where masked elements are
            set to np.nan or 0.
        get : dask scheduler
            the dask scheduler to use for computations;
            default `dask.threaded.get`
        navigation_mask : {BaseSignal, numpy array, dask array}
            The navigation locations marked as True are not returned (flat) or
            set to NaN or 0.
        signal_mask : {BaseSignal, numpy array, dask array}
            The signal locations marked as True are not returned (flat) or set
            to NaN or 0.

        """
        self._make_lazy()
        data = self._data_aligned_with_axes
        nav_chunks = data.chunks[:self.axes_manager.navigation_dimension]
        indices = product(*[range(len(c)) for c in nav_chunks])
        signalsize = self.axes_manager.signal_size
        sig_reshape = (signalsize,) if signalsize else ()
        data = data.reshape((self.axes_manager.navigation_shape[::-1] +
                             sig_reshape))

        if signal_mask is None:
            signal_mask = slice(None) if flat_signal else \
                np.zeros(self.axes_manager.signal_size, dtype='bool')
        else:
            try:
                signal_mask = to_array(signal_mask).ravel()
            except ValueError:
                # re-raise with a message
                raise ValueError("signal_mask has to be a signal, numpy or"
                                 " dask array, but "
                                 "{} was given".format(type(signal_mask)))
            if flat_signal:
                signal_mask = ~signal_mask

        if navigation_mask is None:
            nav_mask = da.zeros(
                self.axes_manager.navigation_shape[::-1],
                chunks=nav_chunks,
                dtype='bool')
        else:
            try:
                nav_mask = to_array(navigation_mask, chunks=nav_chunks)
            except ValueError:
                # re-raise with a message
                raise ValueError("navigation_mask has to be a signal, numpy or"
                                 " dask array, but "
                                 "{} was given".format(type(navigation_mask)))
        if flat_signal:
            nav_mask = ~nav_mask
        for ind in indices:
            chunk = get(data.dask,
                        (data.name, ) + ind + (0,) * bool(signalsize))
            n_mask = get(nav_mask.dask, (nav_mask.name, ) + ind)
            if flat_signal:
                yield chunk[n_mask, ...][..., signal_mask]
            else:
                chunk = chunk.copy()
                value = np.nan if np.can_cast('float', chunk.dtype) else 0
                chunk[n_mask, ...] = value
                chunk[..., signal_mask] = value
                yield chunk.reshape(chunk.shape[:-1] +
                                    self.axes_manager.signal_shape[::-1])

    def decomposition(
        self,
        normalize_poissonian_noise=False,
        algorithm="SVD",
        output_dimension=None,
        signal_mask=None,
        navigation_mask=None,
        get=dask.threaded.get,
        num_chunks=None,
        reproject=True,
        print_info=True,
        **kwargs
    ):
        """Perform Incremental (Batch) decomposition on the data.

        The results are stored in ``self.learning_results``.

        Read more in the :ref:`User Guide <big_data.decomposition>`.

        Parameters
        ----------
        normalize_poissonian_noise : bool, default False
            If True, scale the signal to normalize Poissonian noise using
            the approach described in [KeenanKotula2004]_.
        algorithm : {'SVD', 'PCA', 'ORPCA', 'ORNMF'}, default 'SVD'
            The decomposition algorithm to use.
        output_dimension : int or None, default None
            Number of components to keep/calculate. If None, keep all
            (only valid for 'SVD' algorithm)
        get : dask scheduler
            the dask scheduler to use for computations;
            default `dask.threaded.get`
        num_chunks : int or None, default None
            the number of dask chunks to pass to the decomposition model.
            More chunks require more memory, but should run faster. Will be
            increased to contain at least ``output_dimension`` signals.
        navigation_mask : {BaseSignal, numpy array, dask array}
            The navigation locations marked as True are not used in the
            decomposition. Not implemented for the 'SVD' algorithm.
        signal_mask : {BaseSignal, numpy array, dask array}
            The signal locations marked as True are not used in the
            decomposition. Not implemented for the 'SVD' algorithm.
        reproject : bool, default True
            Reproject data on the learnt components (factors) after learning.
        print_info : bool, default True
            If True, print information about the decomposition being performed.
            In the case of sklearn.decomposition objects, this includes the
            values of all arguments of the chosen sklearn algorithm.
        **kwargs
            passed to the partial_fit/fit functions.

        References
        ----------
        .. [KeenanKotula2004] M. Keenan and P. Kotula, "Accounting for Poisson noise
            in the multivariate analysis of ToF-SIMS spectrum images", Surf.
            Interface Anal 36(3) (2004): 203-212.

        See Also
        --------
        * :py:meth:`~.learn.mva.MVA.decomposition` for non-lazy signals
        * :py:func:`dask.array.linalg.svd`
        * :py:class:`sklearn.decomposition.IncrementalPCA`
        * :py:class:`~.learn.rpca.ORPCA`
        * :py:class:`~.learn.ornmf.ORNMF`

        """
        if kwargs.get("bounds", False):
            warnings.warn(
                "The `bounds` keyword is deprecated and will be removed "
                "in v2.0. Since version > 1.3 this has no effect.",
                VisibleDeprecationWarning,
            )
            kwargs.pop("bounds", None)

        # Deprecate 'ONMF' for 'ORNMF'
        if algorithm == "ONMF":
            warnings.warn(
                "The argument `algorithm='ONMF'` has been deprecated and will "
                "be removed in future. Please use `algorithm='ORNMF'` instead.",
                VisibleDeprecationWarning,
            )
            algorithm = "ORNMF"


        # Check algorithms requiring output_dimension
        algorithms_require_dimension = ["PCA", "ORPCA", "ORNMF"]
        if algorithm in algorithms_require_dimension and output_dimension is None:
            raise ValueError(
                "`output_dimension` must be specified for '{}'".format(algorithm)
            )

        explained_variance = None
        explained_variance_ratio = None

        _al_data = self._data_aligned_with_axes
        nav_chunks = _al_data.chunks[: self.axes_manager.navigation_dimension]
        sig_chunks = _al_data.chunks[self.axes_manager.navigation_dimension :]

        num_chunks = 1 if num_chunks is None else num_chunks
        blocksize = np.min([multiply(ar) for ar in product(*nav_chunks)])
        nblocks = multiply([len(c) for c in nav_chunks])

        if output_dimension and blocksize / output_dimension < num_chunks:
            num_chunks = np.ceil(blocksize / output_dimension)

        blocksize *= num_chunks

        # Initialize print_info
        to_print = [
            "Decomposition info:",
            f"  normalize_poissonian_noise={normalize_poissonian_noise}",
            f"  algorithm={algorithm}",
            f"  output_dimension={output_dimension}"
        ]

        # LEARN
        if algorithm == "PCA":
            if not import_sklearn.sklearn_installed:
                raise ImportError("algorithm='PCA' requires scikit-learn")

            obj = import_sklearn.sklearn.decomposition.IncrementalPCA(n_components=output_dimension)
            method = partial(obj.partial_fit, **kwargs)
            reproject = True
            to_print.extend(["scikit-learn estimator:", obj])

        elif algorithm == "ORPCA":
            from hyperspy.learn.rpca import ORPCA

            batch_size = kwargs.pop("batch_size", None)
            obj = ORPCA(output_dimension, **kwargs)
            method = partial(obj.fit, batch_size=batch_size)

        elif algorithm == "ORNMF":
            from hyperspy.learn.ornmf import ORNMF

            batch_size = kwargs.pop("batch_size", None)
            obj = ORNMF(output_dimension, **kwargs)
            method = partial(obj.fit, batch_size=batch_size)

        elif algorithm != "SVD":
            raise ValueError("'algorithm' not recognised")

        original_data = self.data
        try:
            _logger.info("Performing decomposition analysis")

            if normalize_poissonian_noise:
                _logger.info("Scaling the data to normalize Poissonian noise")

                data = self._data_aligned_with_axes
                ndim = self.axes_manager.navigation_dimension
                sdim = self.axes_manager.signal_dimension
                nm = da.logical_not(
                    da.zeros(self.axes_manager.navigation_shape[::-1], chunks=nav_chunks)
                    if navigation_mask is None
                    else to_array(navigation_mask, chunks=nav_chunks)
                )
                sm = da.logical_not(
                    da.zeros(self.axes_manager.signal_shape[::-1], chunks=sig_chunks)
                    if signal_mask is None
                    else to_array(signal_mask, chunks=sig_chunks)
                )
                ndim = self.axes_manager.navigation_dimension
                sdim = self.axes_manager.signal_dimension
                bH, aG = da.compute(
                    data.sum(axis=tuple(range(ndim))),
                    data.sum(axis=tuple(range(ndim, ndim + sdim))),
                )
                bH = da.where(sm, bH, 1)
                aG = da.where(nm, aG, 1)

                raG = da.sqrt(aG)
                rbH = da.sqrt(bH)

                coeff = raG[(...,) + (None,) * rbH.ndim] * rbH[(None,) * raG.ndim + (...,)]
                coeff.map_blocks(np.nan_to_num)
                coeff = da.where(coeff == 0, 1, coeff)
                data = data / coeff
                self.data = data

            # LEARN
            if algorithm == "SVD":
                reproject = False
                from dask.array.linalg import svd

                try:
                    self._unfolded4decomposition = self.unfold()
                    # TODO: implement masking
                    if navigation_mask is not None or signal_mask is not None:
                        raise NotImplementedError("Masking is not yet implemented for lazy SVD")

                    U, S, V = svd(self.data)

                    if output_dimension is None:
                        min_shape = min(min(U.shape), min(V.shape))
                    else:
                        min_shape = output_dimension

                    U = U[:, :min_shape]
                    S = S[:min_shape]
                    V = V[:min_shape]

                    factors = V.T
                    explained_variance = S ** 2 / self.data.shape[0]
                    loadings = U * S
                finally:
                    if self._unfolded4decomposition is True:
                        self.fold()
                        self._unfolded4decomposition is False
            else:
                self._check_navigation_mask(navigation_mask)
                self._check_signal_mask(signal_mask)
                this_data = []
                try:
                    for chunk in progressbar(
                        self._block_iterator(
                            flat_signal=True,
                            get=get,
                            signal_mask=signal_mask,
                            navigation_mask=navigation_mask,
                        ),
                        total=nblocks,
                        leave=True,
                        desc="Learn",
                    ):
                        this_data.append(chunk)
                        if len(this_data) == num_chunks:
                            thedata = np.concatenate(this_data, axis=0)
                            method(thedata)
                            this_data = []
                    if len(this_data):
                        thedata = np.concatenate(this_data, axis=0)
                        method(thedata)
                except KeyboardInterrupt:  # pragma: no cover
                    pass

            # GET ALREADY CALCULATED RESULTS
            if algorithm == "PCA":
                explained_variance = obj.explained_variance_
                explained_variance_ratio = obj.explained_variance_ratio_
                factors = obj.components_.T

            elif algorithm == "ORPCA":
                factors, loadings = obj.finish()
                loadings = loadings.T

            elif algorithm == "ORNMF":
                factors, loadings = obj.finish()
                loadings = loadings.T

            # REPROJECT
            if reproject:
                if algorithm == "PCA":
                    method = obj.transform

                    def post(a):
                        return np.concatenate(a, axis=0)

                elif algorithm == "ORPCA":
                    method = obj.project

                    def post(a):
                        return np.concatenate(a, axis=1).T

                elif algorithm == "ORNMF":
                    method = obj.project

                    def post(a):
                        return np.concatenate(a, axis=1).T

                _map = map(
                    lambda thing: method(thing),
                    self._block_iterator(
                        flat_signal=True,
                        get=get,
                        signal_mask=signal_mask,
                        navigation_mask=navigation_mask,
                    ),
                )
                H = []
                try:
                    for thing in progressbar(_map, total=nblocks, desc="Project"):
                        H.append(thing)
                except KeyboardInterrupt:  # pragma: no cover
                    pass
                loadings = post(H)

            if explained_variance is not None and explained_variance_ratio is None:
                explained_variance_ratio = explained_variance / explained_variance.sum()

            # RESHUFFLE "blocked" LOADINGS
            ndim = self.axes_manager.navigation_dimension
            if algorithm != "SVD":  # Only needed for online algorithms
                try:
                    loadings = _reshuffle_mixed_blocks(
                        loadings, ndim, (output_dimension,), nav_chunks
                    ).reshape((-1, output_dimension))
                except ValueError:
                    # In case the projection step was not finished, it's left
                    # as scrambled
                    pass
        finally:
            self.data = original_data

        target = self.learning_results
        target.decomposition_algorithm = algorithm
        target.output_dimension = output_dimension
        if algorithm != "SVD":
            target._object = obj
        target.factors = factors
        target.loadings = loadings
        target.explained_variance = explained_variance
        target.explained_variance_ratio = explained_variance_ratio

        # Rescale the results if the noise was normalized
        if normalize_poissonian_noise is True:
            target.factors = target.factors * rbH.ravel()[:, np.newaxis]
            target.loadings = target.loadings * raG.ravel()[:, np.newaxis]

        # Print details about the decomposition we just performed
        if print_info:
            print("\n".join([str(pr) for pr in to_print]))

    def plot(self, navigator='auto', **kwargs):
        if self.axes_manager.ragged:
            raise RuntimeError("Plotting ragged signal is not supported.")
        if isinstance(navigator, str):
            if navigator == 'spectrum':
                # We don't support the 'spectrum' option to keep it simple
                _logger.warning("The `navigator='spectrum'` option is not "
                                "supported for lazy signals, 'auto' is used "
                                "instead.")
                navigator = 'auto'
            if navigator == 'auto':
                nav_dim = self.axes_manager.navigation_dimension
                if nav_dim in [1, 2]:
                    if self.navigator is None:
                        self.compute_navigator()
                    navigator = self.navigator
                elif nav_dim > 2:
                    navigator = 'slider'
        super().plot(navigator=navigator, **kwargs)

    def compute_navigator(self, index=None, chunks_number=None,
                          show_progressbar=None):
        """
        Compute the navigator by taking the sum over a single chunk contained
        the specified coordinate. Taking the sum over a single chunk is a
        computationally efficient approach to compute the navigator. The data
        can be rechunk by specifying the ``chunks_number`` argument.

        Parameters
        ----------
        index : (int, float, None) or iterable, optional
            Specified where to take the sum, follows HyperSpy indexing syntax
            for integer and float. If None, the index is the centre of the
            signal_space
        chunks_number : (int, None) or iterable, optional
            Define the number of chunks in the signal space used for rechunk
            the when calculating of the navigator. Useful to define the range
            over which the sum is calculated.
            If None, the existing chunking will be considered when picking the
            chunk used in the navigator calculation.
        %s

        Returns
        -------
        None.

        Note
        ----
        The number of chunks will affect where the sum is taken. If the sum
        needs to be taken in the centre of the signal space (for example, in
        the case of diffraction pattern), the number of chunk needs to be an
        odd number, so that the middle is centered.

        """

        signal_shape = self.axes_manager.signal_shape

        if index is None:
            index = [round(shape / 2) for shape in signal_shape]
        else:
            if not isiterable(index):
                index = [index] * len(signal_shape)
            index = [axis._get_index(_idx)
                     for _idx, axis in zip(index, self.axes_manager.signal_axes)]
        _logger.info(f"Using index: {index}")

        if chunks_number is None:
            chunks = self.data.chunks
        else:
            if not isiterable(chunks_number):
                chunks_number = [chunks_number] * len(signal_shape)
            # Determine the chunk size
            signal_chunks = da.core.normalize_chunks(
                [int(size / cn) for cn, size in zip(chunks_number, signal_shape)],
                shape=signal_shape
                )
            # Needs to reverse the chunks list to match dask chunking order
            signal_chunks = list(signal_chunks)[::-1]
            navigation_chunks = ['auto'] * len(self.axes_manager.navigation_shape)
            if Version(dask.__version__) >= Version("2.30.0"):
                kwargs = {'balance':True}
            else:
                kwargs = {}
            chunks = self.data.rechunk([*navigation_chunks, *signal_chunks],
                                       **kwargs).chunks

        # Get the slice of the corresponding chunk
        signal_size = len(signal_shape)
        signal_chunks = tuple(chunks[i-signal_size] for i in range(signal_size))
        _logger.info(f"Signal chunks: {signal_chunks}")
        isig_slice = get_signal_chunk_slice(index, chunks)

        _logger.info(f'Computing sum over signal dimension: {isig_slice}')
        axes = [axis.index_in_array for axis in self.axes_manager.signal_axes]
        navigator = self.isig[isig_slice].sum(axes)
        navigator.compute(show_progressbar=show_progressbar)
        navigator.original_metadata.set_item('sum_from', str(isig_slice))

        self.navigator = navigator.T

    compute_navigator.__doc__ %= SHOW_PROGRESSBAR_ARG


def _reshuffle_mixed_blocks(array, ndim, sshape, nav_chunks):
    """Reshuffles dask block-shuffled array

    Parameters
    ----------
    array : np.ndarray
        the array to reshuffle
    ndim : int
        the number of navigation (shuffled) dimensions
    sshape : tuple of ints
        The shape
    """
    splits = np.cumsum([multiply(ar)
                        for ar in product(*nav_chunks)][:-1]).tolist()
    if splits:
        all_chunks = [
            ar.reshape(shape + sshape)
            for shape, ar in zip(
                product(*nav_chunks), np.split(array, splits))
        ]

        def split_stack_list(what, step, axis):
            total = len(what)
            if total != step:
                return [
                    np.concatenate(
                        what[i:i + step], axis=axis)
                    for i in range(0, total, step)
                ]
            else:
                return np.concatenate(what, axis=axis)

        for chunks, axis in zip(nav_chunks[::-1], range(ndim - 1, -1, -1)):
            step = len(chunks)
            all_chunks = split_stack_list(all_chunks, step, axis)
        return all_chunks
    else:
        return array<|MERGE_RESOLUTION|>--- conflicted
+++ resolved
@@ -161,53 +161,6 @@
         self._cache_dask_chunk_slice = None
         if not self._clear_cache_dask_data in self.events.data_changed.connected:
             self.events.data_changed.connect(self._clear_cache_dask_data)
-
-    def _repr_html_(self):
-        try:
-            from dask import config
-            from dask.array.svg import svg
-            from dask.widgets import get_template
-            from dask.utils import format_bytes
-            nav_grid = svg(chunks=self.get_chunk_size(axis=self.axes_manager.navigation_axes),
-                           size=config.get("array.svg.size", 160))
-            sig_grid = svg(chunks=self.get_chunk_size(axis=self.axes_manager.signal_axes),
-                           size=config.get("array.svg.size", 160))
-            nbytes = format_bytes(self.data.nbytes)
-            cbytes = format_bytes(np.prod(self.data.chunksize) * self.data.dtype.itemsize)
-            return get_template("lazy_signal.html.j2").render(nav_grid=nav_grid,
-                                                              sig_grid=sig_grid,
-                                                              dim=self.axes_manager._get_dimension_str(),
-                                                              chunks=self._get_chunk_string(),
-                                                              array=self.data,
-                                                              signal_type=self._signal_type,
-                                                              nbytes=nbytes,
-                                                              cbytes=cbytes,
-                                                              title=self.metadata.General.title
-                                                              )
-
-        except ModuleNotFoundError:
-            return self
-
-    def _get_chunk_string(self):
-        nav_chunks = self.data.chunksize[:len(self.axes_manager.navigation_shape)][::-1]
-        string = "("
-        for chunks,axis in zip(nav_chunks,self.axes_manager.navigation_shape):
-            if chunks == axis:
-                string += "<b>"+str(chunks)+"</b>,"
-            else:
-                string += str(chunks) +","
-        string= string.rstrip(",")
-        string +="|"
-
-        sig_chunks = self.data.chunksize[len(self.axes_manager.navigation_shape):][::-1]
-        for chunks,axis in zip(sig_chunks,self.axes_manager.signal_shape):
-            if chunks == axis:
-                string += "<b>"+str(chunks)+"</b>,"
-            else:
-                string += str(chunks) +","
-        string = string.rstrip(",")
-        string +=")"
-        return string
 
     def compute(self, close_file=False, show_progressbar=None, **kwargs):
         """Attempt to store the full signal in memory.
@@ -762,8 +715,6 @@
             da.nanmax(data), )
         return _mean, _std, _min, _q1, _q2, _q3, _max
 
-<<<<<<< HEAD
-=======
     def _map_all(self, function, inplace=True, **kwargs):
         calc_result = dd(function)(self.data, **kwargs)
         if inplace:
@@ -895,7 +846,6 @@
             sig.get_dimensions_from_data()
         return sig
 
->>>>>>> 410add00
     def _block_iterator(self,
                         flat_signal=True,
                         get=dask.threaded.get,
