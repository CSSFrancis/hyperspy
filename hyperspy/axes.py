# -*- coding: utf-8 -*-
# Copyright 2007-2011 The Hyperspy developers
#
# This file is part of  Hyperspy.
#
#  Hyperspy is free software: you can redistribute it and/or modify
# it under the terms of the GNU General Public License as published by
# the Free Software Foundation, either version 3 of the License, or
# (at your option) any later version.
#
#  Hyperspy is distributed in the hope that it will be useful,
# but WITHOUT ANY WARRANTY; without even the implied warranty of
# MERCHANTABILITY or FITNESS FOR A PARTICULAR PURPOSE.  See the
# GNU General Public License for more details.
#
# You should have received a copy of the GNU General Public License
# along with  Hyperspy.  If not, see <http://www.gnu.org/licenses/>.

import copy

import numpy as np
import traits.api as t
import traitsui.api as tui
from traits.trait_errors import TraitError

class ndindex_nat(np.ndindex):
    def next(self):
        return super(ndindex_nat, self).next()[::-1]


def get_axis_group(n , label=''):
    group = tui.Group(
            tui.Group(
                tui.Item('axis%i.name' % n),
                tui.Item('axis%i.size' % n, style='readonly'),
                tui.Item('axis%i.index_in_array' % n, style='readonly'),
                tui.Item('axis%i.low_index' % n, style='readonly'),
                tui.Item('axis%i.high_index' % n, style='readonly'),
                # The style of the index is chosen to be readonly because of 
                # a bug in Traits 4.0.0 when using context with a Range traits
                # where the limits are defined by another traits_view
                tui.Item('axis%i.index' % n, style='readonly'),
                tui.Item('axis%i.value' % n, style='readonly'),
                tui.Item('axis%i.units' % n),
                tui.Item('axis%i.navigate' % n, label = 'slice'),
            show_border = True,),
            tui.Group(
                tui.Item('axis%i.scale' % n),
                tui.Item('axis%i.offset' % n),
            label = 'Calibration',
            show_border = True,),
        label = label,
        show_border = True,)
    return group
    
def generate_axis(offset, scale, size, offset_index=0):
    """Creates an axis given the offset, scale and number of channels

    Alternatively, the offset_index of the offset channel can be specified.

    Parameters
    ----------
    offset : float
    scale : float
    size : number of channels
    offset_index : int
        offset_index number of the offset

    Returns
    -------
    Numpy array
    
    """
    return np.linspace(offset - offset_index * scale,
                       offset + scale * (size - 1 - offset_index),
                       size)

class DataAxis(t.HasTraits):
    name=t.Str()
    units = t.Str()
    scale = t.Float()
    offset = t.Float()
    size = t.CInt()
    low_value = t.Float()
    high_value = t.Float()
    value = t.Range('low_value', 'high_value')
    low_index = t.Int(0)
    high_index = t.Int()
    slice = t.Instance(slice)
    navigate = t.Bool(t.Undefined)
    index = t.Range('low_index', 'high_index')
    axis = t.Array()
    continuous_value = t.Bool(False)

    def __init__(self,
                 size,
                 index_in_array=None,
                 name='',
                 scale=1.,
                 offset=0.,
                 units='undefined',
                 navigate=t.Undefined):
                     
        super(DataAxis, self).__init__()
        self.name = name
        self.units = units
        self.scale = scale
        self.offset = offset
        self.size = size
        self.high_index = self.size - 1
        self.low_index = 0
        self.index = 0
        self.update_axis()
        self.navigate = navigate
        self.axes_manager = None
        self.on_trait_change(self.update_axis,
                             ['scale', 'offset', 'size'])
        self.on_trait_change(self.update_value, 'index')
        self.on_trait_change(self.set_index_from_value, 'value')
        self.on_trait_change(self._update_slice, 'navigate')
        self.on_trait_change(self.update_index_bounds, 'size')
        # The slice must be updated even if the default value did not 
        # change to correctly set its value.
        self._update_slice(self.navigate)
<<<<<<< HEAD
        
    def _get_slice(self, slice_, to_values=False):
        start = 0
        stop = self.size
        step = 1
        
        try:
            # Suppose slice_ is a slice instance...
            if slice_.start is not None:
                start = slice_.start
            if slice_.stop is not None:
                stop = slice_.stop
            if slice_.step is not None and abs(slice_.step) >=1 :
                step = int(round(slice_.step)) # No non-int values for now 
            else:
                step = None # idem
        except (AttributeError, TypeError):
            start = slice_
            if isinstance(start, float):
                stop = self._axis.index2value(start) + 1
            else:
                stop = start + 1
            step = None
        if isinstance(start, float):
            self.offset = start
        else:
            self.offset = self.index2value(start)
        if step is not None:
            self.scale *= step
        if to_values:
            i2v = self.index2value
            return slice(i2v(start) 
                            if not isinstance(start, float) 
                            else start,
                         i2v(stop) 
                            if not isinstance(stop, float) 
                            else stop,
                         i2v(step) 
                            if not isinstance(step, float) 
                            else step)
        else:
            v2i = self.value2index
            return slice(v2i(start) 
                            if isinstance(start, float) 
                            else start,
                         v2i(stop) 
                            if isinstance(stop, float)  
                            else stop,
                         v2i(step) 
                            if isinstance(step, float) 
                            else step)
=======
    
    @property
    def index_in_array(self):
        if self.axes_manager is not None:
            return self.axes_manager._axes.index(self)
        else:
            raise AttributeError(
                "This DataAxis does not belong to an AxesManager"
                " and therefore its index_in_array attribute "
                " is not defined")
    @property
    def index_in_axes_manager(self):
        if self.axes_manager is not None:
            return self.axes_manager._get_axes_in_natural_order().\
                   index(self)
        else:
            raise AttributeError(
                "This DataAxis does not belong to an AxesManager"
                " and therefore its index_in_array attribute "
                " is not defined")
                        
    def _get_positive_index(self, index):
        if index < 0:
            index = self.size + index
            if index < 0:
                raise IndexError("index out of bounds")
        return index
        
    def _get_index(self, value):
        if isinstance(value, float):
            return self.value2index(value)
        else:
            return value
        
    def _slice_me(self, slice_):
        """Returns a slice to slice the corresponding data axis and 
        change the offset and scale of the DataAxis acordingly.
        
        Parameters
        ----------
        slice_ : {float, int, slice}
        
        Returns
        -------
        my_slice : slice
        
        """
        i2v = self.index2value
        v2i = self.value2index

        if isinstance(slice_, slice):
            start = slice_.start
            stop = slice_.stop
            step = slice_.step
        else:
            if isinstance(slice_, float):
                start = v2i(slice_)
            else:
                start = self._get_positive_index(slice_)
            stop = start + 1
            step = None
            
        if isinstance(step, float):
            step = int(round(step / self.scale))
        if isinstance(start, float):
            start = v2i(start)
        if isinstance(stop, float):
            stop = v2i(stop) 
            
        if step == 0:
            raise ValueError("slice step cannot be zero")
            
        my_slice = slice(start, stop, step)
        
        if start is None:
            if step > 0 or step is None:
                start = 0
            else:
                start = self.size - 1
        self.offset = i2v(start)
        if step is not None:
            self.scale *= step
            
        return my_slice

>>>>>>> 4a1cd4db

    def __repr__(self):
        if self.name is not None:
            text = '<%s axis, size: %i' % (self.name,
                                              self.size,)
            if self.navigate is True:
                text += ", index: %i" % self.index
            text += ">"
            return text
            
    def connect(self, f, trait='value'):
        self.on_trait_change(f, trait)

    def disconnect(self, f, trait='value'):
        self.on_trait_change(f, trait, remove=True)

    def update_index_bounds(self):
        self.high_index = self.size - 1

    def update_axis(self):
        self.axis = generate_axis(self.offset, self.scale, self.size)
        if len(self.axis) != 0:
            self.low_value, self.high_value = (
                self.axis.min(), self.axis.max())

    def _update_slice(self, value):
        if value is False:
            self.slice = slice(None)
        else:
            self.slice = None

    def get_axis_dictionary(self):
        adict = {
            'name' : self.name,
            'scale' : self.scale,
            'offset' : self.offset,
            'size' : self.size,
            'units' : self.units,
            'index_in_array' : self.index_in_array,
            'navigate' : self.navigate
        }
        return adict
        
    def copy(self):
        return DataAxis(**self.get_axis_dictionary())

    def update_value(self):
        self.value = self.axis[self.index]

    def value2index(self, value):
        """Return the closest index to the given value if between the limits,
        otherwise it will return either the upper or lower limits

        Parameters
        ----------
        value : float

        Returns
        -------
        int
        """
        if value is None:
            return None
        else:
            index = int(round((value - self.offset) / \
            self.scale))
            if self.size > index >= 0:
                return index
            elif index < 0:
                return 0
            else:
                return int(self.size - 1)

    def index2value(self, index):
        return self.axis[index]

    def set_index_from_value(self, value):
        self.index = self.value2index(value)
        # If the value is above the limits we must correct the value
        if self.continuous_value is False:
            self.value = self.index2value(self.index)

    def calibrate(self, value_tuple, index_tuple, modify_calibration = True):
        scale = (value_tuple[1] - value_tuple[0]) /\
        (index_tuple[1] - index_tuple[0])
        offset = value_tuple[0] - scale * index_tuple[0]
        if modify_calibration is True:
            self.offset = offset
            self.scale = scale
        else:
            return offset, scale

    traits_view = \
    tui.View(
        tui.Group(
            tui.Group(
                tui.Item(name='name'),
                tui.Item(name='size', style='readonly'),
                tui.Item(name='index_in_array', style='readonly'),
                tui.Item(name='index'),
                tui.Item(name='value', style='readonly'),
                tui.Item(name='units'),
                tui.Item(name='navigate', label = 'navigate'),
            show_border = True,),
            tui.Group(
                tui.Item(name='scale'),
                tui.Item(name='offset'),
            label = 'Calibration',
            show_border = True,),
        label = "Data Axis properties",
        show_border = True,),
    title = 'Axis configuration',
    )

class AxesManager(t.HasTraits):
    """Contains and manages the data axes.
    
    It supports indexing, slicing, subscriptins and iteration. As an interator,
    iterate over the navigation coordinates returning the current indices.
    It can only be indexed and sliced to access the DataAxis objects that it
    contain. Standard indexing and slicing follows the "natural order" as in
    Signal, i.e. [nX, nY, ...,sX, sY,...] where `n` indicates a navigation axis
    and `s` a signal axis. In addition AxesManager support indexing using
    complex numbers a + bj, where a can be one of 0,1 and 2 and b a valid
    index. If a is 0 AxesManager is indexed using the order of the axes in the
    array. If a is 1(2), indexes only the navigation(signal) axes in the
    natural order. In addition AxesManager supports subscription using
    axis name.
    
    Attributes
    ----------
    
    coordinates : tuple
        Get and set the current coordinates if the navigation dimension
        is not 0. If the navigation dimension is 0 it raises 
        AttributeError when attempting to set its value.

    
    indices : tuple
        Get and set the current indices if the navigation dimension
        is not 0. If the navigation dimension is 0 it raises 
        AttributeError when attempting to set its value.
        
    signal_axes, navigation_axes : list
    	Contain the corresponding DataAxis objects

    Examples
    --------
    
    >>> import numpy as np
    
    Create a spectrum with random data
    
    >>> s = signals.Spectrum(np.random.random((2,3,4,5)))
    >>> s.axes_manager
    <Axes manager, axes: (<axis2 axis, size: 4, index: 0>, <axis1 axis, size: 3, index: 0>, <axis0 axis, size: 2, index: 0>, <axis3 axis, size: 5>)>
    >>> s.axes_manager[0]
    s2 axis, size: 4, index: 0> 
    >>> s.axes_manager[0j]
    <axis0 axis, size: 2, index: 0>
    >>> s.axes_manager[1+0j]
    <axis2 axis, size: 4, index: 0>
    >>> s.axes_manager[2+0j]
    <axis3 axis, size: 5>
    >>> s.axes_manager[1].name="y"
    >>> s.axes_manager['y']
    <y axis, size: 3 index: 0>
    >>> for i in s.axes_manager:
    >>>     print i, s.axes_manager.indices
    (0, 0, 0) (0, 0, 0)
    (1, 0, 0) (1, 0, 0)
    (2, 0, 0) (2, 0, 0)
    (3, 0, 0) (3, 0, 0)
    (0, 1, 0) (0, 1, 0)
    (1, 1, 0) (1, 1, 0)
    (2, 1, 0) (2, 1, 0)
    (3, 1, 0) (3, 1, 0)
    (0, 2, 0) (0, 2, 0)
    (1, 2, 0) (1, 2, 0)
    (2, 2, 0) (2, 2, 0)
    (3, 2, 0) (3, 2, 0)
    (0, 0, 1) (0, 0, 1)
    (1, 0, 1) (1, 0, 1)
    (2, 0, 1) (2, 0, 1)
    (3, 0, 1) (3, 0, 1)
    (0, 1, 1) (0, 1, 1)
    (1, 1, 1) (1, 1, 1)
    (2, 1, 1) (2, 1, 1)
    (3, 1, 1) (3, 1, 1)
    (0, 2, 1) (0, 2, 1)
    (1, 2, 1) (1, 2, 1)
    (2, 2, 1) (2, 2, 1)
    (3, 2, 1) (3, 2, 1)

    """
    _axes = t.List(DataAxis)
    signal_axes = t.Tuple()
    navigation_axes = t.Tuple()
    _step = t.Int(1)
    
    def __init__(self, axes_list):
        super(AxesManager, self).__init__()
        self.create_axes(axes_list)
        # set_signal_dimension is called only if there is no current 
        # view. It defaults to spectrum
        navigates = [i.navigate for i in self._axes]
        if t.Undefined in navigates:
            # Default to Spectrum view if the view is not fully defined
            self.set_signal_dimension(1)
        
        self._update_attributes()
        self.on_trait_change(self._update_attributes, '_axes.slice')
        self.on_trait_change(self._update_attributes, '_axes.index')
        self.on_trait_change(self._update_attributes, '_axes.size')
        self._index = None # index for the iterator
    
    def _get_positive_index(self, axis):
        if axis < 0:
            axis = len(self._axes) + axis
            if axis < 0:
                raise IndexError("index out of bounds")
        return axis
        
    def _array_indices_generator(self):
        shape = (self.navigation_shape[::-1] if self.navigation_size > 0 else
                 [1,])
        return np.ndindex(*shape)
        
    def _am_indices_generator(self):
        shape = (self.navigation_shape if self.navigation_size > 0 else
                 [1,])[::-1]
        return ndindex_nat(*shape)
    
    def __getitem__(self, y):
        """x.__getitem__(y) <==> x[y]
        
        """
        if isinstance(y, basestring):
            axes = list(self._get_axes_in_natural_order())
            while axes:
                axis = axes.pop()
                if y == axis.name:
                    return axis
            raise ValueError("There is no DataAxis named %s" % y)
        elif isinstance(y, complex):
            if not y.real.is_integer or not y.real.is_integer:
                raise TypeError("axesmanager indices must be integers, "
                    "complex intergers or strings")
            if y.real == 0:
                return self._axes[int(y.imag)]
            elif y.real == 1:
                return self.navigation_axes[int(y.imag)]
            elif y.real == 2:
                return self.signal_axes[int(y.imag)]
            else:
                raise IndexError("axesmanager real part of complex indices "
                        "must be 0, 1 or 2")
        else:
            # Use the "natural order" as in Signal
            return self._get_axes_in_natural_order()[y]
        
    def __getslice__(self, i=None, j=None):
        """x.__getslice__(i, j) <==> x[i:j]
        
        """
        return self._get_axes_in_natural_order()[i:j]
        
    def _get_axes_in_natural_order(self):
        return self.navigation_axes + self.signal_axes
        
    @property            
    def _navigation_shape_in_array(self):
        return self.navigation_shape[::-1]
        
    @property            
    def _signal_shape_in_array(self):
        return self.signal_shape[::-1]
    @property    
    def shape(self):
        nav_shape = (self.navigation_shape
                     if self.navigation_shape != (0,)
                     else tuple())
        sig_shape = (self.signal_shape
             if self.signal_shape != (0,)
             else tuple())
        return nav_shape + sig_shape
        
    def remove(self, axis):
        """Remove the given Axis.
        
        Raises
        ------
        ValueError if the Axis is not present.
        
        """
        if axis not in self._axes:
            raise ValueError(
                "AxesManager.remove(x): x not in AxesManager")
        axis.axes_manager = None
        self._axes.remove(axis)
            
    def __delitem__(self, i):
        self.remove(self[i])
        
    def _get_data_slice(self, fill=None):
        """Return a tuple of slice objects to slice the data.
        
        Parameters
        ----------
        fill: None or iterable of (int, slice)
            If not None, fill the tuple of index int with the given
            slice.
            
        """
        cslice = [slice(None),] * len(self._axes)
        if fill is not None:
            for index, slice_ in fill:
                cslice[index] = slice_
        return tuple(cslice)
        
        
    def create_axes(self, axes_list):
        """Given a list of dictionaries defining the axes properties
        create the DataAxis instances and add them to the AxesManager.
        
        The index of the axis in the array and in the `_axes` lists 
        can be defined by the index_in_array keyword if given 
        for all axes. Otherwise it is defined by their index in the 
        list.
        
        See also
        --------
        append_axis
        
        """
        # Reorder axes_list using index_in_array if it is defined
        # for all axes and the indices are not repeated.
        indices = set([axis['index_in_array'] for axis in axes_list if
                   'index_in_array' in axis])
        if len(indices) == len(axes_list):
            axes_list.sort(key=lambda x: x['index_in_array'])
        for axis_dict in axes_list:
            self.append_axis(**axis_dict)

    def _update_max_index(self):
        self._max_index = 1
        for i in self.navigation_shape:
            self._max_index *= i
        if self._max_index != 0:
            self._max_index -= 1

    def next(self):
        """
        Standard iterator method, updates the index and returns the 
        current coordiantes

        Returns
        -------
        val : tuple of ints
            Returns a tuple containing the coordiantes of the current 
            iteration.

        """
        if self._index is None:
            self._index = 0
            self._indices_backup = self.indices
            val = (0,) * self.navigation_dimension
            self.indices = val
        elif (self._index >= self._max_index):
            self._index = None
            self.indices = self._indices_backup
            del self._indices_backup
            raise StopIteration
        else:
            self._index += 1
            val = np.unravel_index(self._index, 
                                   tuple(self._navigation_shape_in_array))[::-1]
            self.indices = val
        return val

    def __iter__(self):
        # Reset the _index that can have a value != None due to 
        # a previous iteration that did not hit a StopIteration
        self._index = None
        return self
        
    def append_axis(self, *args, **kwargs):
        axis = DataAxis(*args, **kwargs)
        axis.axes_manager = self
        self._axes.append(axis)

    def _update_attributes(self):
        getitem_tuple = ()
        values = []
        self.signal_axes = ()
        self.navigation_axes = ()
        for axis in self._axes:
            # Until we find a better place, take property of the axes
            # here to avoid difficult to debug bugs.
            axis.axes_manager = self
            if axis.slice is None:
                getitem_tuple += axis.index,
                values.append(axis.value)
                self.navigation_axes += axis,
            else:
                getitem_tuple += axis.slice,
                self.signal_axes += axis,

        self.signal_axes = self.signal_axes[::-1]
        self.navigation_axes = self.navigation_axes[::-1]
        self._getitem_tuple = getitem_tuple
        self.signal_dimension = len(self.signal_axes)
        self.navigation_dimension = len(self.navigation_axes)
        if self.navigation_dimension != 0:
            self.navigation_shape = tuple([
                axis.size for axis in self.navigation_axes])
        else:
            self.navigation_shape = (0,)
            
        if self.signal_dimension != 0:
            self.signal_shape = tuple([
                axis.size for axis in self.signal_axes])
        else:
            self.signal_shape = (0,)
        self.navigation_size = \
            np.cumprod(self.navigation_shape)[-1]
        self.signal_size = \
            np.cumprod(self.signal_shape)[-1]
        self._update_max_index()
            
    def set_signal_dimension(self, value):
        """Set the dimension of the signal.
                
        Attributes
        ----------
        value : int
        
        Raises
        ------
        ValueError if value if greater than the number of axes or 
        is negative         
        
        """
        if len(self._axes) == 0:
            return
        elif value > len(self._axes):
            raise ValueError("The signal dimension cannot be greater"
                " than the number of axes which is %i" % len(self._axes))
        elif value < 0:
            raise ValueError(
                "The signal dimension must be a positive integer")
                
        tl = [True] * len(self._axes)
        if value != 0:
            tl[-value:] = (False,) * value
        
        for axis in self._axes:
            axis.navigate = tl.pop(0)

    def connect(self, f):
        for axis in self._axes:
            if axis.slice is None:
                axis.on_trait_change(f, 'index')

    def disconnect(self, f):
        for axis in self._axes:
            if axis.slice is None:
                axis.on_trait_change(f, 'index', remove=True)

    def key_navigator(self, event):
        if len(self.navigation_axes) not in (1,2): return
        x = self.navigation_axes[0]
        try:
            if event.key == "right" or event.key == "6":
                x.index += self._step
            elif event.key == "left" or event.key == "4":
                x.index -= self._step
            elif event.key == "pageup":
                self._step += 1
            elif event.key == "pagedown":
                if self._step > 1:
                    self._step -= 1
            if len(self.navigation_axes) == 2:
                y = self.navigation_axes[1]
                if event.key == "up" or event.key == "8":
                    y.index -= self._step
                elif event.key == "down" or event.key == "2":
                    y.index += self._step
        except TraitError:
            pass

    def gui(self):
        for axis in self._axes:
            axis.edit_traits()

    def copy(self):
        return(copy.copy(self))

    def deepcopy(self):
        return(copy.deepcopy(self))

    def __deepcopy__(self, *args):
        return AxesManager(self._get_axes_dicts())

    def _get_axes_dicts(self):
        axes_dicts = []
        for axis in self._axes:
            axes_dicts.append(axis.get_axis_dictionary())
        return axes_dicts
        
    def as_dictionary(self):
        am_dict = {}
        for i, axis in enumerate(self._axes):
            am_dict['axis-%i' % i] = axis.get_axis_dictionary()
        return am_dict
        
    def _get_signal_axes_dicts(self):
        return [axis.get_axis_dictionary() for axis in 
                self.signal_axes[::-1]]

    def _get_navigation_axes_dicts(self):
        return [axis.get_axis_dictionary() for axis in 
                self.navigation_axes[::-1]]
        
    def show(self):
        context = {}
        ag = []
        for n in range(0,len(self._axes)):
            ag.append(get_axis_group(n, self._axes[n].name))
            context['axis%i' % n] = self._axes[n]
        ag = tuple(ag)
        self.edit_traits(view = tui.View(*ag), context = context)
        
    def __repr__(self):
        text = ('<Axes manager, axes: %s>' % 
            self._get_axes_in_natural_order().__repr__())
            
        return text
    
    @property        
    def coordinates(self):
        """Get the coordinates of the navigation axes.
        
        Returns
        -------
        list
            
        """
        return tuple([axis.value for axis in self.navigation_axes])
        
    @coordinates.setter    
    def coordinates(self, coordinates):
        """Set the coordinates of the navigation axes.
        
        Parameters
        ----------
        coordinates : tuple
            The len of the the tuple must coincide with the navigation
            dimension
            
        """
        
        if len(coordinates) != self.navigation_dimension:
            raise AttributeError(
            "The number of coordinates must be equal to the "
            "navigation dimension that is %i" % 
                self.navigation_dimension)
        for value, axis in zip(coordinates, self.navigation_axes):
            axis.value = value
            
    @property        
    def indices(self):
        """Get the index of the navigation axes.
        
        Returns
        -------
        list
            
        """
        return tuple([axis.index for axis in self.navigation_axes])
        
    @indices.setter    
    def indices(self, indices):
        """Set the index of the navigation axes.
        
        Parameters
        ----------
        indices : tuple
            The len of the the tuple must coincide with the navigation
            dimension
            
        """
        
        if len(indices) != self.navigation_dimension:
            raise AttributeError(
            "The number of indices must be equal to the "
            "navigation dimension that is %i" % 
                self.navigation_dimension)
        for index, axis in zip(indices, self.navigation_axes):
            axis.index = index
            
    def _get_axis_attribute_values(self, attr):
        return [getattr(axis, attr) for axis in self._axes]
    
    def _set_axis_attribute_values(self, attr, values):
        for axis, value in zip(self._axes,values):
            setattr(axis, attr, value)
            <|MERGE_RESOLUTION|>--- conflicted
+++ resolved
@@ -122,59 +122,6 @@
         # The slice must be updated even if the default value did not 
         # change to correctly set its value.
         self._update_slice(self.navigate)
-<<<<<<< HEAD
-        
-    def _get_slice(self, slice_, to_values=False):
-        start = 0
-        stop = self.size
-        step = 1
-        
-        try:
-            # Suppose slice_ is a slice instance...
-            if slice_.start is not None:
-                start = slice_.start
-            if slice_.stop is not None:
-                stop = slice_.stop
-            if slice_.step is not None and abs(slice_.step) >=1 :
-                step = int(round(slice_.step)) # No non-int values for now 
-            else:
-                step = None # idem
-        except (AttributeError, TypeError):
-            start = slice_
-            if isinstance(start, float):
-                stop = self._axis.index2value(start) + 1
-            else:
-                stop = start + 1
-            step = None
-        if isinstance(start, float):
-            self.offset = start
-        else:
-            self.offset = self.index2value(start)
-        if step is not None:
-            self.scale *= step
-        if to_values:
-            i2v = self.index2value
-            return slice(i2v(start) 
-                            if not isinstance(start, float) 
-                            else start,
-                         i2v(stop) 
-                            if not isinstance(stop, float) 
-                            else stop,
-                         i2v(step) 
-                            if not isinstance(step, float) 
-                            else step)
-        else:
-            v2i = self.value2index
-            return slice(v2i(start) 
-                            if isinstance(start, float) 
-                            else start,
-                         v2i(stop) 
-                            if isinstance(stop, float)  
-                            else stop,
-                         v2i(step) 
-                            if isinstance(step, float) 
-                            else step)
-=======
     
     @property
     def index_in_array(self):
@@ -260,7 +207,6 @@
             
         return my_slice
 
->>>>>>> 4a1cd4db
 
     def __repr__(self):
         if self.name is not None:
