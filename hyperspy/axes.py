# -*- coding: utf-8 -*-
# Copyright 2007-2011 The Hyperspy developers
#
# This file is part of  Hyperspy.
#
#  Hyperspy is free software: you can redistribute it and/or modify
# it under the terms of the GNU General Public License as published by
# the Free Software Foundation, either version 3 of the License, or
# (at your option) any later version.
#
#  Hyperspy is distributed in the hope that it will be useful,
# but WITHOUT ANY WARRANTY; without even the implied warranty of
# MERCHANTABILITY or FITNESS FOR A PARTICULAR PURPOSE.  See the
# GNU General Public License for more details.
#
# You should have received a copy of the GNU General Public License
# along with  Hyperspy.  If not, see <http://www.gnu.org/licenses/>.

import copy

import numpy as np
import traits.api as t
import traitsui.api as tui
from traits.trait_errors import TraitError

class ndindex_nat(np.ndindex):
    def next(self):
        return super(ndindex_nat, self).next()[::-1]


def get_axis_group(n , label=''):
    group = tui.Group(
            tui.Group(
                tui.Item('axis%i.name' % n),
                tui.Item('axis%i.size' % n, style='readonly'),
                tui.Item('axis%i.index_in_array' % n, style='readonly'),
                tui.Item('axis%i.low_index' % n, style='readonly'),
                tui.Item('axis%i.high_index' % n, style='readonly'),
                # The style of the index is chosen to be readonly because of 
                # a bug in Traits 4.0.0 when using context with a Range traits
                # where the limits are defined by another traits_view
                tui.Item('axis%i.index' % n, style='readonly'),
                tui.Item('axis%i.value' % n, style='readonly'),
                tui.Item('axis%i.units' % n),
                tui.Item('axis%i.navigate' % n, label = 'slice'),
            show_border = True,),
            tui.Group(
                tui.Item('axis%i.scale' % n),
                tui.Item('axis%i.offset' % n),
            label = 'Calibration',
            show_border = True,),
        label = label,
        show_border = True,)
    return group
    
def generate_axis(offset, scale, size, offset_index=0):
    """Creates an axis given the offset, scale and number of channels

    Alternatively, the offset_index of the offset channel can be specified.

    Parameters
    ----------
    offset : float
    scale : float
    size : number of channels
    offset_index : int
        offset_index number of the offset

    Returns
    -------
    Numpy array
    
    """
    return np.linspace(offset - offset_index * scale,
                       offset + scale * (size - 1 - offset_index),
                       size)

class DataAxis(t.HasTraits):
    name=t.Str()
    units = t.Str()
    scale = t.Float()
    offset = t.Float()
    size = t.CInt()
    low_value = t.Float()
    high_value = t.Float()
    value = t.Range('low_value', 'high_value')
    low_index = t.Int(0)
    high_index = t.Int()
    slice = t.Instance(slice)
    navigate = t.Bool(t.Undefined)
    index = t.Range('low_index', 'high_index')
    axis = t.Array()
    continuous_value = t.Bool(False)

    def __init__(self,
                 size,
                 index_in_array=None,
                 name='',
                 scale=1.,
                 offset=0.,
                 units='undefined',
                 navigate=t.Undefined):
                     
        super(DataAxis, self).__init__()
        self.name = name
        self.units = units
        self.scale = scale
        self.offset = offset
        self.size = size
        self.high_index = self.size - 1
        self.low_index = 0
        self.index = 0
        self.update_axis()
        self.navigate = navigate
        self.axes_manager = None
        self.on_trait_change(self.update_axis,
                             ['scale', 'offset', 'size'])
        self.on_trait_change(self.update_value, 'index')
        self.on_trait_change(self.set_index_from_value, 'value')
        self.on_trait_change(self._update_slice, 'navigate')
        self.on_trait_change(self.update_index_bounds, 'size')
        # The slice must be updated even if the default value did not 
        # change to correctly set its value.
        self._update_slice(self.navigate)
<<<<<<< HEAD
        
    def _get_slice(self, slice_, to_values=False):
        start = 0
        stop = self.size
        step = 1
        
        try:
            # Suppose slice_ is a slice instance...
            if slice_.start is not None:
                start = slice_.start
            if slice_.stop is not None:
                stop = slice_.stop
            if slice_.step is not None and abs(slice_.step) >=1 :
                step = int(round(slice_.step)) # No non-int values for now 
            else:
                step = None # idem
        except (AttributeError, TypeError):
            start = slice_
            if isinstance(start, float):
                stop = self._axis.index2value(start) + 1
            else:
                stop = start + 1
            step = None
        if isinstance(start, float):
            self.offset = start
        else:
            self.offset = self.index2value(start)
        if step is not None:
            self.scale *= step
        if to_values:
            i2v = self.index2value
            return slice(i2v(start) 
                            if not isinstance(start, float) 
                            else start,
                         i2v(stop) 
                            if not isinstance(stop, float) 
                            else stop,
                         i2v(step) 
                            if not isinstance(step, float) 
                            else step)
        else:
            v2i = self.value2index
            return slice(v2i(start) 
                            if isinstance(start, float) 
                            else start,
                         v2i(stop) 
                            if isinstance(stop, float)  
                            else stop,
                         v2i(step) 
                            if isinstance(step, float) 
                            else step)
=======
    
    @property
    def index_in_array(self):
        if self.axes_manager is not None:
            return self.axes_manager._axes.index(self)
        else:
            raise AttributeError(
                "This DataAxis does not belong to an AxesManager"
                " and therefore its index_in_array attribute "
                " is not defined")
    @property
    def index_in_axes_manager(self):
        if self.axes_manager is not None:
            return self.axes_manager._get_axes_in_natural_order().\
                   index(self)
        else:
            raise AttributeError(
                "This DataAxis does not belong to an AxesManager"
                " and therefore its index_in_array attribute "
                " is not defined")
                        
    def _get_positive_index(self, index):
        if index < 0:
            index = self.size + index
            if index < 0:
                raise IndexError("index out of bounds")
        return index
        
    def _get_index(self, value):
        if isinstance(value, float):
            return self.value2index(value)
        else:
            return value
        
    def _slice_me(self, slice_):
        """Returns a slice to slice the corresponding data axis and 
        change the offset and scale of the DataAxis acordingly.
        
        Parameters
        ----------
        slice_ : {float, int, slice}
        
        Returns
        -------
        my_slice : slice
        
        """
        i2v = self.index2value
        v2i = self.value2index

        if isinstance(slice_, slice):
            start = slice_.start
            stop = slice_.stop
            step = slice_.step
        else:
            if isinstance(slice_, float):
                start = v2i(slice_)
            else:
                start = self._get_positive_index(slice_)
            stop = start + 1
            step = None
            
        if isinstance(step, float):
            step = int(round(step / self.scale))
        if isinstance(start, float):
            start = v2i(start)
        if isinstance(stop, float):
            stop = v2i(stop) 
            
        if step == 0:
            raise ValueError("slice step cannot be zero")
            
        my_slice = slice(start, stop, step)
        
        if start is None:
            if step > 0 or step is None:
                start = 0
            else:
                start = self.size - 1
        self.offset = i2v(start)
        if step is not None:
            self.scale *= step
            
        return my_slice

>>>>>>> faf46f6e

    def __repr__(self):
        if self.name is not None:
            text = '<%s axis, size: %i' % (self.name,
                                              self.size,)
            if self.navigate is True:
                text += ", index: %i" % self.index
            text += ">"
            return text
            
    def connect(self, f, trait='value'):
        self.on_trait_change(f, trait)

    def disconnect(self, f, trait='value'):
        self.on_trait_change(f, trait, remove=True)

    def update_index_bounds(self):
        self.high_index = self.size - 1

    def update_axis(self):
        self.axis = generate_axis(self.offset, self.scale, self.size)
        if len(self.axis) != 0:
            self.low_value, self.high_value = (
                self.axis.min(), self.axis.max())

    def _update_slice(self, value):
        if value is False:
            self.slice = slice(None)
        else:
            self.slice = None

    def get_axis_dictionary(self):
        adict = {
            'name' : self.name,
            'scale' : self.scale,
            'offset' : self.offset,
            'size' : self.size,
            'units' : self.units,
            'index_in_array' : self.index_in_array,
            'navigate' : self.navigate
        }
        return adict
        
    def copy(self):
        return DataAxis(**self.get_axis_dictionary())

    def update_value(self):
        self.value = self.axis[self.index]

    def value2index(self, value):
        """Return the closest index to the given value if between the limits,
        otherwise it will return either the upper or lower limits

        Parameters
        ----------
        value : float

        Returns
        -------
        int
        """
        if value is None:
            return None
        else:
            index = int(round((value - self.offset) / \
            self.scale))
            if self.size > index >= 0:
                return index
            elif index < 0:
                return 0
            else:
                return int(self.size - 1)

    def index2value(self, index):
        return self.axis[index]

    def set_index_from_value(self, value):
        self.index = self.value2index(value)
        # If the value is above the limits we must correct the value
        if self.continuous_value is False:
            self.value = self.index2value(self.index)

    def calibrate(self, value_tuple, index_tuple, modify_calibration = True):
        scale = (value_tuple[1] - value_tuple[0]) /\
        (index_tuple[1] - index_tuple[0])
        offset = value_tuple[0] - scale * index_tuple[0]
        if modify_calibration is True:
            self.offset = offset
            self.scale = scale
        else:
            return offset, scale

    traits_view = \
    tui.View(
        tui.Group(
            tui.Group(
                tui.Item(name='name'),
                tui.Item(name='size', style='readonly'),
                tui.Item(name='index_in_array', style='readonly'),
                tui.Item(name='index'),
                tui.Item(name='value', style='readonly'),
                tui.Item(name='units'),
                tui.Item(name='navigate', label = 'navigate'),
            show_border = True,),
            tui.Group(
                tui.Item(name='scale'),
                tui.Item(name='offset'),
            label = 'Calibration',
            show_border = True,),
        label = "Data Axis properties",
        show_border = True,),
    title = 'Axis configuration',
    )

class AxesManager(t.HasTraits):
    """Contains and manages the data axes.
    
    It can iterate over the navigation coordinates returning the 
    indices at the current iteration.
    
    It can only be indexed and sliced to access the DataAxis objects 
    that it contain. The indexing is in the same "natural order" as in 
    Signal, i.e. [nX, nY, ...,sX, sY,...] where `n` indicates a navigation axis and 
    `s` a signal axis. In addition it can be indexed using the DataAxis
    name.
    
    
    Attributes
    ----------
    
    coordinates : tuple
        Get and set the current coordinates if the navigation dimension
        is not 0. If the navigation dimension is 0 it raises 
        AttributeError when attempting to set its value.

    
    indices : tuple
        Get and set the current indices if the navigation dimension
        is not 0. If the navigation dimension is 0 it raises 
        AttributeError when attempting to set its value.
        
    signal_axes, navigation_axes : list
    	Contain the corresponding DataAxis objects

    Examples
    --------
    
    >>> import numpy as np
    
    Create a spectrum with random data
    
    >>> s = signals.Spectrum(np.random.random((2,2,2,10)))
    >>> s.axes_manager
    <Axes manager, 4 axes, signal dimension: 1, navigation dimension: 3>
    
    >>> s.axes_manager[1]
    <undefined navigation axis, size: 2, index: 0>
    >>> s.axes_manager[1].name="y"
    >>> s.axes_manager['y']
    <y navigation axis, size: 2, index: 0>
    >>> for i in s.axes_manager:
    >>>     print i, s.axes_manager.indices
    (0, 0, 0) (0, 0, 0)
    (0, 0, 1) (0, 0, 1)
    (0, 1, 0) (0, 1, 0)
    (0, 1, 1) (0, 1, 1)
    (1, 0, 0) (1, 0, 0)
    (1, 0, 1) (1, 0, 1)
    (1, 1, 0) (1, 1, 0)
    (1, 1, 1) (1, 1, 1)
    
    """
    _axes = t.List(DataAxis)
    signal_axes = t.Tuple()
    navigation_axes = t.Tuple()
    _step = t.Int(1)
    
    def __init__(self, axes_list):
        super(AxesManager, self).__init__()
        self.create_axes(axes_list)
        # set_signal_dimension is called only if there is no current 
        # view. It defaults to spectrum
        navigates = [i.navigate for i in self._axes]
        if t.Undefined in navigates:
            # Default to Spectrum view if the view is not fully defined
            self.set_signal_dimension(1)
        
        self._update_attributes()
        self.on_trait_change(self._update_attributes, '_axes.slice')
        self.on_trait_change(self._update_attributes, '_axes.index')
        self.on_trait_change(self._update_attributes, '_axes.size')
        self._index = None # index for the iterator
    
    def _get_positive_index(self, axis):
        if axis < 0:
            axis = len(self._axes) + axis
            if axis < 0:
                raise IndexError("index out of bounds")
        return axis
        
    def _array_indices_generator(self):
        shape = (self.navigation_shape if self.navigation_size > 0 else
                 [1,])
        return np.ndindex(*shape)
        
    def _am_indices_generator(self):
        shape = (self.navigation_shape if self.navigation_size > 0 else
                 [1,])[::-1]
        return ndindex_nat(*shape)
    
    def __getitem__(self, y):
        """x.__getitem__(y) <==> x[y]
        
        """
        if isinstance(y, basestring):
            axes = list(self._get_axes_in_natural_order())
            while axes:
                axis = axes.pop()
                if y == axis.name:
                    return axis
            raise ValueError("There is no DataAxis named %s" % y)
        else:
            # Use the "natural order" as in Signal
            return self._get_axes_in_natural_order()[y]
        
    def __getslice__(self, i=None, j=None):
        """x.__getslice__(i, j) <==> x[i:j]
        
        """
        return self._get_axes_in_natural_order()[i:j]
        
<<<<<<< HEAD
    def _get_data_slice(self, fill=None):
        """Return a tuple of slice objects to slice the data.
        
        Parameters
        ----------
        fill: None or iterable of (int, slice)
            If not None, fill the tuple of index int with the given
            slice.
            
        """
        cslice = [slice(None),] * len(self.axes)
        if fill is not None:
            for index, slice_ in fill:
                cslice[index] = slice_
        return tuple(cslice)
        
    def __init__(self, axes_list):
        super(AxesManager, self).__init__()
        ncoord = len(axes_list)
        self.axes = [None] * ncoord
        for axis_dict in axes_list:
            self.axes[axis_dict['index_in_array']] = DataAxis(
                                                            **axis_dict)
        navigates = [i.navigate for i in self.axes if 
                                                hasattr(i, 'navigate')]
        # set_view is called only if there is no current view
        if not navigates or np.all(np.array(navigates) == True):
            self.set_view()
        self.set_signal_dimension()
        self.on_trait_change(self.set_signal_dimension, 'axes.slice')
        self.on_trait_change(self.set_signal_dimension, 'axes.index')
        self.on_trait_change(self.set_signal_dimension, 'axes.size')
        self._index = None # index for the iterator
=======
    def _get_axes_in_natural_order(self):
        return self.navigation_axes + self.signal_axes
        
    @property            
    def _navigation_shape_in_array(self):
        return self.navigation_shape[::-1]
        
    @property            
    def _signal_shape_in_array(self):
        return self.signal_shape[::-1]
>>>>>>> faf46f6e
        
    def remove(self, axis):
        """Remove the given Axis.
        
        Raises
        ------
        ValueError if the Axis is not present.
        
        """
        if axis not in self._axes:
            raise ValueError(
                "AxesManager.remove(x): x not in AxesManager")
        self._axes.remove(axis)
            
    def __delitem__(self, i):
        self.remove(self[i])
        
    def _get_data_slice(self, fill=None):
        """Return a tuple of slice objects to slice the data.
        
        Parameters
        ----------
        fill: None or iterable of (int, slice)
            If not None, fill the tuple of index int with the given
            slice.
            
        """
        cslice = [slice,] * len(self._axes)
        if fill is not None:
            for index, slice_ in fill:
                cslice[index] = slice_
        return tuple(cslice)
        
        
    def create_axes(self, axes_list):
        """Given a list of dictionaries defining the axes properties
        create the DataAxis instances and add them to the AxesManager.
        
        The index of the axis in the array and in the `_axes` lists 
        can be defined by the index_in_array keyword if given 
        for all axes. Otherwise it is defined by their index in the 
        list.
        
        See also
        --------
        append_axis
        
        """
        # Reorder axes_list using index_in_array if defined
        indices = set([axis['index_in_array'] for axis in axes_list if
                   'index_in_array' in axis])
        
        for axis_dict in axes_list:
            self.append_axis(**axis_dict)

    def _update_max_index(self):
        self._max_index = 1
        for i in self.navigation_shape:
            self._max_index *= i
        if self._max_index != 0:
            self._max_index -= 1

    def next(self):
        """
        Standard iterator method, updates the index and returns the 
        current coordiantes

        Returns
        -------
        val : tuple of ints
            Returns a tuple containing the coordiantes of the current 
            iteration.

        """
        if self._index is None:
            self._index = 0
            self._indices_backup = self.indices
            val = (0,) * self.navigation_dimension
            self.indices = val
        elif (self._index >= self._max_index):
            self._index = None
            self.indices = self._indices_backup
            del self._indices_backup
            raise StopIteration
        else:
            self._index += 1
            val = np.unravel_index(self._index, 
                                   tuple(self._navigation_shape_in_array))[::-1]
            self.indices = val
        return val

    def __iter__(self):
        # Reset the _index that can have a value != None due to 
        # a previous iteration that did not hit a StopIteration
        self._index = None
        return self
        
    def append_axis(self, *args, **kwargs):
        axis = DataAxis(*args, **kwargs)
        axis.axes_manager = self
        self._axes.append(axis)

    def _update_attributes(self):
        getitem_tuple = ()
        values = []
        self.signal_axes = ()
        self.navigation_axes = ()
        for axis in self._axes:
            if axis.slice is None:
                getitem_tuple += axis.index,
                values.append(axis.value)
                self.navigation_axes += axis,
            else:
                getitem_tuple += axis.slice,
                self.signal_axes += axis,

        self.signal_axes = self.signal_axes[::-1]
        self.navigation_axes = self.navigation_axes[::-1]
        self._getitem_tuple = getitem_tuple
        self.signal_dimension = len(self.signal_axes)
        self.navigation_dimension = len(self.navigation_axes)
        if self.navigation_dimension != 0:
            self.navigation_shape = tuple([
                axis.size for axis in self.navigation_axes])
        else:
            self.navigation_shape = (0,)
            
        if self.signal_dimension != 0:
            self.signal_shape = tuple([
                axis.size for axis in self.signal_axes])
        else:
            self.signal_shape = (0,)
        self.navigation_size = \
            np.cumprod(self.navigation_shape)[-1]
        self.signal_size = \
            np.cumprod(self.signal_shape)[-1]
        self._update_max_index()
            
    def set_signal_dimension(self, value):
        """Set the dimension of the signal.
                
        Attributes
        ----------
        value : int
        
        Raises
        ------
        ValueError if value if greater than the number of axes or 
        is negative         
        
        """
        if len(self._axes) == 0:
            return
        elif value > len(self._axes):
            raise ValueError("The signal dimension cannot be greater"
                " than the number of axes which is %i" % len(self._axes))
        elif value < 0:
            raise ValueError(
                "The signal dimension must be a positive integer")
                
        tl = [True] * len(self._axes)
        if value != 0:
            tl[-value:] = (False,) * value
        
        for axis in self._axes:
            axis.navigate = tl.pop(0)

    def connect(self, f):
        for axis in self._axes:
            if axis.slice is None:
                axis.on_trait_change(f, 'index')

    def disconnect(self, f):
        for axis in self._axes:
            if axis.slice is None:
                axis.on_trait_change(f, 'index', remove=True)

    def key_navigator(self, event):
        if len(self.navigation_axes) not in (1,2): return
        x = self.navigation_axes[0]
        try:
            if event.key == "right" or event.key == "6":
                x.index += self._step
            elif event.key == "left" or event.key == "4":
                x.index -= self._step
            elif event.key == "pageup":
                self._step += 1
            elif event.key == "pagedown":
                if self._step > 1:
                    self._step -= 1
            if len(self.navigation_axes) == 2:
                y = self.navigation_axes[1]
                if event.key == "up" or event.key == "8":
                    y.index -= self._step
                elif event.key == "down" or event.key == "2":
                    y.index += self._step
        except TraitError:
            pass

    def gui(self):
        for axis in self._axes:
            axis.edit_traits()

    def copy(self):
        return(copy.copy(self))

    def deepcopy(self):
        return(copy.deepcopy(self))

    def __deepcopy__(self, *args):
        return AxesManager(self._get_axes_dicts())

    def _get_axes_dicts(self):
        axes_dicts = []
        for axis in self._axes:
            axes_dicts.append(axis.get_axis_dictionary())
        return axes_dicts
        
    def _get_signal_axes_dicts(self):
        return [axis.get_axis_dictionary() for axis in 
                self.signal_axes[::-1]]

    def _get_navigation_axes_dicts(self):
        return [axis.get_axis_dictionary() for axis in 
                self.navigation_axes[::-1]]
        
    def show(self):
        context = {}
        ag = []
        for n in range(0,len(self._axes)):
            ag.append(get_axis_group(n, self._axes[n].name))
            context['axis%i' % n] = self._axes[n]
        ag = tuple(ag)
        self.edit_traits(view = tui.View(*ag), context = context)
        
    def __repr__(self):
        text = ('<Axes manager, axes: %s>' % 
            self._get_axes_in_natural_order().__repr__())
            
        return text
    
    @property        
    def coordinates(self):
        """Get the coordinates of the navigation axes.
        
        Returns
        -------
        list
            
        """
        return tuple([axis.value for axis in self.navigation_axes])
        
    @coordinates.setter    
    def coordinates(self, coordinates):
        """Set the coordinates of the navigation axes.
        
        Parameters
        ----------
        coordinates : tuple
            The len of the the tuple must coincide with the navigation
            dimension
            
        """
        
        if len(coordinates) != self.navigation_dimension:
            raise AttributeError(
            "The number of coordinates must be equal to the "
            "navigation dimension that is %i" % 
                self.navigation_dimension)
        for value, axis in zip(coordinates, self.navigation_axes):
            axis.value = value
            
    @property        
    def indices(self):
        """Get the index of the navigation axes.
        
        Returns
        -------
        list
            
        """
        return tuple([axis.index for axis in self.navigation_axes])
        
    @indices.setter    
    def indices(self, indices):
        """Set the index of the navigation axes.
        
        Parameters
        ----------
        indices : tuple
            The len of the the tuple must coincide with the navigation
            dimension
            
        """
        
        if len(indices) != self.navigation_dimension:
            raise AttributeError(
            "The number of indices must be equal to the "
            "navigation dimension that is %i" % 
                self.navigation_dimension)
        for index, axis in zip(indices, self.navigation_axes):
            axis.index = index<|MERGE_RESOLUTION|>--- conflicted
+++ resolved
@@ -122,59 +122,6 @@
         # The slice must be updated even if the default value did not 
         # change to correctly set its value.
         self._update_slice(self.navigate)
-<<<<<<< HEAD
-        
-    def _get_slice(self, slice_, to_values=False):
-        start = 0
-        stop = self.size
-        step = 1
-        
-        try:
-            # Suppose slice_ is a slice instance...
-            if slice_.start is not None:
-                start = slice_.start
-            if slice_.stop is not None:
-                stop = slice_.stop
-            if slice_.step is not None and abs(slice_.step) >=1 :
-                step = int(round(slice_.step)) # No non-int values for now 
-            else:
-                step = None # idem
-        except (AttributeError, TypeError):
-            start = slice_
-            if isinstance(start, float):
-                stop = self._axis.index2value(start) + 1
-            else:
-                stop = start + 1
-            step = None
-        if isinstance(start, float):
-            self.offset = start
-        else:
-            self.offset = self.index2value(start)
-        if step is not None:
-            self.scale *= step
-        if to_values:
-            i2v = self.index2value
-            return slice(i2v(start) 
-                            if not isinstance(start, float) 
-                            else start,
-                         i2v(stop) 
-                            if not isinstance(stop, float) 
-                            else stop,
-                         i2v(step) 
-                            if not isinstance(step, float) 
-                            else step)
-        else:
-            v2i = self.value2index
-            return slice(v2i(start) 
-                            if isinstance(start, float) 
-                            else start,
-                         v2i(stop) 
-                            if isinstance(stop, float)  
-                            else stop,
-                         v2i(step) 
-                            if isinstance(step, float) 
-                            else step)
-=======
     
     @property
     def index_in_array(self):
@@ -260,7 +207,6 @@
             
         return my_slice
 
->>>>>>> faf46f6e
 
     def __repr__(self):
         if self.name is not None:
@@ -492,7 +438,33 @@
         """
         return self._get_axes_in_natural_order()[i:j]
         
-<<<<<<< HEAD
+    def _get_axes_in_natural_order(self):
+        return self.navigation_axes + self.signal_axes
+        
+    @property            
+    def _navigation_shape_in_array(self):
+        return self.navigation_shape[::-1]
+        
+    @property            
+    def _signal_shape_in_array(self):
+        return self.signal_shape[::-1]
+        
+    def remove(self, axis):
+        """Remove the given Axis.
+        
+        Raises
+        ------
+        ValueError if the Axis is not present.
+        
+        """
+        if axis not in self._axes:
+            raise ValueError(
+                "AxesManager.remove(x): x not in AxesManager")
+        self._axes.remove(axis)
+            
+    def __delitem__(self, i):
+        self.remove(self[i])
+        
     def _get_data_slice(self, fill=None):
         """Return a tuple of slice objects to slice the data.
         
@@ -504,68 +476,6 @@
             
         """
         cslice = [slice(None),] * len(self.axes)
-        if fill is not None:
-            for index, slice_ in fill:
-                cslice[index] = slice_
-        return tuple(cslice)
-        
-    def __init__(self, axes_list):
-        super(AxesManager, self).__init__()
-        ncoord = len(axes_list)
-        self.axes = [None] * ncoord
-        for axis_dict in axes_list:
-            self.axes[axis_dict['index_in_array']] = DataAxis(
-                                                            **axis_dict)
-        navigates = [i.navigate for i in self.axes if 
-                                                hasattr(i, 'navigate')]
-        # set_view is called only if there is no current view
-        if not navigates or np.all(np.array(navigates) == True):
-            self.set_view()
-        self.set_signal_dimension()
-        self.on_trait_change(self.set_signal_dimension, 'axes.slice')
-        self.on_trait_change(self.set_signal_dimension, 'axes.index')
-        self.on_trait_change(self.set_signal_dimension, 'axes.size')
-        self._index = None # index for the iterator
-=======
-    def _get_axes_in_natural_order(self):
-        return self.navigation_axes + self.signal_axes
-        
-    @property            
-    def _navigation_shape_in_array(self):
-        return self.navigation_shape[::-1]
-        
-    @property            
-    def _signal_shape_in_array(self):
-        return self.signal_shape[::-1]
->>>>>>> faf46f6e
-        
-    def remove(self, axis):
-        """Remove the given Axis.
-        
-        Raises
-        ------
-        ValueError if the Axis is not present.
-        
-        """
-        if axis not in self._axes:
-            raise ValueError(
-                "AxesManager.remove(x): x not in AxesManager")
-        self._axes.remove(axis)
-            
-    def __delitem__(self, i):
-        self.remove(self[i])
-        
-    def _get_data_slice(self, fill=None):
-        """Return a tuple of slice objects to slice the data.
-        
-        Parameters
-        ----------
-        fill: None or iterable of (int, slice)
-            If not None, fill the tuple of index int with the given
-            slice.
-            
-        """
-        cslice = [slice,] * len(self._axes)
         if fill is not None:
             for index, slice_ in fill:
                 cslice[index] = slice_
