--- conflicted
+++ resolved
@@ -722,7 +722,6 @@
         self.__class__ = UniformDataAxis
         self.__init__(**d, size=self.size, scale=scale, offset=self.low_value)
         self.axes_manager = axes_manager
-
 
     @property
     def _is_increasing_order(self):
@@ -1389,11 +1388,7 @@
         self.axes_manager = axes_manager
 
 
-<<<<<<< HEAD
-class VectorDataAxis(BaseDataAxis):
-=======
 class VectorDataAxis(UniformDataAxis):
->>>>>>> 410add00
     """DataAxis class for vector representations of ``ragged`` data
 
     The VectorDataAxis preforms like the Uniform DataAxis but has no size.
@@ -1405,10 +1400,7 @@
                  units=t.Undefined,
                  navigate=False,
                  scale=1.,
-<<<<<<< HEAD
-=======
                  size=1,
->>>>>>> 410add00
                  offset=0.,
                  is_binned=False,
                  **kwargs):
@@ -1419,114 +1411,6 @@
             units=units,
             navigate=navigate,
             is_binned=is_binned,
-<<<<<<< HEAD
-            **kwargs
-            )
-        # These traits need to added dynamically to be removed when necessary
-        self.add_trait("scale", t.CFloat)
-        self.add_trait("offset", t.CFloat)
-        self.index_in_vector = index_in_vector
-        self.scale = scale
-        self.offset = offset
-        #self.size = 1
-        self._is_uniform = True
-
-    def _slice_me(self, _slice):
-        """Returns a slice to slice the corresponding data axis and
-        change the offset and scale of the UniformDataAxis accordingly.
-
-        Parameters
-        ----------
-        _slice : {float, int, slice}
-
-        Returns
-        -------
-        my_slice : slice
-        """
-        my_slice = self._get_array_slices(_slice)
-        step = my_slice.step
-        if step is not None:
-            _logger.error(msg="A step is not allowed for slicing a vector axis")
-        self.low_index = my_slice.start
-        self.high_index = my_slice.stop
-        return my_slice
-
-    def value2index(self, value, rounding=round):
-        """Return the closest index/indices to the given value(s) if between the axis limits.
-
-        Parameters
-        ----------
-        value : number or string, or numpy array of number or string
-                if string, should either be a calibrated unit like "20nm"
-                or a relative slicing like "rel0.2".
-        rounding : function
-                Handling of values intermediate between two axis points:
-                If `rounding=round`, use python's standard round-half-to-even strategy to find closest value.
-                If `rounding=math.floor`, round to the next lower value.
-                If `round=math.ceil`, round to the next higher value.
-
-        Returns
-        -------
-        index : integer or numpy array
-
-        Raises
-        ------
-        ValueError
-            If value is out of bounds or contains out of bounds values (array).
-            If value is NaN or contains NaN values (array).
-            If value is incorrectly formatted str or contains incorrectly
-                formatted str (array).
-        """
-
-        if value is None:
-            return None
-
-        value = self._parse_value(value)
-
-        multiplier = 1E12
-        index = 1 / multiplier * np.trunc(
-            (value - self.offset) / self.scale * multiplier
-            )
-
-        if rounding is round:
-            # When value are negative, we need to use half away from zero
-            # approach on the index, because the index is always positive
-            index = np.where(
-                value >= 0 if np.sign(self.scale) > 0 else value < 0,
-                round_half_towards_zero(index, decimals=0),
-                round_half_away_from_zero(index, decimals=0),
-                )
-        else:
-            if rounding is math.ceil:
-                rounding = np.ceil
-            elif rounding is math.floor:
-                rounding = np.floor
-
-            index = rounding(index)
-
-        if isinstance(value, np.ndarray):
-            index = index.astype(int)
-            return index
-
-        else:
-            index = int(index)
-            return index
-
-    def update_index_bounds(self, high_index):
-        self.high_index = high_index
-
-    def _update_bounds(self, ):
-        if len(self.axis) != 0:
-            self.low_value, self.high_value = (
-                self.axis.min(), self.axis.max())
-
-    def get_axis_dictionary(self):
-        d = super().get_axis_dictionary()
-        d['scale'] = self.size
-        d['offset'] = self.offset
-        d['index_in_vector'] = self.index_in_vector
-        return d
-=======
             scale=scale,
             size=size,
             offset=offset,
@@ -1535,7 +1419,6 @@
         # These traits need to added dynamically to be removed when necessary
         self.update_axis()
         self.index_in_vector = index_in_vector
->>>>>>> 410add00
 
 
 def _serpentine_iter(shape):
@@ -1699,7 +1582,6 @@
         self._update_trait_handlers()
         self.iterpath = 'flyback'
         self._ragged = False
-        self._vector = False
 
     @property
     def ragged(self):
@@ -2246,39 +2128,6 @@
                             if self.signal_shape else 0)
         self._update_max_index()
 
-    def set_vector_dimension(self, value):
-        """Set the dimension of the vector dimension.
-
-        Attributes
-        ----------
-        value : int
-
-        Raises
-        ------
-        ValueError
-            If value if greater than the number of axes or is negative.
-
-        """
-        if self.ragged and value > 0:
-            raise ValueError("Signal containing ragged array must have zero "
-                             "signal dimension.")
-        if len(self._axes) == 0:
-            return
-        elif value > len(self._axes):
-            raise ValueError(
-                "The signal dimension cannot be greater"
-                " than the number of axes which is %i" % len(self._axes))
-        elif value < 0:
-            raise ValueError(
-                "The signal dimension must be a positive integer")
-
-        tl = [True] * len(self._axes)
-        if value != 0:
-            tl[-value:] = (False,) * value
-
-        for axis in self._axes:
-            axis.navigate = tl.pop(0)
-
     def set_signal_dimension(self, value):
         """Set the dimension of the signal.
 
