--- conflicted
+++ resolved
@@ -190,18 +190,6 @@
             self.navigation_size, self.expected_navigation_size)
 
 
-<<<<<<< HEAD
-class NonLinearAxisError(Exception):
-
-    def __init__(self):
-        self.error = ("Non linear axes are not supported.")
-
-    def __str__(self):
-        return repr(self.error)
-
-
-=======
->>>>>>> 952858bd
 class VisibleDeprecationWarning(UserWarning):
 
     """Visible deprecation warning.
