--- conflicted
+++ resolved
@@ -3644,30 +3644,6 @@
                                axis=axis.index_in_array))
         s._remove_axis(axis.index_in_axes_manager)
         return s
-<<<<<<< HEAD
-    
-    def apply(self,function,*args, **kwargs):
-        """Apply apply a function to all the coordinates.
-        
-        Parameters
-        ----------
-        
-        function: function
-            A function that can be applied on each point of the signal,
-            without changing the shape
-        
-        Examples
-        --------
-        >>> import scipy.ndimage
-        >>> s = signals.Signal(np.random.random((64,64,1024)))
-        >>> filtered_s = sapply(
-        >>> scipy.ndimage.gaussian_filter, sigma=2.5)        
-        """
-        
-        im = self.deepcopy()
-        im.data = function(im.data,*args, **kwargs)
-        return im        
-=======
 
     def indexmax(self, axis):
         """Returns a signal with the index of the maximum along an axis.
@@ -3737,7 +3713,7 @@
         More sophisticated algorithms for determining bins can be used.
         Aside from the `bins` argument allowing a string specified how bins
         are computed, the parameters are the same as numpy.histogram().
->>>>>>> e1623e36
+
         
         Parameters
         ----------
@@ -3798,6 +3774,28 @@
                                              " histogram")
         return hist_spec            
     
+    def apply(self,function,*args, **kwargs):
+        """Apply apply a function to all the coordinates.
+        
+        Parameters
+        ----------
+        
+        function: function
+            A function that can be applied on each point of the signal,
+            without changing the shape
+        
+        Examples
+        --------
+        >>> import scipy.ndimage
+        >>> s = signals.Signal(np.random.random((64,64,1024)))
+        >>> filtered_s = sapply(
+        >>> scipy.ndimage.gaussian_filter, sigma=2.5)        
+        """
+        
+        im = self.deepcopy()
+        im.data = function(im.data,*args, **kwargs)
+        return im       
+
     def copy(self):
         try:
             backup_plot = self._plot
