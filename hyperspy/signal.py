# -*- coding: utf-8 -*-
# Copyright 2007-2022 The HyperSpy developers
#
# This file is part of HyperSpy.
#
# HyperSpy is free software: you can redistribute it and/or modify
# it under the terms of the GNU General Public License as published by
# the Free Software Foundation, either version 3 of the License, or
# (at your option) any later version.
#
# HyperSpy is distributed in the hope that it will be useful,
# but WITHOUT ANY WARRANTY; without even the implied warranty of
# MERCHANTABILITY or FITNESS FOR A PARTICULAR PURPOSE. See the
# GNU General Public License for more details.
#
# You should have received a copy of the GNU General Public License
# along with HyperSpy. If not, see <http://www.gnu.org/licenses/>.

from collections.abc import MutableMapping
import copy
from contextlib import contextmanager
from datetime import datetime
import inspect
from itertools import product
import logging
import numbers
from pathlib import Path
import warnings

import dask.array as da
from matplotlib import pyplot as plt
import numpy as np
from pint import UndefinedUnitError
from scipy import integrate
from scipy import signal as sp_signal
import traits.api as t
from toolz.itertoolz import concat

import hyperspy
from hyperspy.axes import AxesManager, VectorDataAxis
from hyperspy.api_nogui import _ureg
from hyperspy.drawing import mpl_hie, mpl_hse, mpl_he
from hyperspy.learn.mva import MVA, LearningResults
from hyperspy.io import assign_signal_subclass
import hyperspy.misc.utils
from hyperspy.misc.utils import DictionaryTreeBrowser
from hyperspy.drawing import signal as sigdraw
from hyperspy.misc.io.tools import ensure_directory
from hyperspy.misc.utils import iterable_not_string
from hyperspy.exceptions import SignalDimensionError, DataDimensionError
from hyperspy.misc import rgb_tools
from hyperspy.misc.utils import underline, isiterable
from hyperspy.misc.hist_tools import histogram
from hyperspy.drawing.utils import animate_legend
from hyperspy.drawing.marker import markers_metadata_dict_to_markers
from hyperspy.misc.slicing import SpecialSlicers, FancySlicing
from hyperspy.misc.utils import slugify
from hyperspy.misc.utils import is_binned # remove in v2.0
from hyperspy.misc.utils import process_function_blockwise, guess_output_signal_size
from hyperspy.misc.utils import add_scalar_axis
from hyperspy.docstrings.signal import (
    ONE_AXIS_PARAMETER, MANY_AXIS_PARAMETER, OUT_ARG, NAN_FUNC, OPTIMIZE_ARG,
    RECHUNK_ARG, SHOW_PROGRESSBAR_ARG, PARALLEL_ARG, MAX_WORKERS_ARG,
    CLUSTER_SIGNALS_ARG, HISTOGRAM_BIN_ARGS, HISTOGRAM_MAX_BIN_ARGS, LAZY_OUTPUT_ARG)
from hyperspy.docstrings.plot import (BASE_PLOT_DOCSTRING, PLOT1D_DOCSTRING,
                                      BASE_PLOT_DOCSTRING_PARAMETERS,
                                      PLOT2D_KWARGS_DOCSTRING)
from hyperspy.docstrings.utils import REBIN_ARGS
from hyperspy.events import Events, Event
from hyperspy.interactive import interactive
from hyperspy.misc.signal_tools import (are_signals_aligned,
                                        broadcast_signals)
from hyperspy.misc.math_tools import outer_nd, hann_window_nth_order, check_random_state
from hyperspy.exceptions import VisibleDeprecationWarning


_logger = logging.getLogger(__name__)


class ModelManager(object):

    """Container for models
    """

    class ModelStub(object):

        def __init__(self, mm, name):
            self._name = name
            self._mm = mm
            self.restore = lambda: mm.restore(self._name)
            self.remove = lambda: mm.remove(self._name)
            self.pop = lambda: mm.pop(self._name)
            self.restore.__doc__ = "Returns the stored model"
            self.remove.__doc__ = "Removes the stored model"
            self.pop.__doc__ = \
                "Returns the stored model and removes it from storage"

        def __repr__(self):
            return repr(self._mm._models[self._name])

    def __init__(self, signal, dictionary=None):
        self._signal = signal
        self._models = DictionaryTreeBrowser()
        self._add_dictionary(dictionary)

    def _add_dictionary(self, dictionary=None):
        if dictionary is not None:
            for k, v in dictionary.items():
                if k.startswith('_') or k in ['restore', 'remove']:
                    raise KeyError("Can't add dictionary with key '%s'" % k)
                k = slugify(k, True)
                self._models.set_item(k, v)
                setattr(self, k, self.ModelStub(self, k))

    def _set_nice_description(self, node, names):
        ans = {'date': datetime.now().strftime('%Y-%m-%d %H:%M:%S'),
               'dimensions': self._signal.axes_manager._get_dimension_str(),
               }
        node.add_dictionary(ans)
        for n in names:
            node.add_node('components.' + n)

    def _save(self, name, dictionary):

        _abc = 'abcdefghijklmnopqrstuvwxyz'

        def get_letter(models):
            howmany = len(models)
            if not howmany:
                return 'a'
            order = int(np.log(howmany) / np.log(26)) + 1
            letters = [_abc, ] * order
            for comb in product(*letters):
                guess = "".join(comb)
                if guess not in models.keys():
                    return guess

        if name is None:
            name = get_letter(self._models)
        else:
            name = self._check_name(name)

        if name in self._models:
            self.remove(name)

        self._models.add_node(name)
        node = self._models.get_item(name)
        names = [c['name'] for c in dictionary['components']]
        self._set_nice_description(node, names)

        node.set_item('_dict', dictionary)
        setattr(self, name, self.ModelStub(self, name))

    def store(self, model, name=None):
        """If the given model was created from this signal, stores it

        Parameters
        ----------
        model : :py:class:`~hyperspy.model.BaseModel` (or subclass)
            The model to store in the signal
        name : str or None
            The name for the model to be stored with

        See also
        --------
        remove
        restore
        pop

        """
        if model.signal is self._signal:
            self._save(name, model.as_dictionary())
        else:
            raise ValueError("The model is created from a different signal, "
                             "you should store it there")

    def _check_name(self, name, existing=False):
        if not isinstance(name, str):
            raise KeyError('Name has to be a string')
        if name.startswith('_'):
            raise KeyError('Name cannot start with "_" symbol')
        if '.' in name:
            raise KeyError('Name cannot contain dots (".")')
        name = slugify(name, True)
        if existing:
            if name not in self._models:
                raise KeyError(
                    "Model named '%s' is not currently stored" %
                    name)
        return name

    def remove(self, name):
        """Removes the given model

        Parameters
        ----------
        name : str
            The name of the model to remove

        See also
        --------
        restore
        store
        pop

        """
        name = self._check_name(name, True)
        delattr(self, name)
        self._models.__delattr__(name)

    def pop(self, name):
        """Returns the restored model and removes it from storage

        Parameters
        ----------
        name : str
            The name of the model to restore and remove

        See also
        --------
        restore
        store
        remove

        """
        name = self._check_name(name, True)
        model = self.restore(name)
        self.remove(name)
        return model

    def restore(self, name):
        """Returns the restored model

        Parameters
        ----------
        name : str
            The name of the model to restore

        See also
        --------
        remove
        store
        pop

        """
        name = self._check_name(name, True)
        d = self._models.get_item(name + '._dict').as_dictionary()
        return self._signal.create_model(dictionary=copy.deepcopy(d))

    def __repr__(self):
        return repr(self._models)

    def __len__(self):
        return len(self._models)

    def __getitem__(self, name):
        name = self._check_name(name, True)
        return getattr(self, name)


class MVATools(object):
    # TODO: All of the plotting methods here should move to drawing

    def _plot_factors_or_pchars(self, factors, comp_ids=None,
                                calibrate=True, avg_char=False,
                                same_window=True, comp_label='PC',
                                img_data=None,
                                plot_shifts=True, plot_char=4,
                                cmap=plt.cm.gray, quiver_color='white',
                                vector_scale=1,
                                per_row=3, ax=None):
        """Plot components from PCA or ICA, or peak characteristics.

        Parameters
        ----------
        comp_ids : None, int, or list of ints
            If None, returns maps of all components.
            If int, returns maps of components with ids from 0 to given
            int.
            if list of ints, returns maps of components with ids in
            given list.
        calibrate : bool
            If True, plots are calibrated according to the data in the
            axes manager.
        same_window : bool
            If True, plots each factor to the same window. They are not scaled.
            Default True.
        comp_label : str
            Title of the plot
        cmap : a matplotlib colormap
            The colormap used for factor images or any peak characteristic
            scatter map overlay. Default is the matplotlib gray colormap
            (``plt.cm.gray``).

        Other Parameters
        ----------------
        img_data : 2D numpy array,
            The array to overlay peak characteristics onto. If None,
            defaults to the average image of your stack.
        plot_shifts : bool, default is True
            If true, plots a quiver (arrow) plot showing the shifts for
            each
            peak present in the component being plotted.
        plot_char : None or int
            If int, the id of the characteristic to plot as the colored
            scatter plot.
            Possible components are:

            * 4: peak height
            * 5: peak orientation
            * 6: peak eccentricity
        quiver_color : any color recognized by matplotlib
            Determines the color of vectors drawn for
            plotting peak shifts.
        vector_scale : integer or None
            Scales the quiver plot arrows. The vector is defined as one data
            unit along the X axis. If shifts are small, set vector_scale so
            that when they are multiplied by vector_scale, they are on the
            scale of the image plot. If None, uses matplotlib's autoscaling.

        Returns
        -------
        matplotlib figure or list of figure if same_window=False

        """
        if same_window is None:
            same_window = True
        if comp_ids is None:
            comp_ids = range(factors.shape[1])

        elif not hasattr(comp_ids, '__iter__'):
            comp_ids = range(comp_ids)

        n = len(comp_ids)
        if same_window:
            rows = int(np.ceil(n / float(per_row)))

        fig_list = []

        if n < per_row:
            per_row = n

        if same_window and self.axes_manager.signal_dimension == 2:
            f = plt.figure(figsize=(4 * per_row, 3 * rows))
        else:
            f = plt.figure()

        for i in range(len(comp_ids)):
            if self.axes_manager.signal_dimension == 1:
                if same_window:
                    ax = plt.gca()
                else:
                    if i > 0:
                        f = plt.figure()
                        plt.title('%s' % comp_label)
                    ax = f.add_subplot(111)
                ax = sigdraw._plot_1D_component(
                    factors=factors,
                    idx=comp_ids[i],
                    axes_manager=self.axes_manager,
                    ax=ax,
                    calibrate=calibrate,
                    comp_label=comp_label,
                    same_window=same_window)
                if same_window:
                    plt.legend(ncol=factors.shape[1] // 2, loc='best')
            elif self.axes_manager.signal_dimension == 2:
                if same_window:
                    ax = f.add_subplot(rows, per_row, i + 1)
                else:
                    if i > 0:
                        f = plt.figure()
                        plt.title('%s' % comp_label)
                    ax = f.add_subplot(111)

                sigdraw._plot_2D_component(factors=factors,
                                           idx=comp_ids[i],
                                           axes_manager=self.axes_manager,
                                           calibrate=calibrate, ax=ax,
                                           cmap=cmap, comp_label=comp_label)
            if not same_window:
                fig_list.append(f)
        if same_window:  # Main title for same window
            title = '%s' % comp_label
            if self.axes_manager.signal_dimension == 1:
                plt.title(title)
            else:
                plt.suptitle(title)
        try:
            plt.tight_layout()
        except BaseException:
            pass
        if not same_window:
            return fig_list
        else:
            return f

    def _plot_loadings(self, loadings, comp_ids, calibrate=True,
                       same_window=True, comp_label=None,
                       with_factors=False, factors=None,
                       cmap=plt.cm.gray, no_nans=False, per_row=3,
                       axes_decor='all'):
        if same_window is None:
            same_window = True
        if comp_ids is None:
            comp_ids = range(loadings.shape[0])

        elif not hasattr(comp_ids, '__iter__'):
            comp_ids = range(comp_ids)

        n = len(comp_ids)
        if same_window:
            rows = int(np.ceil(n / float(per_row)))

        fig_list = []

        if n < per_row:
            per_row = n

        if same_window and self.axes_manager.signal_dimension == 2:
            f = plt.figure(figsize=(4 * per_row, 3 * rows))
        else:
            f = plt.figure()

        for i in range(n):
            if self.axes_manager.navigation_dimension == 1:
                if same_window:
                    ax = plt.gca()
                else:
                    if i > 0:
                        f = plt.figure()
                        plt.title('%s' % comp_label)
                    ax = f.add_subplot(111)
            elif self.axes_manager.navigation_dimension == 2:
                if same_window:
                    ax = f.add_subplot(rows, per_row, i + 1)
                else:
                    if i > 0:
                        f = plt.figure()
                        plt.title('%s' % comp_label)
                    ax = f.add_subplot(111)
            sigdraw._plot_loading(
                loadings, idx=comp_ids[i], axes_manager=self.axes_manager,
                no_nans=no_nans, calibrate=calibrate, cmap=cmap,
                comp_label=comp_label, ax=ax, same_window=same_window,
                axes_decor=axes_decor)
            if not same_window:
                fig_list.append(f)
        if same_window:  # Main title for same window
            title = '%s' % comp_label
            if self.axes_manager.navigation_dimension == 1:
                plt.title(title)
            else:
                plt.suptitle(title)
        try:
            plt.tight_layout()
        except BaseException:
            pass
        if not same_window:
            if with_factors:
                return fig_list, self._plot_factors_or_pchars(
                    factors, comp_ids=comp_ids, calibrate=calibrate,
                    same_window=same_window, comp_label=comp_label,
                    per_row=per_row)
            else:
                return fig_list
        else:
            if self.axes_manager.navigation_dimension == 1:
                plt.legend(ncol=loadings.shape[0] // 2, loc='best')
                animate_legend(f)
            if with_factors:
                return f, self._plot_factors_or_pchars(factors,
                                                       comp_ids=comp_ids,
                                                       calibrate=calibrate,
                                                       same_window=same_window,
                                                       comp_label=comp_label,
                                                       per_row=per_row)
            else:
                return f

    def _export_factors(self,
                        factors,
                        folder=None,
                        comp_ids=None,
                        multiple_files=True,
                        save_figures=False,
                        save_figures_format='png',
                        factor_prefix=None,
                        factor_format=None,
                        comp_label=None,
                        cmap=plt.cm.gray,
                        plot_shifts=True,
                        plot_char=4,
                        img_data=None,
                        same_window=False,
                        calibrate=True,
                        quiver_color='white',
                        vector_scale=1,
                        no_nans=True, per_row=3):

        from hyperspy._signals.signal2d import Signal2D
        from hyperspy._signals.signal1d import Signal1D

        if multiple_files is None:
            multiple_files = True

        if factor_format is None:
            factor_format = 'hspy'

        # Select the desired factors
        if comp_ids is None:
            comp_ids = range(factors.shape[1])
        elif not hasattr(comp_ids, '__iter__'):
            comp_ids = range(comp_ids)
        mask = np.zeros(factors.shape[1], dtype=np.bool)
        for idx in comp_ids:
            mask[idx] = 1
        factors = factors[:, mask]

        if save_figures is True:
            plt.ioff()
            fac_plots = self._plot_factors_or_pchars(factors,
                                                     comp_ids=comp_ids,
                                                     same_window=same_window,
                                                     comp_label=comp_label,
                                                     img_data=img_data,
                                                     plot_shifts=plot_shifts,
                                                     plot_char=plot_char,
                                                     cmap=cmap,
                                                     per_row=per_row,
                                                     quiver_color=quiver_color,
                                                     vector_scale=vector_scale)
            for idx in range(len(comp_ids)):
                filename = '%s_%02i.%s' % (factor_prefix, comp_ids[idx],
                                           save_figures_format)
                if folder is not None:
                    filename = Path(folder, filename)
                ensure_directory(filename)
                _args = {'dpi': 600,
                         'format': save_figures_format}
                fac_plots[idx].savefig(filename, **_args)
            plt.ion()

        elif multiple_files is False:
            if self.axes_manager.signal_dimension == 2:
                # factor images
                axes_dicts = []
                axes = self.axes_manager.signal_axes[::-1]
                shape = (axes[1].size, axes[0].size)
                factor_data = np.rollaxis(
                    factors.reshape((shape[0], shape[1], -1)), 2)
                axes_dicts.append(axes[0].get_axis_dictionary())
                axes_dicts.append(axes[1].get_axis_dictionary())
                axes_dicts.append({'name': 'factor_index',
                                   'scale': 1.,
                                   'offset': 0.,
                                   'size': int(factors.shape[1]),
                                   'units': 'factor',
                                   'index_in_array': 0, })
                s = Signal2D(factor_data,
                             axes=axes_dicts,
                             metadata={
                                 'General': {'title': '%s from %s' % (
                                     factor_prefix,
                                     self.metadata.General.title),
                                 }})
            elif self.axes_manager.signal_dimension == 1:
                axes = [self.axes_manager.signal_axes[0].get_axis_dictionary(),
                        {'name': 'factor_index',
                         'scale': 1.,
                         'offset': 0.,
                         'size': int(factors.shape[1]),
                         'units': 'factor',
                         'index_in_array': 0,
                         }]
                axes[0]['index_in_array'] = 1
                s = Signal1D(
                    factors.T, axes=axes, metadata={
                        "General": {
                            'title': '%s from %s' %
                            (factor_prefix, self.metadata.General.title), }})
            filename = '%ss.%s' % (factor_prefix, factor_format)
            if folder is not None:
                filename = Path(folder, filename)
            s.save(filename)
        else:  # Separate files
            if self.axes_manager.signal_dimension == 1:

                axis_dict = self.axes_manager.signal_axes[0].\
                    get_axis_dictionary()
                axis_dict['index_in_array'] = 0
                for dim, index in zip(comp_ids, range(len(comp_ids))):
                    s = Signal1D(factors[:, index],
                                 axes=[axis_dict, ],
                                 metadata={
                                     "General": {'title': '%s from %s' % (
                                         factor_prefix,
                                         self.metadata.General.title),
                                     }})
                    filename = '%s-%i.%s' % (factor_prefix,
                                             dim,
                                             factor_format)
                    if folder is not None:
                        filename = Path(folder, filename)
                    s.save(filename)

            if self.axes_manager.signal_dimension == 2:
                axes = self.axes_manager.signal_axes
                axes_dicts = [axes[0].get_axis_dictionary(),
                              axes[1].get_axis_dictionary()]
                axes_dicts[0]['index_in_array'] = 0
                axes_dicts[1]['index_in_array'] = 1

                factor_data = factors.reshape(
                    self.axes_manager._signal_shape_in_array + [-1, ])

                for dim, index in zip(comp_ids, range(len(comp_ids))):
                    im = Signal2D(factor_data[..., index],
                                  axes=axes_dicts,
                                  metadata={
                                      "General": {'title': '%s from %s' % (
                                          factor_prefix,
                                          self.metadata.General.title),
                                      }})
                    filename = '%s-%i.%s' % (factor_prefix,
                                             dim,
                                             factor_format)
                    if folder is not None:
                        filename = Path(folder, filename)
                    im.save(filename)

    def _export_loadings(self,
                         loadings,
                         folder=None,
                         comp_ids=None,
                         multiple_files=True,
                         loading_prefix=None,
                         loading_format="hspy",
                         save_figures_format='png',
                         comp_label=None,
                         cmap=plt.cm.gray,
                         save_figures=False,
                         same_window=False,
                         calibrate=True,
                         no_nans=True,
                         per_row=3):

        from hyperspy._signals.signal2d import Signal2D
        from hyperspy._signals.signal1d import Signal1D

        if multiple_files is None:
            multiple_files = True

        if loading_format is None:
            loading_format = 'hspy'

        if comp_ids is None:
            comp_ids = range(loadings.shape[0])
        elif not hasattr(comp_ids, '__iter__'):
            comp_ids = range(comp_ids)
        mask = np.zeros(loadings.shape[0], dtype=np.bool)
        for idx in comp_ids:
            mask[idx] = 1
        loadings = loadings[mask]

        if save_figures is True:
            plt.ioff()
            sc_plots = self._plot_loadings(loadings, comp_ids=comp_ids,
                                           calibrate=calibrate,
                                           same_window=same_window,
                                           comp_label=comp_label,
                                           cmap=cmap, no_nans=no_nans,
                                           per_row=per_row)
            for idx in range(len(comp_ids)):
                filename = '%s_%02i.%s' % (loading_prefix, comp_ids[idx],
                                           save_figures_format)
                if folder is not None:
                    filename = Path(folder, filename)
                ensure_directory(filename)
                _args = {'dpi': 600,
                         'format': save_figures_format}
                sc_plots[idx].savefig(filename, **_args)
            plt.ion()
        elif multiple_files is False:
            if self.axes_manager.navigation_dimension == 2:
                axes_dicts = []
                axes = self.axes_manager.navigation_axes[::-1]
                shape = (axes[1].size, axes[0].size)
                loading_data = loadings.reshape((-1, shape[0], shape[1]))
                axes_dicts.append(axes[0].get_axis_dictionary())
                axes_dicts[0]['index_in_array'] = 1
                axes_dicts.append(axes[1].get_axis_dictionary())
                axes_dicts[1]['index_in_array'] = 2
                axes_dicts.append({'name': 'loading_index',
                                   'scale': 1.,
                                   'offset': 0.,
                                   'size': int(loadings.shape[0]),
                                   'units': 'factor',
                                   'index_in_array': 0, })
                s = Signal2D(loading_data,
                             axes=axes_dicts,
                             metadata={
                                 "General": {'title': '%s from %s' % (
                                     loading_prefix,
                                     self.metadata.General.title),
                                 }})
            elif self.axes_manager.navigation_dimension == 1:
                cal_axis = self.axes_manager.navigation_axes[0].\
                    get_axis_dictionary()
                cal_axis['index_in_array'] = 1
                axes = [{'name': 'loading_index',
                         'scale': 1.,
                         'offset': 0.,
                         'size': int(loadings.shape[0]),
                         'units': 'comp_id',
                         'index_in_array': 0, },
                        cal_axis]
                s = Signal2D(loadings,
                             axes=axes,
                             metadata={
                                 "General": {'title': '%s from %s' % (
                                     loading_prefix,
                                     self.metadata.General.title),
                                 }})
            filename = '%ss.%s' % (loading_prefix, loading_format)
            if folder is not None:
                filename = Path(folder, filename)
            s.save(filename)
        else:  # Separate files
            if self.axes_manager.navigation_dimension == 1:
                axis_dict = self.axes_manager.navigation_axes[0].\
                    get_axis_dictionary()
                axis_dict['index_in_array'] = 0
                for dim, index in zip(comp_ids, range(len(comp_ids))):
                    s = Signal1D(loadings[index],
                                 axes=[axis_dict, ])
                    filename = '%s-%i.%s' % (loading_prefix,
                                             dim,
                                             loading_format)
                    if folder is not None:
                        filename = Path(folder, filename)
                    s.save(filename)
            elif self.axes_manager.navigation_dimension == 2:
                axes_dicts = []
                axes = self.axes_manager.navigation_axes[::-1]
                shape = (axes[0].size, axes[1].size)
                loading_data = loadings.reshape((-1, shape[0], shape[1]))
                axes_dicts.append(axes[0].get_axis_dictionary())
                axes_dicts[0]['index_in_array'] = 0
                axes_dicts.append(axes[1].get_axis_dictionary())
                axes_dicts[1]['index_in_array'] = 1
                for dim, index in zip(comp_ids, range(len(comp_ids))):
                    s = Signal2D(loading_data[index, ...],
                                 axes=axes_dicts,
                                 metadata={
                                     "General": {'title': '%s from %s' % (
                                         loading_prefix,
                                         self.metadata.General.title),
                                     }})
                    filename = '%s-%i.%s' % (loading_prefix,
                                             dim,
                                             loading_format)
                    if folder is not None:
                        filename = Path(folder, filename)
                    s.save(filename)

    def plot_decomposition_factors(self,
                                   comp_ids=None,
                                   calibrate=True,
                                   same_window=True,
                                   title=None,
                                   cmap=plt.cm.gray,
                                   per_row=3,
                                   **kwargs,
                                   ):
        """Plot factors from a decomposition. In case of 1D signal axis, each
        factors line can be toggled on and off by clicking on their
        corresponding line in the legend.

        Parameters
        ----------
        comp_ids : None, int, or list (of ints)
            If `comp_ids` is ``None``, maps of all components will be
            returned if the `output_dimension` was defined when executing
            :py:meth:`~hyperspy.learn.mva.MVA.decomposition`. Otherwise it
            raises a :py:exc:`ValueError`.
            If `comp_ids` is an int, maps of components with ids from 0 to
            the given value will be returned. If `comp_ids` is a list of
            ints, maps of components with ids contained in the list will be
            returned.
        calibrate : bool
            If ``True``, calibrates plots where calibration is available
            from the axes_manager.  If ``False``, plots are in pixels/channels.
        same_window : bool
            If ``True``, plots each factor to the same window.  They are
            not scaled. Default is ``True``.
        title : str
            Title of the plot.
        cmap : :py:class:`~matplotlib.colors.Colormap`
            The colormap used for the factor images, or for peak
            characteristics. Default is the matplotlib gray colormap
            (``plt.cm.gray``).
        per_row : int
            The number of plots in each row, when the `same_window`
            parameter is ``True``.

        See also
        --------
        plot_decomposition_loadings, plot_decomposition_results

        """
        if self.axes_manager.signal_dimension > 2:
            raise NotImplementedError("This method cannot plot factors of "
                                      "signals of dimension higher than 2."
                                      "You can use "
                                      "`plot_decomposition_results` instead.")
        if self.learning_results.factors is None:
            raise RuntimeError("No learning results found. A 'decomposition' "
                               "needs to be performed first.")
        if same_window is None:
            same_window = True
        if self.learning_results.factors is None:
            raise RuntimeError("Run a decomposition first.")
        factors = self.learning_results.factors
        if comp_ids is None:
            if self.learning_results.output_dimension:
                comp_ids = self.learning_results.output_dimension
            else:
                raise ValueError(
                    "Please provide the number of components to plot via the "
                    "`comp_ids` argument")
        comp_label = kwargs.get("comp_label", None)
        title = _change_API_comp_label(title, comp_label)
        if title is None:
            title = self._get_plot_title('Decomposition factors of',
                                         same_window=same_window)

        return self._plot_factors_or_pchars(factors,
                                            comp_ids=comp_ids,
                                            calibrate=calibrate,
                                            same_window=same_window,
                                            comp_label=title,
                                            cmap=cmap,
                                            per_row=per_row)

    def plot_bss_factors(
        self,
        comp_ids=None,
        calibrate=True,
        same_window=True,
        title=None,
        cmap=plt.cm.gray,
        per_row=3,
        **kwargs,
        ):
        """Plot factors from blind source separation results. In case of 1D
        signal axis, each factors line can be toggled on and off by clicking
        on their corresponding line in the legend.

        Parameters
        ----------

        comp_ids : None, int, or list (of ints)
            If `comp_ids` is ``None``, maps of all components will be
            returned. If it is an int, maps of components with ids from 0 to
            the given value will be returned. If `comp_ids` is a list of
            ints, maps of components with ids contained in the list will be
            returned.
        calibrate : bool
            If ``True``, calibrates plots where calibration is available
            from the axes_manager.  If ``False``, plots are in pixels/channels.
        same_window : bool
            if ``True``, plots each factor to the same window.  They are
            not scaled. Default is ``True``.
        title : str
            Title of the plot.
        cmap : :py:class:`~matplotlib.colors.Colormap`
            The colormap used for the factor images, or for peak
            characteristics. Default is the matplotlib gray colormap
            (``plt.cm.gray``).
        per_row : int
            The number of plots in each row, when the `same_window`
            parameter is ``True``.

        See also
        --------
        plot_bss_loadings, plot_bss_results

        """
        if self.axes_manager.signal_dimension > 2:
            raise NotImplementedError("This method cannot plot factors of "
                                      "signals of dimension higher than 2."
                                      "You can use "
                                      "`plot_decomposition_results` instead.")
        if self.learning_results.bss_factors is None:
            raise RuntimeError("No learning results found. A "
                               "'blind_source_separation' needs to be "
                               "performed first.")

        if same_window is None:
            same_window = True
        factors = self.learning_results.bss_factors
        comp_label = kwargs.get("comp_label", None)
        title = _change_API_comp_label(title, comp_label)
        if title is None:
            title = self._get_plot_title('BSS factors of',
                                         same_window=same_window)

        return self._plot_factors_or_pchars(factors,
                                            comp_ids=comp_ids,
                                            calibrate=calibrate,
                                            same_window=same_window,
                                            comp_label=title,
                                            per_row=per_row)

    def plot_decomposition_loadings(self,
                                    comp_ids=None,
                                    calibrate=True,
                                    same_window=True,
                                    title=None,
                                    with_factors=False,
                                    cmap=plt.cm.gray,
                                    no_nans=False,
                                    per_row=3,
                                    axes_decor='all',
                                    **kwargs,
                                    ):
        """Plot loadings from a decomposition. In case of 1D navigation axis,
        each loading line can be toggled on and off by clicking on the legended
        line.

        Parameters
        ----------
        comp_ids : None, int, or list (of ints)
            If `comp_ids` is ``None``, maps of all components will be
            returned if the `output_dimension` was defined when executing
            :py:meth:`~hyperspy.learn.mva.MVA.decomposition`.
            Otherwise it raises a :py:exc:`ValueError`.
            If `comp_ids` is an int, maps of components with ids from 0 to
            the given value will be returned. If `comp_ids` is a list of
            ints, maps of components with ids contained in the list will be
            returned.
        calibrate : bool
            if ``True``, calibrates plots where calibration is available
            from the axes_manager. If ``False``, plots are in pixels/channels.
        same_window : bool
            if ``True``, plots each factor to the same window. They are
            not scaled. Default is ``True``.
        title : str
            Title of the plot.
        with_factors : bool
            If ``True``, also returns figure(s) with the factors for the
            given comp_ids.
        cmap : :py:class:`~matplotlib.colors.Colormap`
            The colormap used for the loadings images, or for peak
            characteristics. Default is the matplotlib gray colormap
            (``plt.cm.gray``).
        no_nans : bool
            If ``True``, removes ``NaN``'s from the loading plots.
        per_row : int
            The number of plots in each row, when the `same_window`
            parameter is ``True``.
        axes_decor : str or None, optional
            One of: ``'all'``, ``'ticks'``, ``'off'``, or ``None``
            Controls how the axes are displayed on each image; default is
            ``'all'``
            If ``'all'``, both ticks and axis labels will be shown.
            If ``'ticks'``, no axis labels will be shown, but ticks/labels will.
            If ``'off'``, all decorations and frame will be disabled.
            If ``None``, no axis decorations will be shown, but ticks/frame
            will.

        See also
        --------
        plot_decomposition_factors, plot_decomposition_results

        """
        if self.axes_manager.navigation_dimension > 2:
            raise NotImplementedError("This method cannot plot loadings of "
                                      "dimension higher than 2."
                                      "You can use "
                                      "`plot_decomposition_results` instead.")
        if self.learning_results.loadings is None:
            raise RuntimeError("No learning results found. A 'decomposition' "
                               "needs to be performed first.")
        if same_window is None:
            same_window = True
        if self.learning_results.loadings is None:
            raise RuntimeError("Run a decomposition first.")
        loadings = self.learning_results.loadings.T
        if with_factors:
            factors = self.learning_results.factors
        else:
            factors = None

        if comp_ids is None:
            if self.learning_results.output_dimension:
                comp_ids = self.learning_results.output_dimension
            else:
                raise ValueError(
                    "Please provide the number of components to plot via the "
                    "`comp_ids` argument")
        comp_label = kwargs.get("comp_label", None)
        title = _change_API_comp_label(title, comp_label)
        if title is None:
            title = self._get_plot_title(
                'Decomposition loadings of', same_window=same_window)

        return self._plot_loadings(
            loadings,
            comp_ids=comp_ids,
            with_factors=with_factors,
            factors=factors,
            same_window=same_window,
            comp_label=title,
            cmap=cmap,
            no_nans=no_nans,
            per_row=per_row,
            axes_decor=axes_decor)

    def plot_bss_loadings(self,
                          comp_ids=None,
                          calibrate=True,
                          same_window=True,
                          title=None,
                          with_factors=False,
                          cmap=plt.cm.gray,
                          no_nans=False,
                          per_row=3,
                          axes_decor='all',
                          **kwargs,
                          ):
        """Plot loadings from blind source separation results. In case of 1D
        navigation axis, each loading line can be toggled on and off by
        clicking on their corresponding line in the legend.

        Parameters
        ----------
        comp_ids : None, int, or list (of ints)
            If `comp_ids` is ``None``, maps of all components will be
            returned. If it is an int, maps of components with ids from 0 to
            the given value will be returned. If `comp_ids` is a list of
            ints, maps of components with ids contained in the list will be
            returned.
        calibrate : bool
            if ``True``, calibrates plots where calibration is available
            from the axes_manager.  If ``False``, plots are in pixels/channels.
        same_window : bool
            If ``True``, plots each factor to the same window. They are
            not scaled. Default is ``True``.
        comp_label : str
            Will be deprecated in 2.0, please use `title` instead
        title : str
            Title of the plot.
        with_factors : bool
            If `True`, also returns figure(s) with the factors for the
            given `comp_ids`.
        cmap : :py:class:`~matplotlib.colors.Colormap`
            The colormap used for the loading image, or for peak
            characteristics,. Default is the matplotlib gray colormap
            (``plt.cm.gray``).
        no_nans : bool
            If ``True``, removes ``NaN``'s from the loading plots.
        per_row : int
            The number of plots in each row, when the `same_window`
            parameter is ``True``.
        axes_decor : str or None, optional
            One of: ``'all'``, ``'ticks'``, ``'off'``, or ``None``
            Controls how the axes are displayed on each image;
            default is ``'all'``
            If ``'all'``, both ticks and axis labels will be shown
            If ``'ticks'``, no axis labels will be shown, but ticks/labels will
            If ``'off'``, all decorations and frame will be disabled
            If ``None``, no axis decorations will be shown, but ticks/frame will

        See also
        --------
        plot_bss_factors, plot_bss_results

        """
        if self.axes_manager.navigation_dimension > 2:
            raise NotImplementedError("This method cannot plot loadings of "
                                      "dimension higher than 2."
                                      "You can use "
                                      "`plot_bss_results` instead.")
        if self.learning_results.bss_loadings is None:
            raise RuntimeError("No learning results found. A "
                               "'blind_source_separation' needs to be "
                               "performed first.")
        if same_window is None:
            same_window = True
        comp_label = kwargs.get("comp_label", None)
        title = _change_API_comp_label(title, comp_label)
        if title is None:
            title = self._get_plot_title(
                'BSS loadings of', same_window=same_window)
        loadings = self.learning_results.bss_loadings.T
        if with_factors:
            factors = self.learning_results.bss_factors
        else:
            factors = None
        return self._plot_loadings(
            loadings,
            comp_ids=comp_ids,
            with_factors=with_factors,
            factors=factors,
            same_window=same_window,
            comp_label=title,
            cmap=cmap,
            no_nans=no_nans,
            per_row=per_row,
            axes_decor=axes_decor)

    def _get_plot_title(self, base_title='Loadings', same_window=True):
        title_md = self.metadata.General.title
        title = "%s %s" % (base_title, title_md)
        if title_md == '':  # remove the 'of' if 'title' is a empty string
            title = title.replace(' of ', '')
        if not same_window:
            title = title.replace('loadings', 'loading')
        return title

    def export_decomposition_results(self, comp_ids=None,
                                     folder=None,
                                     calibrate=True,
                                     factor_prefix='factor',
                                     factor_format="hspy",
                                     loading_prefix='loading',
                                     loading_format="hspy",
                                     comp_label=None,
                                     cmap=plt.cm.gray,
                                     same_window=False,
                                     multiple_files=True,
                                     no_nans=True,
                                     per_row=3,
                                     save_figures=False,
                                     save_figures_format='png'):
        """Export results from a decomposition to any of the supported
        formats.

        Parameters
        ----------
        comp_ids : None, int, or list (of ints)
            If None, returns all components/loadings.
            If an int, returns components/loadings with ids from 0 to the
            given value.
            If a list of ints, returns components/loadings with ids provided in
            the given list.
        folder : str or None
            The path to the folder where the file will be saved.
            If ``None``, the current folder is used by default.
        factor_prefix : str
            The prefix that any exported filenames for factors/components
            begin with
        factor_format : str
            The extension of the format that you wish to save the factors to.
            Default is ``'hspy'``. See `loading_format` for more details.
        loading_prefix : str
            The prefix that any exported filenames for factors/components
            begin with
        loading_format : str
            The extension of the format that you wish to save to. default
            is ``'hspy'``. The format determines the kind of output:

                * For image formats (``'tif'``, ``'png'``, ``'jpg'``, etc.),
                  plots are created using the plotting flags as below, and saved
                  at 600 dpi. One plot is saved per loading.
                * For multidimensional formats (``'rpl'``, ``'hspy'``), arrays
                  are saved in single files.  All loadings are contained in the
                  one file.
                * For spectral formats (``'msa'``), each loading is saved to a
                  separate file.

        multiple_files : bool
            If ``True``, one file will be created for each factor and loading.
            Otherwise, only two files will be created, one for
            the factors and another for the loadings. The default value can
            be chosen in the preferences.
        save_figures : bool
            If ``True`` the same figures that are obtained when using the plot
            methods will be saved with 600 dpi resolution

        Note
        ----
        The following parameters are only used when ``save_figures = True``:

        Other Parameters
        ----------------
        calibrate : :py:class:`bool`
            If ``True``, calibrates plots where calibration is available
            from the axes_manager. If ``False``, plots are in pixels/channels.
        same_window : :py:class:`bool`
            If ``True``, plots each factor to the same window.
        comp_label : :py:class:`str`
            the label that is either the plot title (if plotting in separate
            windows) or the label in the legend (if plotting in the same window)
        cmap : :py:class:`~matplotlib.colors.Colormap`
            The colormap used for images, such as factors, loadings, or for peak
            characteristics. Default is the matplotlib gray colormap
            (``plt.cm.gray``).
        per_row : :py:class:`int`
            The number of plots in each row, when the `same_window`
            parameter is ``True``.
        save_figures_format : :py:class:`str`
            The image format extension.

        See also
        --------
        get_decomposition_factors, get_decomposition_loadings
        """

        factors = self.learning_results.factors
        loadings = self.learning_results.loadings.T
        self._export_factors(factors,
                             folder=folder,
                             comp_ids=comp_ids,
                             calibrate=calibrate,
                             multiple_files=multiple_files,
                             factor_prefix=factor_prefix,
                             factor_format=factor_format,
                             comp_label=comp_label,
                             save_figures=save_figures,
                             cmap=cmap,
                             no_nans=no_nans,
                             same_window=same_window,
                             per_row=per_row,
                             save_figures_format=save_figures_format)
        self._export_loadings(loadings,
                              comp_ids=comp_ids, folder=folder,
                              calibrate=calibrate,
                              multiple_files=multiple_files,
                              loading_prefix=loading_prefix,
                              loading_format=loading_format,
                              comp_label=comp_label,
                              cmap=cmap,
                              save_figures=save_figures,
                              same_window=same_window,
                              no_nans=no_nans,
                              per_row=per_row)

    def export_cluster_results(self,
                               cluster_ids=None,
                               folder=None,
                               calibrate=True,
                               center_prefix='cluster_center',
                               center_format="hspy",
                               membership_prefix='cluster_label',
                               membership_format="hspy",
                               comp_label=None,
                               cmap=plt.cm.gray,
                               same_window=False,
                               multiple_files=True,
                               no_nans=True,
                               per_row=3,
                               save_figures=False,
                               save_figures_format='png'):
        """Export results from a cluster analysis to any of the supported
        formats.

        Parameters
        ----------
        cluster_ids : None, int, or list of ints
            if None, returns all clusters/centers.
            if int, returns clusters/centers with ids from 0 to
            given int.
            if list of ints, returnsclusters/centers with ids in
            given list.
        folder : str or None
            The path to the folder where the file will be saved.
            If `None` the
            current folder is used by default.
        center_prefix : string
            The prefix that any exported filenames for
            cluster centers
            begin with
        center_format : string
            The extension of the format that you wish to save to. Default is
            "hspy". See `loading format` for more details.
        label_prefix : string
            The prefix that any exported filenames for
            cluster labels
            begin with
        label_format : string
            The extension of the format that you wish to save to. default
            is "hspy". The format determines the kind of output.

                * For image formats (``'tif'``, ``'png'``, ``'jpg'``, etc.),
                  plots are created using the plotting flags as below, and saved
                  at 600 dpi. One plot is saved per loading.
                * For multidimensional formats (``'rpl'``, ``'hspy'``), arrays
                  are saved in single files.  All loadings are contained in the
                  one file.
                * For spectral formats (``'msa'``), each loading is saved to a
                  separate file.

        multiple_files : bool
            If True, on exporting a file per center will
            be created. Otherwise only two files will be created, one for
            the centers and another for the membership. The default value can
            be chosen in the preferences.
        save_figures : bool
            If True the same figures that are obtained when using the plot
            methods will be saved with 600 dpi resolution

        Plotting options (for save_figures = True ONLY)
        ----------------------------------------------

        calibrate : bool
            if True, calibrates plots where calibration is available
            from
            the axes_manager.  If False, plots are in pixels/channels.
        same_window : bool
            if True, plots each factor to the same window.
        comp_label : string, the label that is either the plot title
            (if plotting in separate windows) or the label in the legend
            (if plotting in the same window)
        cmap : The colormap used for the factor image, or for peak
            characteristics, the colormap used for the scatter plot of
            some peak characteristic.
        per_row : int, the number of plots in each row, when the
        same_window
            parameter is True.
        save_figures_format : str
            The image format extension.

        See Also
        --------
        get_cluster_signals,
        get_cluster_labels.

        """

        factors = self.learning_results.cluster_centers.T
        loadings = self.learning_results.cluster_labels
        self._export_factors(factors,
                             folder=folder,
                             comp_ids=cluster_ids,
                             calibrate=calibrate,
                             multiple_files=multiple_files,
                             factor_prefix=center_prefix,
                             factor_format=center_format,
                             comp_label=comp_label,
                             save_figures=save_figures,
                             cmap=cmap,
                             no_nans=no_nans,
                             same_window=same_window,
                             per_row=per_row,
                             save_figures_format=save_figures_format)
        self._export_loadings(loadings,
                              comp_ids=cluster_ids,
                              folder=folder,
                              calibrate=calibrate,
                              multiple_files=multiple_files,
                              loading_prefix=membership_prefix,
                              loading_format=membership_format,
                              comp_label=comp_label,
                              cmap=cmap,
                              save_figures=save_figures,
                              same_window=same_window,
                              no_nans=no_nans,
                              per_row=per_row)

    def export_bss_results(self,
                           comp_ids=None,
                           folder=None,
                           calibrate=True,
                           multiple_files=True,
                           save_figures=False,
                           factor_prefix='bss_factor',
                           factor_format="hspy",
                           loading_prefix='bss_loading',
                           loading_format="hspy",
                           comp_label=None, cmap=plt.cm.gray,
                           same_window=False,
                           no_nans=True,
                           per_row=3,
                           save_figures_format='png'):
        """Export results from ICA to any of the supported formats.

        Parameters
        ----------
        comp_ids : None, int, or list (of ints)
            If None, returns all components/loadings.
            If an int, returns components/loadings with ids from 0 to the
            given value.
            If a list of ints, returns components/loadings with ids provided in
            the given list.
        folder : str or None
            The path to the folder where the file will be saved.
            If ``None`` the current folder is used by default.
        factor_prefix : str
            The prefix that any exported filenames for factors/components
            begin with
        factor_format : str
            The extension of the format that you wish to save the factors to.
            Default is ``'hspy'``. See `loading_format` for more details.
        loading_prefix : str
            The prefix that any exported filenames for factors/components
            begin with
        loading_format : str
            The extension of the format that you wish to save to. default
            is ``'hspy'``. The format determines the kind of output:

                * For image formats (``'tif'``, ``'png'``, ``'jpg'``, etc.),
                  plots are created using the plotting flags as below, and saved
                  at 600 dpi. One plot is saved per loading.
                * For multidimensional formats (``'rpl'``, ``'hspy'``), arrays
                  are saved in single files.  All loadings are contained in the
                  one file.
                * For spectral formats (``'msa'``), each loading is saved to a
                  separate file.

        multiple_files : bool
            If ``True``, one file will be created for each factor and loading.
            Otherwise, only two files will be created, one for
            the factors and another for the loadings. The default value can
            be chosen in the preferences.
        save_figures : bool
            If ``True``, the same figures that are obtained when using the plot
            methods will be saved with 600 dpi resolution

        Note
        ----
        The following parameters are only used when ``save_figures = True``:

        Other Parameters
        ----------------
        calibrate : :py:class:`bool`
            If ``True``, calibrates plots where calibration is available
            from the axes_manager. If ``False``, plots are in pixels/channels.
        same_window : :py:class:`bool`
            If ``True``, plots each factor to the same window.
        comp_label : :py:class:`str`
            the label that is either the plot title (if plotting in separate
            windows) or the label in the legend (if plotting in the same window)
        cmap : :py:class:`~matplotlib.colors.Colormap`
            The colormap used for images, such as factors, loadings, or
            for peak characteristics. Default is the matplotlib gray colormap
            (``plt.cm.gray``).
        per_row : :py:class:`int`
            The number of plots in each row, when the `same_window`
            parameter is ``True``.
        save_figures_format : :py:class:`str`
            The image format extension.

        See also
        --------
        get_bss_factors, get_bss_loadings
        """

        factors = self.learning_results.bss_factors
        loadings = self.learning_results.bss_loadings.T
        self._export_factors(factors,
                             folder=folder,
                             comp_ids=comp_ids,
                             calibrate=calibrate,
                             multiple_files=multiple_files,
                             factor_prefix=factor_prefix,
                             factor_format=factor_format,
                             comp_label=comp_label,
                             save_figures=save_figures,
                             cmap=cmap,
                             no_nans=no_nans,
                             same_window=same_window,
                             per_row=per_row,
                             save_figures_format=save_figures_format)

        self._export_loadings(loadings,
                              comp_ids=comp_ids,
                              folder=folder,
                              calibrate=calibrate,
                              multiple_files=multiple_files,
                              loading_prefix=loading_prefix,
                              loading_format=loading_format,
                              comp_label=comp_label,
                              cmap=cmap,
                              save_figures=save_figures,
                              same_window=same_window,
                              no_nans=no_nans,
                              per_row=per_row,
                              save_figures_format=save_figures_format)

    def _get_loadings(self, loadings):
        if loadings is None:
            raise RuntimeError("No learning results found.")
        from hyperspy.api import signals
        data = loadings.T.reshape(
            (-1,) + self.axes_manager.navigation_shape[::-1])
        if data.shape[0] > 1:
            signal = signals.BaseSignal(
                data,
                axes=(
                    [{"size": data.shape[0], "navigate": True}] +
                    self.axes_manager._get_navigation_axes_dicts()))
            for axis in signal.axes_manager._axes[1:]:
                axis.navigate = False
        else:
            signal = self._get_navigation_signal(data.squeeze())
        return signal

    def _get_factors(self, factors):
        if factors is None:
            raise RuntimeError("No learning results found.")
        signal = self.__class__(
            factors.T.reshape((-1,) + self.axes_manager.signal_shape[::-1]),
            axes=[{"size": factors.shape[-1], "navigate": True}] +
            self.axes_manager._get_signal_axes_dicts())
        signal.set_signal_type(self.metadata.Signal.signal_type)
        for axis in signal.axes_manager._axes[1:]:
            axis.navigate = False
        return signal

    def get_decomposition_loadings(self):
        """Return the decomposition loadings.

        Returns
        -------
        signal : :py:class:`~hyperspy.signal.BaseSignal` (or subclass)

        See also
        --------
        get_decomposition_factors, export_decomposition_results

        """
        if self.learning_results.loadings is None:
            raise RuntimeError("Run a decomposition first.")
        signal = self._get_loadings(self.learning_results.loadings)
        signal.axes_manager._axes[0].name = "Decomposition component index"
        signal.metadata.General.title = "Decomposition loadings of " + \
            self.metadata.General.title
        return signal

    def get_decomposition_factors(self):
        """Return the decomposition factors.

        Returns
        -------
        signal : :py:class:`~hyperspy.signal.BaseSignal` (or subclass)

        See also
        --------
        get_decomposition_loadings, export_decomposition_results

        """
        if self.learning_results.factors is None:
            raise RuntimeError("Run a decomposition first.")
        signal = self._get_factors(self.learning_results.factors)
        signal.axes_manager._axes[0].name = "Decomposition component index"
        signal.metadata.General.title = ("Decomposition factors of " +
                                         self.metadata.General.title)
        return signal

    def get_bss_loadings(self):
        """Return the blind source separation loadings.

        Returns
        -------
        signal : :py:class:`~hyperspy.signal.BaseSignal` (or subclass)

        See also
        --------
        get_bss_factors, export_bss_results

        """
        signal = self._get_loadings(
            self.learning_results.bss_loadings)
        signal.axes_manager[0].name = "BSS component index"
        signal.metadata.General.title = ("BSS loadings of " +
                                         self.metadata.General.title)
        return signal

    def get_bss_factors(self):
        """Return the blind source separation factors.

        Returns
        -------
        signal : :py:class:`~hyperspy.signal.BaseSignal` (or subclass)

        See also
        --------
        get_bss_loadings, export_bss_results

        """
        signal = self._get_factors(self.learning_results.bss_factors)
        signal.axes_manager[0].name = "BSS component index"
        signal.metadata.General.title = ("BSS factors of " +
                                         self.metadata.General.title)
        return signal

    def plot_bss_results(self,
                         factors_navigator="smart_auto",
                         loadings_navigator="smart_auto",
                         factors_dim=2,
                         loadings_dim=2,):
        """Plot the blind source separation factors and loadings.

        Unlike :py:meth:`~hyperspy.signal.MVATools.plot_bss_factors` and
        :py:meth:`~hyperspy.signal.MVATools.plot_bss_loadings`,
        this method displays one component at a time. Therefore it provides a
        more compact visualization than then other two methods.
        The loadings and factors are displayed in different windows and each
        has its own navigator/sliders to navigate them if they are
        multidimensional. The component index axis is synchronized between
        the two.

        Parameters
        ----------
        factors_navigator : str, None, or :py:class:`~hyperspy.signal.BaseSignal` (or subclass)
            One of: ``'smart_auto'``, ``'auto'``, ``None``, ``'spectrum'`` or a
            :py:class:`~hyperspy.signal.BaseSignal` object.
            ``'smart_auto'`` (default) displays sliders if the navigation
            dimension is less than 3. For a description of the other options
            see the :py:meth:`~hyperspy.signal.BaseSignal.plot` documentation
            for details.
        loadings_navigator : str, None, or :py:class:`~hyperspy.signal.BaseSignal` (or subclass)
            See the `factors_navigator` parameter
        factors_dim : int
            Currently HyperSpy cannot plot a signal when the signal dimension is
            higher than two. Therefore, to visualize the BSS results when the
            factors or the loadings have signal dimension greater than 2,
            the data can be viewed as spectra (or images) by setting this
            parameter to 1 (or 2). (The default is 2)
        loadings_dim : int
            See the ``factors_dim`` parameter

        See also
        --------
        plot_bss_factors, plot_bss_loadings, plot_decomposition_results

        """
        factors = self.get_bss_factors()
        loadings = self.get_bss_loadings()
        _plot_x_results(factors=factors, loadings=loadings,
                        factors_navigator=factors_navigator,
                        loadings_navigator=loadings_navigator,
                        factors_dim=factors_dim,
                        loadings_dim=loadings_dim)

    def plot_decomposition_results(self,
                                   factors_navigator="smart_auto",
                                   loadings_navigator="smart_auto",
                                   factors_dim=2,
                                   loadings_dim=2):
        """Plot the decomposition factors and loadings.

        Unlike :py:meth:`~hyperspy.signal.MVATools.plot_decomposition_factors`
        and :py:meth:`~hyperspy.signal.MVATools.plot_decomposition_loadings`,
        this method displays one component at a time. Therefore it provides a
        more compact visualization than then other two methods. The loadings
        and factors are displayed in different windows and each has its own
        navigator/sliders to navigate them if they are multidimensional. The
        component index axis is synchronized between the two.

        Parameters
        ----------
        factors_navigator : str, None, or :py:class:`~hyperspy.signal.BaseSignal` (or subclass)
            One of: ``'smart_auto'``, ``'auto'``, ``None``, ``'spectrum'`` or a
            :py:class:`~hyperspy.signal.BaseSignal` object.
            ``'smart_auto'`` (default) displays sliders if the navigation
            dimension is less than 3. For a description of the other options
            see the :py:meth:`~hyperspy.signal.BaseSignal.plot` documentation
            for details.
        loadings_navigator : str, None, or :py:class:`~hyperspy.signal.BaseSignal` (or subclass)
            See the `factors_navigator` parameter
        factors_dim : int
            Currently HyperSpy cannot plot a signal when the signal dimension is
            higher than two. Therefore, to visualize the BSS results when the
            factors or the loadings have signal dimension greater than 2,
            the data can be viewed as spectra (or images) by setting this
            parameter to 1 (or 2). (The default is 2)
        loadings_dim : int
            See the ``factors_dim`` parameter

        See also
        --------
        plot_decomposition_factors, plot_decomposition_loadings,
        plot_bss_results

        """

        factors = self.get_decomposition_factors()
        loadings = self.get_decomposition_loadings()
        _plot_x_results(factors=factors, loadings=loadings,
                        factors_navigator=factors_navigator,
                        loadings_navigator=loadings_navigator,
                        factors_dim=factors_dim,
                        loadings_dim=loadings_dim)

    def get_cluster_labels(self, merged=False):
        """Return cluster labels as a Signal.

        Parameters
        ----------
        merged : bool
            If False the cluster label signal has a navigation axes of length
            number_of_clusters and the signal along the the navigation
            direction is binary - 0 the point is not in the cluster, 1 it is
            included. If True, the cluster labels are merged (no navigation
            axes). The value of the signal at any point will be between -1 and
            the number of clusters. -1 represents the points that
            were masked for cluster analysis if any.

        See Also
        --------
        get_cluster_signals

        Returns
        -------
        signal Hyperspy signal of cluster labels
        """
        if self.learning_results.cluster_labels is None:
            raise RuntimeError(
                "Cluster analysis needs to be performed first.")
        if merged:
            data = (np.arange(1, self.learning_results.number_of_clusters + 1)
                    [:, np.newaxis] *
                    self.learning_results.cluster_labels ).sum(0) - 1
            label_signal = self._get_loadings(data)
        else:
            label_signal = self._get_loadings(
                self.learning_results.cluster_labels.T)
            label_signal.axes_manager._axes[0].name = "Cluster index"
        label_signal.metadata.General.title = (
            "Cluster labels of " + self.metadata.General.title)
        return label_signal

    def _get_cluster_signals_factors(self, signal):
        if self.learning_results.cluster_centroid_signals is None:
            raise RuntimeError("Cluster analysis needs to be performed first.")
        if signal == "mean":
            members = self.learning_results.cluster_labels.sum(1, keepdims=True)
            cs = self.learning_results.cluster_sum_signals / members
        elif signal == "sum":
            cs=self.learning_results.cluster_sum_signals
        elif signal == "centroid":
            cs=self.learning_results.cluster_centroid_signals
        return cs

    def get_cluster_signals(self, signal="mean"):
        """Return the cluster centers as a Signal.

        Parameters
        ----------
        %s

        See Also
        --------
        get_cluster_labels

        """
        cs = self._get_cluster_signals_factors(signal=signal)
        signal = self._get_factors(cs.T)
        signal.axes_manager._axes[0].name="Cluster index"
        signal.metadata.General.title = (
            f"Cluster {signal} signals of {self.metadata.General.title}")
        return signal
    get_cluster_signals.__doc__ %= (CLUSTER_SIGNALS_ARG)

    def get_cluster_distances(self):
        """Euclidian distances to the centroid of each cluster

        See Also
        --------
        get_cluster_signals

        Returns
        -------
        signal
            Hyperspy signal of cluster distances

        """
        if self.learning_results.cluster_distances is None:
            raise RuntimeError("Cluster analysis needs to be performed first.")
        distance_signal = self._get_loadings(self.learning_results.cluster_distances.T)
        distance_signal.axes_manager._axes[0].name = "Cluster index"
        distance_signal.metadata.General.title = \
            "Cluster distances of " + self.metadata.General.title
        return distance_signal


    def plot_cluster_signals(
        self,
        signal="mean",
        cluster_ids=None,
        calibrate=True,
        same_window=True,
        comp_label="Cluster centers",
        per_row=3):
        """Plot centers from a cluster analysis.

        Parameters
        ----------
        %s
        cluster_ids : None, int, or list of ints
            if None, returns maps of all clusters.
            if int, returns maps of clusters with ids from 0 to given
            int.
            if list of ints, returns maps of clusters with ids in
            given list.
        calibrate :
            if True, calibrates plots where calibration is available
            from the axes_manager. If False, plots are in pixels/channels.
        same_window : bool
            if True, plots each center to the same window.  They are
            not scaled.
        comp_label : string
            the label that is either the plot title (if plotting in
            separate windows) or the label in the legend (if plotting
            in the same window)
        per_row : int
            the number of plots in each row, when the same_window parameter is
            True.

        See Also
        --------
        plot_cluster_labels

        """
        if self.axes_manager.signal_dimension > 2:
            raise NotImplementedError("This method cannot plot factors of "
                                      "signals of dimension higher than 2.")
        cs = self._get_cluster_signals_factors(signal=signal)
        if same_window is None:
            same_window = True
        factors = cs.T
        if cluster_ids is None:
            cluster_ids = range(factors.shape[1])

        return self._plot_factors_or_pchars(factors,
                                            comp_ids=cluster_ids,
                                            calibrate=calibrate,
                                            same_window=same_window,
                                            comp_label=comp_label,
                                            per_row=per_row)
    plot_cluster_signals.__doc__ %= (CLUSTER_SIGNALS_ARG)

    def plot_cluster_labels(
        self,
        cluster_ids=None,
        calibrate=True,
        same_window=True,
        with_centers=False,
        cmap=plt.cm.gray,
        no_nans=False,
        per_row=3,
        axes_decor='all',
        title=None,
        **kwargs):
        """Plot cluster labels from a cluster analysis. In case of 1D navigation axis,
        each loading line can be toggled on and off by clicking on the legended
        line.

        Parameters
        ----------

        cluster_ids : None, int, or list of ints
            if None (default), returns maps of all components using the
            number_of_cluster was defined when
            executing ``cluster``. Otherwise it raises a ValueError.
            if int, returns maps of cluster labels with ids from 0 to
            given int.
            if list of ints, returns maps of cluster labels with ids in
            given list.
        calibrate : bool
            if True, calibrates plots where calibration is available
            from the axes_manager. If False, plots are in pixels/channels.
        same_window : bool
            if True, plots each factor to the same window.  They are
            not scaled. Default is True.
        title : string
            Title of the plot.
        with_centers : bool
            If True, also returns figure(s) with the cluster centers for the
            given cluster_ids.
        cmap : matplotlib colormap
            The colormap used for the factor image, or for peak
            characteristics, the colormap used for the scatter plot of
            some peak characteristic.
        no_nans : bool
            If True, removes NaN's from the loading plots.
        per_row : int
            the number of plots in each row, when the same_window
            parameter is True.
        axes_decor : {'all', 'ticks', 'off', None}, optional
            Controls how the axes are displayed on each image; default is 'all'
            If 'all', both ticks and axis labels will be shown
            If 'ticks', no axis labels will be shown, but ticks/labels will
            If 'off', all decorations and frame will be disabled
            If None, no axis decorations will be shown, but ticks/frame will

        See Also
        --------
        plot_cluster_signals, plot_cluster_results.

        """
        if self.axes_manager.navigation_dimension > 2:
            raise NotImplementedError("This method cannot plot labels of "
                                      "dimension higher than 2."
                                      "You can use "
                                      "`plot_cluster_results` instead.")
        if same_window is None:
            same_window = True
        labels = self.learning_results.cluster_labels.astype("uint")
        if with_centers:
            centers = self.learning_results.cluster_centers.T
        else:
            centers = None

        if cluster_ids is None:
            cluster_ids = range(labels.shape[0])

        comp_label = kwargs.get("comp_label", None)
        title = _change_API_comp_label(title, comp_label)
        if title is None:
            title = self._get_plot_title(
                'Cluster labels of', same_window=same_window)

        return self._plot_loadings(labels,
                                   comp_ids=cluster_ids,
                                   with_factors=with_centers,
                                   factors=centers,
                                   same_window=same_window,
                                   comp_label=title,
                                   cmap=cmap,
                                   no_nans=no_nans,
                                   per_row=per_row,
                                   axes_decor=axes_decor)


    def plot_cluster_distances(
        self,
        cluster_ids=None,
        calibrate=True,
        same_window=True,
        with_centers=False,
        cmap=plt.cm.gray,
        no_nans=False,
        per_row=3,
        axes_decor='all',
        title=None,
        **kwargs):
        """Plot the euclidian distances to the centroid of each cluster.

        In case of 1D navigation axis,
        each line can be toggled on and off by clicking on the legended
        line.

        Parameters
        ----------
        cluster_ids : None, int, or list of ints
            if None (default), returns maps of all components using the
            number_of_cluster was defined when
            executing ``cluster``. Otherwise it raises a ValueError.
            if int, returns maps of cluster labels with ids from 0 to
            given int.
            if list of ints, returns maps of cluster labels with ids in
            given list.
        calibrate : bool
            if True, calibrates plots where calibration is available
            from the axes_manager. If False, plots are in pixels/channels.
        same_window : bool
            if True, plots each factor to the same window.  They are
            not scaled. Default is True.
        title : string
            Title of the plot.
        with_centers : bool
            If True, also returns figure(s) with the cluster centers for the
            given cluster_ids.
        cmap : matplotlib colormap
            The colormap used for the factor image, or for peak
            characteristics, the colormap used for the scatter plot of
            some peak characteristic.
        no_nans : bool
            If True, removes NaN's from the loading plots.
        per_row : int
            the number of plots in each row, when the same_window
            parameter is True.
        axes_decor : {'all', 'ticks', 'off', None}, optional
            Controls how the axes are displayed on each image; default is 'all'
            If 'all', both ticks and axis labels will be shown
            If 'ticks', no axis labels will be shown, but ticks/labels will
            If 'off', all decorations and frame will be disabled
            If None, no axis decorations will be shown, but ticks/frame will

        See Also
        --------
        plot_cluster_signals, plot_cluster_results, plot_cluster_labels

        """
        if self.axes_manager.navigation_dimension > 2:
            raise NotImplementedError("This method cannot plot labels of "
                                      "dimension higher than 2."
                                      "You can use "
                                      "`plot_cluster_results` instead.")
        if same_window is None:
            same_window = True
        distances = self.learning_results.cluster_distances
        if with_centers:
            centers = self.learning_results.cluster_centers.T
        else:
            centers = None

        if cluster_ids is None:
            cluster_ids = range(distances.shape[0])

        comp_label = kwargs.get("comp_label", None)
        title = _change_API_comp_label(title, comp_label)
        if title is None:
            title = self._get_plot_title(
                'Cluster distances of', same_window=same_window)

        return self._plot_loadings(distances,
                                   comp_ids=cluster_ids,
                                   with_factors=with_centers,
                                   factors=centers,
                                   same_window=same_window,
                                   comp_label=title,
                                   cmap=cmap,
                                   no_nans=no_nans,
                                   per_row=per_row,
                                   axes_decor=axes_decor)


    def plot_cluster_results(self,
                             centers_navigator="smart_auto",
                             labels_navigator="smart_auto",
                             centers_dim=2,
                             labels_dim=2,
                             ):
        """Plot the cluster labels and centers.

        Unlike `plot_cluster_labels` and `plot_cluster_signals`, this
        method displays one component at a time.
        Therefore it provides a more compact visualization than then other
        two methods.  The labels and centers  are displayed in different
        windows and each has its own navigator/sliders to navigate them if
        they are multidimensional. The component index axis is synchronized
        between the two.

        Parameters
        ----------
        centers_navigator, labels_navigator : {"smart_auto",
        "auto", None, "spectrum", Signal}
            "smart_auto" (default) displays sliders if the navigation
            dimension is less than 3. For a description of the other options
            see `plot` documentation for details.
        labels_dim, centers_dims : int
            Currently HyperSpy cannot plot signals of dimension higher than
            two. Therefore, to visualize the clustering results when the
            centers or the labels have signal dimension greater than 2
            we can view the data as spectra(images) by setting this parameter
            to 1(2). (Default 2)

        See Also
        --------
        plot_cluster_signals, plot_cluster_labels.

        """
        centers = self.get_cluster_signals()
        distances = self.get_cluster_distances()
        self.get_cluster_labels(merged=True).plot()
        _plot_x_results(factors=centers,
                        loadings=distances,
                        factors_navigator=centers_navigator,
                        loadings_navigator=labels_navigator,
                        factors_dim=centers_dim,
                        loadings_dim=labels_dim)



def _plot_x_results(factors, loadings, factors_navigator, loadings_navigator,
                    factors_dim, loadings_dim):
    factors.axes_manager._axes[0] = loadings.axes_manager._axes[0]
    if loadings.axes_manager.signal_dimension > 2:
        loadings.axes_manager.set_signal_dimension(loadings_dim)
    if factors.axes_manager.signal_dimension > 2:
        factors.axes_manager.set_signal_dimension(factors_dim)
    if (loadings_navigator == "smart_auto" and
            loadings.axes_manager.navigation_dimension < 3):
        loadings_navigator = "slider"
    else:
        loadings_navigator = "auto"
    if (factors_navigator == "smart_auto" and
        (factors.axes_manager.navigation_dimension < 3 or
         loadings_navigator is not None)):
        factors_navigator = None
    else:
        factors_navigator = "auto"
    loadings.plot(navigator=loadings_navigator)
    factors.plot(navigator=factors_navigator)


def _change_API_comp_label(title, comp_label):
    if comp_label is not None:
        if title is None:
            title = comp_label
            warnings.warn("The 'comp_label' argument will be deprecated "
                          "in 2.0, please use 'title' instead",
                          VisibleDeprecationWarning)
        else:
            warnings.warn("The 'comp_label' argument will be deprecated "
                          "in 2.0, Since you are already using the 'title'",
                          "argument, 'comp_label' is ignored.",
                          VisibleDeprecationWarning)
    return title


class SpecialSlicersSignal(SpecialSlicers):

    def __setitem__(self, i, j):
        """x.__setitem__(i, y) <==> x[i]=y
        """
        if isinstance(j, BaseSignal):
            j = j.data
        array_slices = self.obj._get_array_slices(i, self.isNavigation)
        self.obj.data[array_slices] = j

    def __len__(self):
        return self.obj.axes_manager.signal_shape[0]


class BaseSetMetadataItems(t.HasTraits):

    def __init__(self, signal):
        for key, value in self.mapping.items():
            if signal.metadata.has_item(key):
                setattr(self, value, signal.metadata.get_item(key))
        self.signal = signal

    def store(self, *args, **kwargs):
        for key, value in self.mapping.items():
            if getattr(self, value) != t.Undefined:
                self.signal.metadata.set_item(key, getattr(self, value))


class BaseSignal(FancySlicing,
                 MVA,
                 MVATools,):

    _dtype = "real"
    _signal_dimension = -1
    _signal_type = ""
    _lazy = False
    _alias_signal_types = []
    _additional_slicing_targets = [
        "metadata.Signal.Noise_properties.variance",
    ]

    def __init__(self, data, **kwds):
        """Create a Signal from a numpy array.

        Parameters
        ----------
        data : :py:class:`numpy.ndarray`
           The signal data. It can be an array of any dimensions.
        axes : [dict/axes], optional
            List of either dictionaries or axes objects to define the axes (see
            the documentation of the :py:class:`~hyperspy.axes.AxesManager`
            class for more details).
        attributes : dict, optional
            A dictionary whose items are stored as attributes.
        metadata : dict, optional
            A dictionary containing a set of parameters
            that will to stores in the ``metadata`` attribute.
            Some parameters might be mandatory in some cases.
        original_metadata : dict, optional
            A dictionary containing a set of parameters
            that will to stores in the ``original_metadata`` attribute. It
            typically contains all the parameters that has been
            imported from the original data file.
        ragged : bool or None, optional
            Define whether the signal is ragged or not. Overwrite the
            ``ragged`` value in the ``attributes`` dictionary. If None, it does
            nothing. Default is None.

        """
        # the 'full_initialisation' keyword is private API to be used by the
        # _assign_subclass method. Purposely not exposed as public API.
        # Its purpose is to avoid creating new attributes, which breaks events
        # and to reduce overhead when changing 'signal_type'.
        if kwds.get('full_initialisation', True):
            self._create_metadata()
            self.models = ModelManager(self)
            self.learning_results = LearningResults()
            kwds['data'] = data
            self._plot = None
            self.inav = SpecialSlicersSignal(self, True)
            self.isig = SpecialSlicersSignal(self, False)
            self.events = Events()
            self.events.data_changed = Event("""
                Event that triggers when the data has changed

                The event trigger when the data is ready for consumption by any
                process that depend on it as input. Plotted signals automatically
                connect this Event to its `BaseSignal.plot()`.

                Note: The event only fires at certain specific times, not everytime
                that the `BaseSignal.data` array changes values.

                Arguments:
                    obj: The signal that owns the data.
                """, arguments=['obj'])
            self._load_dictionary(kwds)

    def _create_metadata(self):
        self.metadata = DictionaryTreeBrowser()
        mp = self.metadata
        mp.add_node("_HyperSpy")
        mp.add_node("General")
        mp.add_node("Signal")
        mp._HyperSpy.add_node("Folding")
        folding = mp._HyperSpy.Folding
        folding.unfolded = False
        folding.signal_unfolded = False
        folding.original_shape = None
        folding.original_axes_manager = None
        self.original_metadata = DictionaryTreeBrowser()
        self.tmp_parameters = DictionaryTreeBrowser()

    def __repr__(self):
        if self.metadata._HyperSpy.Folding.unfolded:
            unfolded = "unfolded "
        else:
            unfolded = ""
        string = '<'
        string += self.__class__.__name__
        string += ", title: %s" % self.metadata.General.title
        string += ", %sdimensions: %s" % (
            unfolded,
            self.axes_manager._get_dimension_str())

        string += '>'

        return string

    def _binary_operator_ruler(self, other, op_name):
        exception_message = (
            "Invalid dimensions for this operation")
        if isinstance(other, BaseSignal):
            # Both objects are signals
            oam = other.axes_manager
            sam = self.axes_manager
            if sam.navigation_shape == oam.navigation_shape and \
                    sam.signal_shape == oam.signal_shape:
                # They have the same signal shape.
                # The signal axes are aligned but there is
                # no guarantee that data axes area aligned so we make sure that
                # they are aligned for the operation.
                sdata = self._data_aligned_with_axes
                odata = other._data_aligned_with_axes
                if op_name in INPLACE_OPERATORS:
                    self.data = getattr(sdata, op_name)(odata)
                    self.axes_manager._sort_axes()
                    return self
                else:
                    ns = self._deepcopy_with_new_data(
                        getattr(sdata, op_name)(odata))
                    ns.axes_manager._sort_axes()
                    return ns
            else:
                # Different navigation and/or signal shapes
                if not are_signals_aligned(self, other):
                    raise ValueError(exception_message)
                else:
                    # They are broadcastable but have different number of axes
                    ns, no = broadcast_signals(self, other)
                    sdata = ns.data
                    odata = no.data
                    if op_name in INPLACE_OPERATORS:
                        # This should raise a ValueError if the operation
                        # changes the shape of the object on the left.
                        self.data = getattr(sdata, op_name)(odata)
                        self.axes_manager._sort_axes()
                        return self
                    else:
                        ns.data = getattr(sdata, op_name)(odata)
                        return ns

        else:
            # Second object is not a Signal
            if op_name in INPLACE_OPERATORS:
                getattr(self.data, op_name)(other)
                return self
            else:
                return self._deepcopy_with_new_data(
                    getattr(self.data, op_name)(other))

    def _unary_operator_ruler(self, op_name):
        return self._deepcopy_with_new_data(getattr(self.data, op_name)())

    def _check_signal_dimension_equals_one(self):
        if self.axes_manager.signal_dimension != 1:
            raise SignalDimensionError(self.axes_manager.signal_dimension, 1)

    def _check_signal_dimension_equals_two(self):
        if self.axes_manager.signal_dimension != 2:
            raise SignalDimensionError(self.axes_manager.signal_dimension, 2)

    def _deepcopy_with_new_data(self, data=None, copy_variance=False,
                                copy_navigator=False,
                                copy_learning_results=False):
        """Returns a deepcopy of itself replacing the data.

        This method has an advantage over the default :py:func:`copy.deepcopy`
        in that it does not copy the data, which can save memory.

        Parameters
        ----------
        data : None or :py:class:`numpy.ndarray`
        copy_variance : bool
            Whether to copy the variance of the signal to the new copy
        copy_navigator : bool
            Whether to copy the navigator of the signal to the new copy
        copy_learning_results : bool
            Whether to copy the learning_results of the signal to the new copy

        Returns
        -------
        ns : :py:class:`~hyperspy.signal.BaseSignal` (or subclass)
            The newly copied signal

        """
        old_np = None
        old_navigator = None
        old_learning_results = None
        try:
            old_data = self.data
            self.data = None
            old_plot = self._plot
            self._plot = None
            old_models = self.models._models
            if not copy_variance and "Noise_properties" in self.metadata.Signal:
                old_np = self.metadata.Signal.Noise_properties
                del self.metadata.Signal.Noise_properties
            if not copy_navigator and self.metadata.has_item('_HyperSpy.navigator'):
                old_navigator = self.metadata._HyperSpy.navigator
                del self.metadata._HyperSpy.navigator
            if not copy_learning_results:
                old_learning_results = self.learning_results
                del self.learning_results
            self.models._models = DictionaryTreeBrowser()
            ns = self.deepcopy()
            ns.data = data
            return ns
        finally:
            self.data = old_data
            self._plot = old_plot
            self.models._models = old_models
            if old_np is not None:
                self.metadata.Signal.Noise_properties = old_np
            if old_navigator is not None:
                self.metadata._HyperSpy.navigator = old_navigator
            if old_learning_results is not None:
                self.learning_results = old_learning_results

    def as_lazy(self, copy_variance=True, copy_navigator=True,
                copy_learning_results=True):
        """
        Create a copy of the given Signal as a
        :py:class:`~hyperspy._signals.lazy.LazySignal`.

        Parameters
        ----------
        copy_variance : bool
            Whether or not to copy the variance from the original Signal to
            the new lazy version. Default is True.
        copy_navigator : bool
            Whether or not to copy the navigator from the original Signal to
            the new lazy version. Default is True.
        copy_learning_results : bool
            Whether to copy the learning_results from the original signal to
            the new lazy version. Default is True.

        Returns
        -------
        res : :py:class:`~hyperspy._signals.lazy.LazySignal`
            The same signal, converted to be lazy
        """
        res = self._deepcopy_with_new_data(
            self.data,
            copy_variance=copy_variance,
            copy_navigator=copy_navigator,
            copy_learning_results=copy_learning_results
            )
        res._lazy = True
        res._assign_subclass()
        return res

    def _summary(self):
        string = "\n\tTitle: "
        string += self.metadata.General.title
        if self.metadata.has_item("Signal.signal_type"):
            string += "\n\tSignal type: "
            string += self.metadata.Signal.signal_type
        string += "\n\tData dimensions: "
        string += str(self.axes_manager.shape)
        string += "\n\tData type: "
        string += str(self.data.dtype)
        return string

    def _print_summary(self):
        print(self._summary())

    @property
    def data(self):
        """The underlying data structure as a :py:class:`numpy.ndarray` (or
        :py:class:`dask.array.Array`, if the Signal is lazy)."""
        return self._data

    @data.setter
    def data(self, value):
        if not isinstance(value, da.Array):
            value = np.asanyarray(value)
        self._data = np.atleast_1d(value)

    @property
    def vector(self):
        return self.axes_manager._vector

    @vector.setter
    def vector(self, value):
        if value:
            if self.data.dtype != object:
                raise ValueError("The array is not ragged.")
            num_axes = 0

            nav_shape = self.axes_manager.navigation_shape
            if nav_shape == ():
                nav_shape = 1
            for d in np.ndindex(nav_shape):
                object_shape = np.shape(self.data[d])
                if len(object_shape) < 1:
                    continue
                else:
                    num_axes = object_shape[-1]
                    break
            if len(self.axes_manager.signal_axes) == num_axes:
                [i.convert_to_vector_axis() for i in self.axes_manager.signal_axes]
            else:
                for i in range(num_axes):
                    axis = {'index_in_array': None, 'vector': True}
                    self.axes_manager._append_axis(**axis)
            self.axes_manager._vector = True
            self.axes_manager._ragged = True

    @property
    def ragged(self):
        return self.axes_manager._ragged

    @ragged.setter
    def ragged(self, value):
        # nothing needs to be done!
        if self.ragged == value:
            return

        if value:
            if self.data.dtype != object:
                raise ValueError("The array is not ragged.")
            axes = [axis for axis in self.axes_manager.signal_axes
                    if axis.index_in_array not in list(range(self.data.ndim))]
            self.axes_manager.remove(axes)
            self.axes_manager.set_signal_dimension(0)
        else:
            if self._lazy:
                raise NotImplementedError(
                    "Conversion of a lazy ragged signal to its non-ragged "
                    "counterpart is not supported. Make the required "
                    "non-ragged dask array manually and make a new lazy "
                    "signal."
                    )

            error = "The signal can't be converted to a non-ragged signal."
            try:
                # Check that we can actually make a non-ragged array
                with warnings.catch_warnings():
                    warnings.simplefilter("ignore")
                    # As of numpy 1.20, it raises a VisibleDeprecationWarning
                    # and in the future, it will raise an error
                    data = np.array(self.data.tolist())
            except:
                _logger.error(error)

            if data.dtype == object:
                raise ValueError(error)

            self.data = data
            # Add axes which were previously in the ragged dimension
            axes = [idx for idx in range(self.data.ndim) if
                    idx not in self.axes_manager.navigation_indices_in_array]
            for index in axes:
                axis = {'index_in_array':index, 'size':self.data.shape[index]}
                self.axes_manager._append_axis(**axis)
            self.axes_manager._update_attributes()

        self.axes_manager._ragged = value

    def _load_dictionary(self, file_data_dict):
        """Load data from dictionary.

        Parameters
        ----------
        file_data_dict : dict
            A dictionary containing at least a 'data' keyword with an array of
            arbitrary dimensions. Additionally the dictionary can contain the
            following items:

            * data: the signal data. It can be an array of any dimensions.

            * axes: a dictionary to define the axes (see the documentation of
              the :py:class:`~hyperspy.axes.AxesManager` class for more details).
            * attributes: a dictionary whose items are stored as attributes.

            * metadata: a dictionary containing a set of parameters that will
              to stores in the `metadata` attribute. Some parameters might be
              mandatory in some cases.
            * original_metadata: a dictionary containing a set of parameters
              that will to stores in the `original_metadata` attribute. It
              typically contains all the parameters that has been
              imported from the original data file.
            * ragged: a bool, defining whether the signal is ragged or not.
              Overwrite the attributes['ragged'] entry

        """
        self.data = file_data_dict['data']
        oldlazy = self._lazy
        attributes = file_data_dict.get('attributes', {})
        ragged = file_data_dict.get('ragged')
        if ragged is not None:
            attributes['ragged'] = ragged
        if 'axes' not in file_data_dict:
            file_data_dict['axes'] = self._get_undefined_axes_list(
                attributes.get('ragged', False))
        self.axes_manager = AxesManager(file_data_dict['axes'])
        # Setting `ragged` attributes requires the `axes_manager`
        for key, value in attributes.items():
            if hasattr(self, key):
                if isinstance(value, dict):
                    for k, v in value.items():
                        setattr(getattr(self, key), k, v)
                else:
                    setattr(self, key, value)
        if 'models' in file_data_dict:
            self.models._add_dictionary(file_data_dict['models'])
        if 'metadata' not in file_data_dict:
            file_data_dict['metadata'] = {}
        if 'original_metadata' not in file_data_dict:
            file_data_dict['original_metadata'] = {}

        self.original_metadata.add_dictionary(
            file_data_dict['original_metadata'])
        self.metadata.add_dictionary(
            file_data_dict['metadata'])
        if "title" not in self.metadata.General:
            self.metadata.General.title = ''
        if (self._signal_type or not self.metadata.has_item("Signal.signal_type")):
            self.metadata.Signal.signal_type = self._signal_type
        if "learning_results" in file_data_dict:
            self.learning_results.__dict__.update(
                file_data_dict["learning_results"])
        if self._lazy is not oldlazy:
            self._assign_subclass()

# TODO: try to find a way to use dask ufuncs when called with lazy data (e.g.
# np.log(s) -> da.log(s.data) wrapped.
    def __array__(self, dtype=None):
        if dtype:
            return self.data.astype(dtype)
        else:
            return self.data

    def __array_wrap__(self, array, context=None):

        signal = self._deepcopy_with_new_data(array)
        if context is not None:
            # ufunc, argument of the ufunc, domain of the ufunc
            # In ufuncs with multiple outputs, domain indicates which output
            # is currently being prepared (eg. see modf).
            # In ufuncs with a single output, domain is 0
            uf, objs, huh = context

            def get_title(signal, i=0):
                g = signal.metadata.General
                if g.title:
                    return g.title
                else:
                    return "Untitled Signal %s" % (i + 1)

            title_strs = []
            i = 0
            for obj in objs:
                if isinstance(obj, BaseSignal):
                    title_strs.append(get_title(obj, i))
                    i += 1
                else:
                    title_strs.append(str(obj))

            signal.metadata.General.title = "%s(%s)" % (
                uf.__name__, ", ".join(title_strs))

        return signal

    def squeeze(self):
        """Remove single-dimensional entries from the shape of an array
        and the axes. See :py:func:`numpy.squeeze` for more details.

        Returns
        -------
        s : signal
            A new signal object with single-entry dimensions removed

        Examples
        --------
        >>> s = hs.signals.Signal2D(np.random.random((2,1,1,6,8,8)))
        <Signal2D, title: , dimensions: (6, 1, 1, 2|8, 8)>
        >>> s = s.squeeze()
        >>> s
        <Signal2D, title: , dimensions: (6, 2|8, 8)>
        """
        # We deepcopy everything but data
        self = self._deepcopy_with_new_data(self.data)
        for ax in (self.axes_manager.signal_axes, self.axes_manager.navigation_axes):
            for axis in reversed(ax):
                if axis.size == 1:
                    self._remove_axis(axis.index_in_axes_manager)
        self.data = self.data.squeeze()
        return self

    def _to_dictionary(self, add_learning_results=True, add_models=False,
                       add_original_metadata=True):
        """Returns a dictionary that can be used to recreate the signal.

        All items but `data` are copies.

        Parameters
        ----------
        add_learning_results : bool, optional
            Whether or not to include any multivariate learning results in
            the outputted dictionary. Default is True.
        add_models : bool, optional
            Whether or not to include any models in the outputted dictionary.
            Default is False
        add_original_metadata : bool
            Whether or not to include the original_medata in the outputted
            dictionary. Default is True.

        Returns
        -------
        dic : dict
            The dictionary that can be used to recreate the signal

        """
        dic = {'data': self.data,
               'axes': self.axes_manager._get_axes_dicts(),
               'metadata': copy.deepcopy(self.metadata.as_dictionary()),
               'tmp_parameters': self.tmp_parameters.as_dictionary(),
               'attributes': {'_lazy': self._lazy,
                              'ragged': self.axes_manager._ragged},
               }
        if add_original_metadata:
            dic['original_metadata'] = copy.deepcopy(
                self.original_metadata.as_dictionary()
                )
        if add_learning_results and hasattr(self, 'learning_results'):
            dic['learning_results'] = copy.deepcopy(
                self.learning_results.__dict__)
        if add_models:
            dic['models'] = self.models._models.as_dictionary()
        return dic

    def _get_undefined_axes_list(self, ragged=False):
        """Returns default list of axes construct from the data array shape."""
        axes = []
        for s in self.data.shape:
            axes.append({'size': int(s), })
        # With ragged signal with navigation dimension 0 and signal dimension 0
        # we return an empty list to avoid getting a navigation axis of size 1,
        # which is incorrect, because it corresponds to the ragged dimension
        if ragged and len(axes) == 1 and axes[0]['size'] == 1:
            axes = []
        return axes

    def __call__(self, axes_manager=None, fft_shift=False):
        if axes_manager is None:
            axes_manager = self.axes_manager
        indices = axes_manager._getitem_tuple
        if self._lazy:
            value = self._get_cache_dask_chunk(indices)
        else:
            value = self.data.__getitem__(indices)
        value = np.atleast_1d(value)
        if fft_shift:
            value = np.fft.fftshift(value)
        return value

    @property
    def navigator(self):
        return self.metadata.get_item('_HyperSpy.navigator')

    @navigator.setter
    def navigator(self, navigator):
        self.metadata.set_item('_HyperSpy.navigator', navigator)

    def plot(self, navigator="auto", axes_manager=None, plot_markers=True,
             **kwargs):
        """%s
        %s
        %s
        %s
        """
        if self.axes_manager.ragged:
            raise RuntimeError("Plotting ragged signal is not supported.")
        if self._plot is not None:
            self._plot.close()
        if 'power_spectrum' in kwargs:
            if not np.issubdtype(self.data.dtype, np.complexfloating):
                raise ValueError('The parameter `power_spectrum` required a '
                                 'signal with complex data type.')
                del kwargs['power_spectrum']

        if axes_manager is None:
            axes_manager = self.axes_manager
        if self.is_rgbx is True:
            if axes_manager.navigation_size < 2:
                navigator = None
            else:
                navigator = "slider"
        if axes_manager.signal_dimension == 0:
            if axes_manager.navigation_dimension == 0:
                # 0d signal without navigation axis: don't make a figure
                # and instead, we display the value
                return
            self._plot = mpl_he.MPL_HyperExplorer()
        elif axes_manager.signal_dimension == 1:
            # Hyperspectrum
            self._plot = mpl_hse.MPL_HyperSignal1D_Explorer()
        elif axes_manager.signal_dimension == 2:
            self._plot = mpl_hie.MPL_HyperImage_Explorer()
        else:
            raise ValueError(
                "Plotting is not supported for this view. "
                "Try e.g. 's.transpose(signal_axes=1).plot()' for "
                "plotting as a 1D signal, or "
                "'s.transpose(signal_axes=(1,2)).plot()' "
                "for plotting as a 2D signal.")

        self._plot.axes_manager = axes_manager
        self._plot.signal_data_function = self.__call__

        if self.metadata.has_item("Signal.quantity"):
            self._plot.quantity_label = self.metadata.Signal.quantity
        if self.metadata.General.title:
            title = self.metadata.General.title
            self._plot.signal_title = title
        elif self.tmp_parameters.has_item('filename'):
            self._plot.signal_title = self.tmp_parameters.filename

        def get_static_explorer_wrapper(*args, **kwargs):
            if np.issubdtype(navigator.data.dtype, np.complexfloating):
                return np.abs(navigator())
            else:
                return navigator()

        def get_1D_sum_explorer_wrapper(*args, **kwargs):
            navigator = self
            # Sum over all but the first navigation axis.
            am = navigator.axes_manager
            with warnings.catch_warnings():
                warnings.filterwarnings("ignore", category=UserWarning,
                                        module='hyperspy'
                                        )
                navigator = navigator.sum(
                    am.signal_axes + am.navigation_axes[1:]
                    )
            return np.nan_to_num(navigator.data).squeeze()

        def get_dynamic_explorer_wrapper(*args, **kwargs):
            navigator.axes_manager.indices = self.axes_manager.indices[
                navigator.axes_manager.signal_dimension:]
            navigator.axes_manager._update_attributes()
            if np.issubdtype(navigator().dtype, np.complexfloating):
                return np.abs(navigator())
            else:
                return navigator()

        if not isinstance(navigator, BaseSignal) and navigator == "auto":
            if self.navigator is not None:
                navigator = self.navigator
            elif (self.axes_manager.navigation_dimension > 1 and
                    np.any(np.array([not axis.is_uniform for axis in
                                     self.axes_manager.navigation_axes]))):
                navigator = "slider"
            elif (self.axes_manager.navigation_dimension == 1 and
                    self.axes_manager.signal_dimension == 1):
                if (self.axes_manager.navigation_axes[0].is_uniform and
                        self.axes_manager.signal_axes[0].is_uniform):
                    navigator = "data"
                else:
                    navigator = "spectrum"
            elif self.axes_manager.navigation_dimension > 0:
                if self.axes_manager.signal_dimension == 0:
                    navigator = self.deepcopy()
                else:
                    navigator = interactive(
                        self.sum,
                        self.events.data_changed,
                        self.axes_manager.events.any_axis_changed,
                        self.axes_manager.signal_axes)
                if navigator.axes_manager.navigation_dimension == 1:
                    navigator = interactive(
                        navigator.as_signal1D,
                        navigator.events.data_changed,
                        navigator.axes_manager.events.any_axis_changed, 0)
                else:
                    navigator = interactive(
                        navigator.as_signal2D,
                        navigator.events.data_changed,
                        navigator.axes_manager.events.any_axis_changed,
                        (0, 1))
            else:
                navigator = None
        # Navigator properties
        if axes_manager.navigation_axes:
            # check first if we have a signal to avoid comparion of signal with
            # string
            if isinstance(navigator, BaseSignal):
                def is_shape_compatible(navigation_shape, shape):
                    return (navigation_shape == shape or
                            navigation_shape[:2] == shape or
                            (navigation_shape[0],) == shape
                            )
                # Static navigator
                if is_shape_compatible(axes_manager.navigation_shape,
                                       navigator.axes_manager.signal_shape):
                    self._plot.navigator_data_function = get_static_explorer_wrapper
                # Static transposed navigator
                elif is_shape_compatible(axes_manager.navigation_shape,
                                         navigator.axes_manager.navigation_shape):
                    navigator = navigator.T
                    self._plot.navigator_data_function = get_static_explorer_wrapper
                # Dynamic navigator
                elif (axes_manager.navigation_shape ==
                      navigator.axes_manager.signal_shape +
                      navigator.axes_manager.navigation_shape):
                    self._plot.navigator_data_function = get_dynamic_explorer_wrapper
                else:
                    raise ValueError(
                        "The dimensions of the provided (or stored) navigator "
                        "are not compatible with this signal.")
            elif navigator == "slider":
                self._plot.navigator_data_function = "slider"
            elif navigator is None:
                self._plot.navigator_data_function = None
            elif navigator == "data":
                if np.issubdtype(self.data.dtype, np.complexfloating):
                    self._plot.navigator_data_function = lambda axes_manager=None: np.abs(
                        self.data)
                else:
                    self._plot.navigator_data_function = lambda axes_manager=None: self.data
            elif navigator == "spectrum":
                self._plot.navigator_data_function = get_1D_sum_explorer_wrapper
            else:
                raise ValueError(
                    'navigator must be one of "spectrum","auto", '
                    '"slider", None, a Signal instance')

        self._plot.plot(**kwargs)
        self.events.data_changed.connect(self.update_plot, [])

        p = self._plot.signal_plot if self._plot.signal_plot else self._plot.navigator_plot
        p.events.closed.connect(
            lambda: self.events.data_changed.disconnect(self.update_plot),
            [])

        if plot_markers:
            if self.metadata.has_item('Markers'):
                self._plot_permanent_markers()

    plot.__doc__ %= (BASE_PLOT_DOCSTRING, BASE_PLOT_DOCSTRING_PARAMETERS,
                     PLOT1D_DOCSTRING, PLOT2D_KWARGS_DOCSTRING)

    def save(self, filename=None, overwrite=None, extension=None, **kwds):
        """Saves the signal in the specified format.

        The function gets the format from the specified extension (see
        :ref:`supported-formats` in the User Guide for more information):

        * ``'hspy'`` for HyperSpy's HDF5 specification
        * ``'rpl'`` for Ripple (useful to export to Digital Micrograph)
        * ``'msa'`` for EMSA/MSA single spectrum saving.
        * ``'unf'`` for SEMPER unf binary format.
        * ``'blo'`` for Blockfile diffraction stack saving.
        * Many image formats such as ``'png'``, ``'tiff'``, ``'jpeg'``...

        If no extension is provided the default file format as defined
        in the `preferences` is used.
        Please note that not all the formats supports saving datasets of
        arbitrary dimensions, e.g. ``'msa'`` only supports 1D data, and
        blockfiles only supports image stacks with a `navigation_dimension` < 2.

        Each format accepts a different set of parameters. For details
        see the specific format documentation.

        Parameters
        ----------
        filename : str or None
            If None (default) and `tmp_parameters.filename` and
            `tmp_parameters.folder` are defined, the
            filename and path will be taken from there. A valid
            extension can be provided e.g. ``'my_file.rpl'``
            (see `extension` parameter).
        overwrite : None or bool
            If None, if the file exists it will query the user. If
            True(False) it does(not) overwrite the file if it exists.
        extension : None or str
            The extension of the file that defines the file format.
            Allowable string values are: {``'hspy'``, ``'hdf5'``, ``'rpl'``,
            ``'msa'``, ``'unf'``, ``'blo'``, ``'emd'``, and common image
            extensions e.g. ``'tiff'``, ``'png'``, etc.}
            ``'hspy'`` and ``'hdf5'`` are equivalent. Use ``'hdf5'`` if
            compatibility with HyperSpy versions older than 1.2 is required.
            If ``None``, the extension is determined from the following list in
            this order:

            i) the filename
            ii)  `Signal.tmp_parameters.extension`
            iii) ``'hspy'`` (the default extension)
        chunks : tuple or True or None (default)
            HyperSpy, Nexus and EMD NCEM format only. Define chunks used when
            saving. The chunk shape should follow the order of the array
            (``s.data.shape``), not the shape of the ``axes_manager``.
            If None and lazy signal, the dask array chunking is used.
            If None and non-lazy signal, the chunks are estimated automatically
            to have at least one chunk per signal space.
            If True, the chunking is determined by the the h5py ``guess_chunk``
            function.
        save_original_metadata : bool , default : False
            Nexus file only. Option to save hyperspy.original_metadata with
            the signal. A loaded Nexus file may have a large amount of data
            when loaded which you may wish to omit on saving
        use_default : bool , default : False
            Nexus file only. Define the default dataset in the file.
            If set to True the signal or first signal in the list of signals
            will be defined as the default (following Nexus v3 data rules).
        write_dataset : bool, optional
            Only for hspy files. If True, write the dataset, otherwise, don't
            write it. Useful to save attributes without having to write the
            whole dataset. Default is True.
        close_file : bool, optional
            Only for hdf5-based files and some zarr store. Close the file after
            writing. Default is True.

        """
        if filename is None:
            if (self.tmp_parameters.has_item('filename') and
                    self.tmp_parameters.has_item('folder')):
                filename = Path(
                    self.tmp_parameters.folder,
                    self.tmp_parameters.filename)
                extension = (self.tmp_parameters.extension
                             if not extension
                             else extension)
            elif self.metadata.has_item('General.original_filename'):
                filename = self.metadata.General.original_filename
            else:
                raise ValueError('File name not defined')

        if not isinstance(filename, MutableMapping):
            filename = Path(filename)
            if extension is not None:
                filename = filename.with_suffix(f".{extension}")
        hyperspy.io.save(filename, self, overwrite=overwrite, **kwds)

    def _replot(self):
        if self._plot is not None:
            if self._plot.is_active:
                self.plot()

    def update_plot(self):
        """
        If this Signal has been plotted, update the signal and navigator
        plots, as appropriate.
        """
        if self._plot is not None and self._plot.is_active:
            if self._plot.signal_plot is not None:
                self._plot.signal_plot.update()
            if self._plot.navigator_plot is not None:
                self._plot.navigator_plot.update()

    def get_dimensions_from_data(self):
        """Get the dimension parameters from the Signal's underlying data.
        Useful when the data structure was externally modified, or when the
        spectrum image was not loaded from a file
        """
        dc = self.data
        for axis in self.axes_manager._axes:
            axis.size = int(dc.shape[axis.index_in_array])

    def crop(self, axis, start=None, end=None, convert_units=False):
        """Crops the data in a given axis. The range is given in pixels.

        Parameters
        ----------
        axis : int or str
            Specify the data axis in which to perform the cropping
            operation. The axis can be specified using the index of the
            axis in `axes_manager` or the axis name.
        start : int, float, or None
            The beginning of the cropping interval. If type is ``int``,
            the value is taken as the axis index. If type is ``float`` the index
            is calculated using the axis calibration. If `start`/`end` is
            ``None`` the method crops from/to the low/high end of the axis.
        end : int, float, or None
            The end of the cropping interval. If type is ``int``,
            the value is taken as the axis index. If type is ``float`` the index
            is calculated using the axis calibration. If `start`/`end` is
            ``None`` the method crops from/to the low/high end of the axis.
        convert_units : bool
            Default is ``False``. If ``True``, convert the units using the
            :py:meth:`~hyperspy.axes.AxesManager.convert_units` method
            of the :py:class:`~hyperspy.axes.AxesManager`. If ``False``,
            does nothing.
        """
        axis = self.axes_manager[axis]
        i1, i2 = axis._get_index(start), axis._get_index(end)
        # To prevent an axis error, which may confuse users
        if i1 is not None and i2 is not None and not i1 != i2:
            raise ValueError("The `start` and `end` values need to be "
                             "different.")

        # We take a copy to guarantee the continuity of the data
        self.data = self.data[
            (slice(None),) * axis.index_in_array + (slice(i1, i2),
                                                    Ellipsis)]

        axis.crop(i1, i2)
        self.get_dimensions_from_data()
        self.squeeze()
        self.events.data_changed.trigger(obj=self)
        if convert_units:
            self.axes_manager.convert_units(axis)

    def swap_axes(self, axis1, axis2, optimize=False):
        """Swap two axes in the signal.

        Parameters
        ----------
        axis1%s
        axis2%s
        %s

        Returns
        -------
        s : :py:class:`~hyperspy.signal.BaseSignal` (or subclass)
            A copy of the object with the axes swapped.

        See also
        --------
        rollaxis
        """
        axis1 = self.axes_manager[axis1].index_in_array
        axis2 = self.axes_manager[axis2].index_in_array
        s = self._deepcopy_with_new_data(self.data.swapaxes(axis1, axis2))
        am = s.axes_manager
        am._update_trait_handlers(remove=True)
        c1 = am._axes[axis1]
        c2 = am._axes[axis2]
        c1.slice, c2.slice = c2.slice, c1.slice
        c1.navigate, c2.navigate = c2.navigate, c1.navigate
        c1.is_binned, c2.is_binned = c2.is_binned, c1.is_binned
        am._axes[axis1] = c2
        am._axes[axis2] = c1
        am._update_attributes()
        am._update_trait_handlers(remove=False)
        if optimize:
            s._make_sure_data_is_contiguous()
        return s

    swap_axes.__doc__ %= (ONE_AXIS_PARAMETER, ONE_AXIS_PARAMETER, OPTIMIZE_ARG)

    def rollaxis(self, axis, to_axis, optimize=False):
        """Roll the specified axis backwards, until it lies in a given position.

        Parameters
        ----------
        axis %s The axis to roll backwards.
            The positions of the other axes do not change relative to one
            another.
        to_axis %s The axis is rolled until it lies before this other axis.
        %s

        Returns
        -------
        s : :py:class:`~hyperspy.signal.BaseSignal` (or subclass)
            Output signal.

        See also
        --------
        :py:func:`numpy.roll`, swap_axes

        Examples
        --------
        >>> s = hs.signals.Signal1D(np.ones((5,4,3,6)))
        >>> s
        <Signal1D, title: , dimensions: (3, 4, 5, 6)>
        >>> s.rollaxis(3, 1)
        <Signal1D, title: , dimensions: (3, 4, 5, 6)>
        >>> s.rollaxis(2,0)
        <Signal1D, title: , dimensions: (5, 3, 4, 6)>

        """
        axis = self.axes_manager[axis].index_in_array
        to_index = self.axes_manager[to_axis].index_in_array
        if axis == to_index:
            return self.deepcopy()
        new_axes_indices = hyperspy.misc.utils.rollelem(
            [axis_.index_in_array for axis_ in self.axes_manager._axes],
            index=axis,
            to_index=to_index)

        s = self._deepcopy_with_new_data(self.data.transpose(new_axes_indices))
        s.axes_manager._axes = hyperspy.misc.utils.rollelem(
            s.axes_manager._axes,
            index=axis,
            to_index=to_index)
        s.axes_manager._update_attributes()
        if optimize:
            s._make_sure_data_is_contiguous()
        return s

    rollaxis.__doc__ %= (ONE_AXIS_PARAMETER, ONE_AXIS_PARAMETER, OPTIMIZE_ARG)

    @property
    def _data_aligned_with_axes(self):
        """Returns a view of `data` with is axes aligned with the Signal axes.

        """
        if self.axes_manager.axes_are_aligned_with_data:
            return self.data
        else:
            am = self.axes_manager
            nav_iia_r = am.navigation_indices_in_array[::-1]
            sig_iia_r = am.signal_indices_in_array[::-1]
            # nav_sort = np.argsort(nav_iia_r)
            # sig_sort = np.argsort(sig_iia_r) + len(nav_sort)
            data = self.data.transpose(nav_iia_r + sig_iia_r)
            return data

    def _validate_rebin_args_and_get_factors(self, new_shape=None, scale=None):

        if new_shape is None and scale is None:
            raise ValueError("One of new_shape, or scale must be specified")
        elif new_shape is None and scale is None:
            raise ValueError(
                "Only one out of new_shape or scale should be specified. "
                "Not both.")
        elif new_shape:
            if len(new_shape) != len(self.data.shape):
                raise ValueError("Wrong new_shape size")
            for axis in self.axes_manager._axes:
                if axis.is_uniform is False:
                    raise NotImplementedError(
                            "Rebinning of non-uniform axes is not yet implemented.")
            new_shape_in_array = np.array([new_shape[axis.index_in_axes_manager]
                                           for axis in self.axes_manager._axes])
            factors = np.array(self.data.shape) / new_shape_in_array
        else:
            if len(scale) != len(self.data.shape):
                raise ValueError("Wrong scale size")
            for axis in self.axes_manager._axes:
                if axis.is_uniform is False:
                    raise NotImplementedError(
                            "Rebinning of non-uniform axes is not yet implemented.")
            factors = np.array([scale[axis.index_in_axes_manager]
                                for axis in self.axes_manager._axes])
        return factors  # Factors are in array order

    def rebin(self, new_shape=None, scale=None, crop=True, dtype=None,
              out=None):
        """
        Rebin the signal into a smaller or larger shape, based on linear
        interpolation. Specify **either** `new_shape` or `scale`. Scale of 1
        means no binning and scale less than one results in up-sampling.

        Parameters
        ----------
        %s
        %s

        Returns
        -------
        s : :py:class:`~hyperspy.signal.BaseSignal` (or subclass)
            The resulting cropped signal.

        Raises
        ------
        NotImplementedError
            If trying to rebin over a non-uniform axis.

        Examples
        --------
        >>> spectrum = hs.signals.EDSTEMSpectrum(np.ones([4, 4, 10]))
        >>> spectrum.data[1, 2, 9] = 5
        >>> print(spectrum)
        <EDXTEMSpectrum, title: dimensions: (4, 4|10)>
        >>> print ('Sum = ', sum(sum(sum(spectrum.data))))
        Sum = 164.0

        >>> scale = [2, 2, 5]
        >>> test = spectrum.rebin(scale)
        >>> print(test)
        <EDSTEMSpectrum, title: dimensions (2, 2|2)>
        >>> print('Sum = ', sum(sum(sum(test.data))))
        Sum =  164.0

        >>> s = hs.signals.Signal1D(np.ones((2, 5, 10), dtype=np.uint8)
        >>> print(s)
        <Signal1D, title: , dimensions: (5, 2|10)>
        >>> print(s.data.dtype)
        uint8

        Use dtype=np.unit16 to specify a dtype

        >>> s2 = s.rebin(scale=(5, 2, 1), dtype=np.uint16)
        >>> print(s2.data.dtype)
        uint16

        Use dtype="same" to keep the same dtype

        >>> s3 = s.rebin(scale=(5, 2, 1), dtype="same")
        >>> print(s3.data.dtype)
        uint8

        By default `dtype=None`, the dtype is determined by the behaviour of
        numpy.sum, in this case, unsigned integer of the same precision as
        the platform interger

        >>> s4 = s.rebin(scale=(5, 2, 1))
        >>> print(s4.data.dtype)
        uint64

        """
        # TODO: Adapt so that it works if a non_uniform_axis exists, but is not
        # changed; for new_shape, a non_uniform_axis should be interpolated to a
        # linear grid
        factors = self._validate_rebin_args_and_get_factors(
            new_shape=new_shape,
            scale=scale,)
        s = out or self._deepcopy_with_new_data(None, copy_variance=True)
        data = hyperspy.misc.array_tools.rebin(
            self.data, scale=factors, crop=crop, dtype=dtype)

        if out:
            if out._lazy:
                out.data = data
            else:
                out.data[:] = data
        else:
            s.data = data
        s.get_dimensions_from_data()
        for axis, axis_src in zip(s.axes_manager._axes,
                                  self.axes_manager._axes):
            factor = factors[axis.index_in_array]
            axis.scale = axis_src.scale * factor
            axis.offset = axis_src.offset + (factor - 1) * axis_src.scale / 2
        if s.metadata.has_item('Signal.Noise_properties.variance'):
            if isinstance(s.metadata.Signal.Noise_properties.variance,
                          BaseSignal):
                var = s.metadata.Signal.Noise_properties.variance
                s.metadata.Signal.Noise_properties.variance = var.rebin(
                    new_shape=new_shape, scale=scale, crop=crop, out=out,
                    dtype=dtype)
        if out is None:
            return s
        else:
            out.events.data_changed.trigger(obj=out)

    rebin.__doc__ %= (REBIN_ARGS, OUT_ARG)

    def split(self,
              axis='auto',
              number_of_parts='auto',
              step_sizes='auto'):
        """Splits the data into several signals.

        The split can be defined by giving the `number_of_parts`, a homogeneous
        step size, or a list of customized step sizes. By default (``'auto'``),
        the function is the reverse of :py:func:`~hyperspy.misc.utils.stack`.

        Parameters
        ----------
        axis %s
            If ``'auto'`` and if the object has been created with
            :py:func:`~hyperspy.misc.utils.stack` (and ``stack_metadata=True``),
            this method will return the former list of signals (information
            stored in `metadata._HyperSpy.Stacking_history`).
            If it was not created with :py:func:`~hyperspy.misc.utils.stack`,
            the last navigation axis will be used.
        number_of_parts : str or int
            Number of parts in which the spectrum image will be split. The
            splitting is homogeneous. When the axis size is not divisible
            by the `number_of_parts` the remainder data is lost without
            warning. If `number_of_parts` and `step_sizes` is ``'auto'``,
            `number_of_parts` equals the length of the axis,
            `step_sizes` equals one, and the axis is suppressed from each
            sub-spectrum.
        step_sizes : str, list (of ints), or int
            Size of the split parts. If ``'auto'``, the `step_sizes` equals one.
            If an int is given, the splitting is homogeneous.

        Examples
        --------
        >>> s = hs.signals.Signal1D(random.random([4,3,2]))
        >>> s
            <Signal1D, title: , dimensions: (3, 4|2)>
        >>> s.split()
            [<Signal1D, title: , dimensions: (3 |2)>,
            <Signal1D, title: , dimensions: (3 |2)>,
            <Signal1D, title: , dimensions: (3 |2)>,
            <Signal1D, title: , dimensions: (3 |2)>]
        >>> s.split(step_sizes=2)
            [<Signal1D, title: , dimensions: (3, 2|2)>,
            <Signal1D, title: , dimensions: (3, 2|2)>]
        >>> s.split(step_sizes=[1,2])
            [<Signal1D, title: , dimensions: (3, 1|2)>,
            <Signal1D, title: , dimensions: (3, 2|2)>]

        Raises
        ------
        NotImplementedError
            If trying to split along a non-uniform axis.

        Returns
        -------
        splitted : list
            A list of the split signals

        """
        if number_of_parts != 'auto' and step_sizes != 'auto':
            raise ValueError(
                "You can define step_sizes or number_of_parts but not both."
            )

        shape = self.data.shape
        signal_dict = self._to_dictionary(add_learning_results=False)

        if axis == 'auto':
            mode = 'auto'
            if hasattr(self.metadata._HyperSpy, 'Stacking_history'):
                stack_history = self.metadata._HyperSpy.Stacking_history
                axis_in_manager = stack_history.axis
                step_sizes = stack_history.step_sizes
            else:
                axis_in_manager = self.axes_manager[-1 +
                                                    1j].index_in_axes_manager
        else:
            mode = 'manual'
            axis_in_manager = self.axes_manager[axis].index_in_axes_manager

        axis = self.axes_manager[axis_in_manager].index_in_array
        len_axis = self.axes_manager[axis_in_manager].size
        if self.axes_manager[axis].is_uniform is False:
            raise NotImplementedError(
                    "Splitting of signals over a non-uniform axis is not implemented")

        if number_of_parts == 'auto' and step_sizes == 'auto':
            step_sizes = 1
            number_of_parts = len_axis
        elif step_sizes == 'auto':
            if number_of_parts > shape[axis]:
                raise ValueError(
                    "The number of parts is greater than the axis size."
                )

            step_sizes = ([shape[axis] // number_of_parts, ] * number_of_parts)

        if isinstance(step_sizes, numbers.Integral):
            step_sizes = [step_sizes] * int(len_axis / step_sizes)

        splitted = []
        cut_index = np.array([0] + step_sizes).cumsum()

        axes_dict = signal_dict['axes']
        for i in range(len(cut_index) - 1):
            axes_dict[axis]['offset'] = self.axes_manager._axes[
                axis].index2value(cut_index[i])
            axes_dict[axis]['size'] = cut_index[i + 1] - cut_index[i]
            data = self.data[
                (slice(None), ) * axis +
                (slice(cut_index[i], cut_index[i + 1]), Ellipsis)]
            signal_dict['data'] = data
            splitted += self.__class__(**signal_dict),

        if number_of_parts == len_axis \
                or step_sizes == [1] * len_axis:
            for i, signal1D in enumerate(splitted):
                signal1D.data = signal1D.data[
                    signal1D.axes_manager._get_data_slice([(axis, 0)])]
                signal1D._remove_axis(axis_in_manager)

        if mode == 'auto' and hasattr(
                self.original_metadata, 'stack_elements'):
            for i, spectrum in enumerate(splitted):
                se = self.original_metadata.stack_elements['element' + str(i)]
                spectrum.metadata = copy.deepcopy(
                    se['metadata'])
                spectrum.original_metadata = copy.deepcopy(
                    se['original_metadata'])
                spectrum.metadata.General.title = se.metadata.General.title

        return splitted

    split.__doc__ %= (ONE_AXIS_PARAMETER)

    def _unfold(self, steady_axes, unfolded_axis):
        """Modify the shape of the data by specifying the axes whose
        dimension do not change and the axis over which the remaining axes will
        be unfolded

        Parameters
        ----------
        steady_axes : list
            The indices of the axes which dimensions do not change
        unfolded_axis : int
            The index of the axis over which all the rest of the axes (except
            the steady axes) will be unfolded

        See also
        --------
        fold

        Notes
        -----
        WARNING: this private function does not modify the signal subclass
        and it is intended for internal use only. To unfold use the public
        :py:meth:`~hyperspy.signal.BaseSignal.unfold`,
        :py:meth:`~hyperspy.signal.BaseSignal.unfold_navigation_space`,
        :py:meth:`~hyperspy.signal.BaseSignal.unfold_signal_space` instead.
        It doesn't make sense to perform an unfolding when `dim` < 2

        """
        if self.data.squeeze().ndim < 2:
            return

        # We need to store the original shape and coordinates to be used
        # by the fold function only if it has not been already stored by a
        # previous unfold
        folding = self.metadata._HyperSpy.Folding
        if folding.unfolded is False:
            folding.original_shape = self.data.shape
            folding.original_axes_manager = self.axes_manager
            folding.unfolded = True

        new_shape = [1] * len(self.data.shape)
        for index in steady_axes:
            new_shape[index] = self.data.shape[index]
        new_shape[unfolded_axis] = -1
        self.data = self.data.reshape(new_shape)
        self.axes_manager = self.axes_manager.deepcopy()
        uname = ''
        uunits = ''
        to_remove = []
        for axis, dim in zip(self.axes_manager._axes, new_shape):
            if dim == 1:
                uname += ',' + str(axis)
                uunits = ',' + str(axis.units)
                to_remove.append(axis)
        ua = self.axes_manager._axes[unfolded_axis]
        ua.name = str(ua) + uname
        ua.units = str(ua.units) + uunits
        ua.size = self.data.shape[unfolded_axis]
        for axis in to_remove:
            self.axes_manager.remove(axis.index_in_axes_manager)
        self.data = self.data.squeeze()
        self._assign_subclass()

    def unfold(self, unfold_navigation=True, unfold_signal=True):
        """Modifies the shape of the data by unfolding the signal and
        navigation dimensions separately

        Parameters
        ----------
        unfold_navigation : bool
            Whether or not to unfold the navigation dimension(s) (default:
            ``True``)
        unfold_signal : bool
            Whether or not to unfold the signal dimension(s) (default:
            ``True``)

        Returns
        -------
        needed_unfolding : bool
            Whether or not one of the axes needed unfolding (and that
            unfolding was performed)

        Note
        ----
        It doesn't make sense to perform an unfolding when the total number
        of dimensions is < 2.
        """
        unfolded = False
        if unfold_navigation:
            if self.unfold_navigation_space():
                unfolded = True
        if unfold_signal:
            if self.unfold_signal_space():
                unfolded = True
        return unfolded

    @contextmanager
    def unfolded(self, unfold_navigation=True, unfold_signal=True):
        """Use this function together with a `with` statement to have the
        signal be unfolded for the scope of the `with` block, before
        automatically refolding when passing out of scope.

        See also
        --------
        unfold, fold

        Examples
        --------
        >>> import numpy as np
        >>> s = BaseSignal(np.random.random((64,64,1024)))
        >>> with s.unfolded():
                # Do whatever needs doing while unfolded here
                pass

        """
        unfolded = self.unfold(unfold_navigation, unfold_signal)
        try:
            yield unfolded
        finally:
            if unfolded is not False:
                self.fold()

    def unfold_navigation_space(self):
        """Modify the shape of the data to obtain a navigation space of
        dimension 1

        Returns
        -------
        needed_unfolding : bool
            Whether or not the navigation space needed unfolding (and whether
            it was performed)
        """

        if self.axes_manager.navigation_dimension < 2:
            needed_unfolding = False
        else:
            needed_unfolding = True
            steady_axes = [
                axis.index_in_array for axis in
                self.axes_manager.signal_axes]
            unfolded_axis = (
                self.axes_manager.navigation_axes[0].index_in_array)
            self._unfold(steady_axes, unfolded_axis)
            if self.metadata.has_item('Signal.Noise_properties.variance'):
                variance = self.metadata.Signal.Noise_properties.variance
                if isinstance(variance, BaseSignal):
                    variance.unfold_navigation_space()
        return needed_unfolding

    def unfold_signal_space(self):
        """Modify the shape of the data to obtain a signal space of
        dimension 1

        Returns
        -------
        needed_unfolding : bool
            Whether or not the signal space needed unfolding (and whether
            it was performed)
        """
        if self.axes_manager.signal_dimension < 2:
            needed_unfolding = False
        else:
            needed_unfolding = True
            steady_axes = [
                axis.index_in_array for axis in
                self.axes_manager.navigation_axes]
            unfolded_axis = self.axes_manager.signal_axes[0].index_in_array
            self._unfold(steady_axes, unfolded_axis)
            self.metadata._HyperSpy.Folding.signal_unfolded = True
            if self.metadata.has_item('Signal.Noise_properties.variance'):
                variance = self.metadata.Signal.Noise_properties.variance
                if isinstance(variance, BaseSignal):
                    variance.unfold_signal_space()
        return needed_unfolding

    def fold(self):
        """If the signal was previously unfolded, fold it back"""
        folding = self.metadata._HyperSpy.Folding
        # Note that == must be used instead of is True because
        # if the value was loaded from a file its type can be np.bool_
        if folding.unfolded is True:
            self.data = self.data.reshape(folding.original_shape)
            self.axes_manager = folding.original_axes_manager
            folding.original_shape = None
            folding.original_axes_manager = None
            folding.unfolded = False
            folding.signal_unfolded = False
            self._assign_subclass()
            if self.metadata.has_item('Signal.Noise_properties.variance'):
                variance = self.metadata.Signal.Noise_properties.variance
                if isinstance(variance, BaseSignal):
                    variance.fold()

    def _make_sure_data_is_contiguous(self):
        if self.data.flags['C_CONTIGUOUS'] is False:
            _logger.info("{0!r} data is replaced by its optimized copy, see "
                         "optimize parameter of ``Basesignal.transpose`` "
                         "for more information.".format(self))
            self.data = np.ascontiguousarray(self.data)

    def _iterate_signal(self, iterpath=None):
        """Iterates over the signal data. It is faster than using the signal
        iterator, because it avoids making deepcopy of metadata and other
        attributes.

        Parameters
        ----------
        iterpath : None or str or iterable
            Any valid iterpath supported by the axes_manager.

        Returns
        -------
        numpy array when iterating over the navigation space
        """
        original_index = self.axes_manager.indices

        if iterpath is None:
            _logger.warning('The default iterpath will change in HyperSpy 2.0.')

        with self.axes_manager.switch_iterpath(iterpath):
            self.axes_manager.indices = tuple(
                [0 for _ in self.axes_manager.navigation_axes]
                )
            for _ in self.axes_manager:
                yield self()
            # restore original index
            self.axes_manager.indices = original_index

    def _cycle_signal(self):
        """Cycles over the signal data.

        It is faster than using the signal iterator.

        Warning! could produce a infinite loop.

        """
        if self.axes_manager.navigation_size < 2:
            while True:
                yield self()
            return  # pragma: no cover

        self._make_sure_data_is_contiguous()
        axes = [axis.index_in_array for
                axis in self.axes_manager.signal_axes]
        if axes:
            unfolded_axis = (
                self.axes_manager.navigation_axes[0].index_in_array)
            new_shape = [1] * len(self.data.shape)
            for axis in axes:
                new_shape[axis] = self.data.shape[axis]
            new_shape[unfolded_axis] = -1
        else:  # signal_dimension == 0
            new_shape = (-1, 1)
            axes = [1]
            unfolded_axis = 0
        # Warning! if the data is not contigous it will make a copy!!
        data = self.data.reshape(new_shape)
        getitem = [0] * len(data.shape)
        for axis in axes:
            getitem[axis] = slice(None)
        i = 0
        Ni = data.shape[unfolded_axis]
        while True:
            getitem[unfolded_axis] = i
            yield(data[tuple(getitem)])
            i += 1
            i = 0 if i == Ni else i

    def _remove_axis(self, axes):
        am = self.axes_manager
        axes = am[axes]
        if not np.iterable(axes):
            axes = (axes,)
        if am.navigation_dimension + am.signal_dimension >= len(axes):
            old_signal_dimension = am.signal_dimension
            am.remove(axes)
            if old_signal_dimension != am.signal_dimension:
                self._assign_subclass()
        if not self.axes_manager._axes and not self.ragged:
            # Create a "Scalar" axis because the axis is the last one left and
            # HyperSpy does not # support 0 dimensions
            add_scalar_axis(self)

    def _ma_workaround(self, s, function, axes, ar_axes, out):
        # TODO: Remove if and when numpy.ma accepts tuple `axis`

        # Basically perform unfolding, but only on data. We don't care about
        # the axes since the function will consume it/them.
        if not np.iterable(ar_axes):
            ar_axes = (ar_axes,)

        ar_axes = sorted(ar_axes)
        new_shape = list(self.data.shape)
        for index in ar_axes[1:]:
            new_shape[index] = 1
        new_shape[ar_axes[0]] = -1
        data = self.data.reshape(new_shape).squeeze()

        if out:
            data = np.atleast_1d(function(data, axis=ar_axes[0],))
            if data.shape == out.data.shape:
                out.data[:] = data
                out.events.data_changed.trigger(obj=out)
            else:
                raise ValueError(
                    "The output shape %s does not match  the shape of "
                    "`out` %s" % (data.shape, out.data.shape))
        else:
            s.data = function(data, axis=ar_axes[0],)
            s._remove_axis([ax.index_in_axes_manager for ax in axes])
            return s

    def _apply_function_on_data_and_remove_axis(self, function, axes,
                                                out=None, **kwargs):
        axes = self.axes_manager[axes]
        if not np.iterable(axes):
            axes = (axes,)

        # Use out argument in numpy function when available for operations that
        # do not return scalars in numpy.
        np_out = not len(self.axes_manager._axes) == len(axes)
        ar_axes = tuple(ax.index_in_array for ax in axes)

        if len(ar_axes) == 0:
            # no axes is provided, so no operation needs to be done but we
            # still need to finished the execution of the function properly.
            if out:
                out.data[:] = self.data
                out.events.data_changed.trigger(obj=out)
                return
            else:
                return self
        elif len(ar_axes) == 1:
            ar_axes = ar_axes[0]

        s = out or self._deepcopy_with_new_data(None)

        if np.ma.is_masked(self.data):
            return self._ma_workaround(s=s, function=function, axes=axes,
                                       ar_axes=ar_axes, out=out)
        if out:
            if np_out:
                function(self.data, axis=ar_axes, out=out.data,)
            else:
                data = np.atleast_1d(function(self.data, axis=ar_axes,))
                if data.shape == out.data.shape:
                    out.data[:] = data
                else:
                    raise ValueError(
                        "The output shape %s does not match  the shape of "
                        "`out` %s" % (data.shape, out.data.shape))
            out.events.data_changed.trigger(obj=out)
        else:
            s.data = np.atleast_1d(
                function(self.data, axis=ar_axes,))
            s._remove_axis([ax.index_in_axes_manager for ax in axes])
            return s

    def sum(self, axis=None, out=None, rechunk=True):
        """Sum the data over the given axes.

        Parameters
        ----------
        axis %s
        %s
        %s

        Returns
        -------
        s : :py:class:`~hyperspy.signal.BaseSignal` (or subclasses)
            A new Signal containing the sum of the provided Signal along the
            specified axes.

        Note
        ----
        If you intend to calculate the numerical integral of an unbinned signal,
        please use the :py:meth:`integrate1D` function instead. To avoid
        erroneous misuse of the `sum` function as integral, it raises a warning
        when working with an unbinned, non-uniform axis.

        See also
        --------
        max, min, mean, std, var, indexmax, indexmin, valuemax, valuemin

        Examples
        --------
        >>> import numpy as np
        >>> s = BaseSignal(np.random.random((64,64,1024)))
        >>> s.data.shape
        (64,64,1024)
        >>> s.sum(-1).data.shape
        (64,64)

        """

        if axis is None:
            axis = self.axes_manager.navigation_axes

        axes = self.axes_manager[axis]
        if not np.iterable(axes):
            axes = (axes,)
        if any([not ax.is_uniform and not is_binned(self, ax) for ax in axes]):
            warnings.warn("You are summing over an unbinned, non-uniform axis. "
                          "The result can not be used as an approximation of "
                          "the integral of the signal. For this functionality, "
                          "use integrate1D instead.")

        return self._apply_function_on_data_and_remove_axis(
            np.sum, axis, out=out, rechunk=rechunk)
    sum.__doc__ %= (MANY_AXIS_PARAMETER, OUT_ARG, RECHUNK_ARG)

    def max(self, axis=None, out=None, rechunk=True):
        """Returns a signal with the maximum of the signal along at least one
        axis.

        Parameters
        ----------
        axis %s
        %s
        %s

        Returns
        -------
        s : :py:class:`~hyperspy.signal.BaseSignal` (or subclasses)
            A new Signal containing the maximum of the provided Signal over the
            specified axes

        See also
        --------
        min, sum, mean, std, var, indexmax, indexmin, valuemax, valuemin

        Examples
        --------
        >>> import numpy as np
        >>> s = BaseSignal(np.random.random((64,64,1024)))
        >>> s.data.shape
        (64,64,1024)
        >>> s.max(-1).data.shape
        (64,64)

        """
        if axis is None:
            axis = self.axes_manager.navigation_axes
        return self._apply_function_on_data_and_remove_axis(
            np.max, axis, out=out, rechunk=rechunk)
    max.__doc__ %= (MANY_AXIS_PARAMETER, OUT_ARG, RECHUNK_ARG)

    def min(self, axis=None, out=None, rechunk=True):
        """Returns a signal with the minimum of the signal along at least one
        axis.

        Parameters
        ----------
        axis %s
        %s
        %s

        Returns
        -------
        s : :py:class:`~hyperspy.signal.BaseSignal` (or subclasses)
            A new Signal containing the minimum of the provided Signal over the
            specified axes

        See also
        --------
        max, sum, mean, std, var, indexmax, indexmin, valuemax, valuemin

        Examples
        --------
        >>> import numpy as np
        >>> s = BaseSignal(np.random.random((64,64,1024)))
        >>> s.data.shape
        (64,64,1024)
        >>> s.min(-1).data.shape
        (64,64)

        """
        if axis is None:
            axis = self.axes_manager.navigation_axes
        return self._apply_function_on_data_and_remove_axis(
            np.min, axis, out=out, rechunk=rechunk)
    min.__doc__ %= (MANY_AXIS_PARAMETER, OUT_ARG, RECHUNK_ARG)

    def mean(self, axis=None, out=None, rechunk=True):
        """Returns a signal with the average of the signal along at least one
        axis.

        Parameters
        ----------
        axis %s
        %s
        %s

        Returns
        -------
        s : :py:class:`~hyperspy.signal.BaseSignal` (or subclasses)
            A new Signal containing the mean of the provided Signal over the
            specified axes

        See also
        --------
        max, min, sum, std, var, indexmax, indexmin, valuemax, valuemin

        Examples
        --------
        >>> import numpy as np
        >>> s = BaseSignal(np.random.random((64,64,1024)))
        >>> s.data.shape
        (64,64,1024)
        >>> s.mean(-1).data.shape
        (64,64)

        """
        if axis is None:
            axis = self.axes_manager.navigation_axes
        return self._apply_function_on_data_and_remove_axis(
            np.mean, axis, out=out, rechunk=rechunk)
    mean.__doc__ %= (MANY_AXIS_PARAMETER, OUT_ARG, RECHUNK_ARG)

    def std(self, axis=None, out=None, rechunk=True):
        """Returns a signal with the standard deviation of the signal along
        at least one axis.

        Parameters
        ----------
        axis %s
        %s
        %s

        Returns
        -------
        s : :py:class:`~hyperspy.signal.BaseSignal` (or subclasses)
            A new Signal containing the standard deviation of the provided
            Signal over the specified axes

        See also
        --------
        max, min, sum, mean, var, indexmax, indexmin, valuemax, valuemin

        Examples
        --------
        >>> import numpy as np
        >>> s = BaseSignal(np.random.random((64,64,1024)))
        >>> s.data.shape
        (64,64,1024)
        >>> s.std(-1).data.shape
        (64,64)

        """
        if axis is None:
            axis = self.axes_manager.navigation_axes
        return self._apply_function_on_data_and_remove_axis(
            np.std, axis, out=out, rechunk=rechunk)
    std.__doc__ %= (MANY_AXIS_PARAMETER, OUT_ARG, RECHUNK_ARG)

    def var(self, axis=None, out=None, rechunk=True):
        """Returns a signal with the variances of the signal along at least one
        axis.

        Parameters
        ----------
        axis %s
        %s
        %s

        Returns
        -------
        s : :py:class:`~hyperspy.signal.BaseSignal` (or subclasses)
            A new Signal containing the variance of the provided Signal over the
            specified axes

        See also
        --------
        max, min, sum, mean, std, indexmax, indexmin, valuemax, valuemin

        Examples
        --------
        >>> import numpy as np
        >>> s = BaseSignal(np.random.random((64,64,1024)))
        >>> s.data.shape
        (64,64,1024)
        >>> s.var(-1).data.shape
        (64,64)

        """
        if axis is None:
            axis = self.axes_manager.navigation_axes
        return self._apply_function_on_data_and_remove_axis(
            np.var, axis, out=out, rechunk=rechunk)
    var.__doc__ %= (MANY_AXIS_PARAMETER, OUT_ARG, RECHUNK_ARG)

    def nansum(self, axis=None, out=None, rechunk=True):
        """%s
        """
        if axis is None:
            axis = self.axes_manager.navigation_axes
        axes = self.axes_manager[axis]
        if not np.iterable(axes):
            axes = (axes,)
        if any([not ax.is_uniform for ax in axes]):
            warnings.warn("You are summing over a non-uniform axis. The result "
                          "can not be used as an approximation of the "
                          "integral of the signal. For this functionaliy, "
                          "use integrate1D instead.")
        return self._apply_function_on_data_and_remove_axis(
            np.nansum, axis, out=out, rechunk=rechunk)
    nansum.__doc__ %= (NAN_FUNC.format('sum'))

    def nanmax(self, axis=None, out=None, rechunk=True):
        """%s
        """
        if axis is None:
            axis = self.axes_manager.navigation_axes
        return self._apply_function_on_data_and_remove_axis(
            np.nanmax, axis, out=out, rechunk=rechunk)
    nanmax.__doc__ %= (NAN_FUNC.format('max'))

    def nanmin(self, axis=None, out=None, rechunk=True):
        """%s"""
        if axis is None:
            axis = self.axes_manager.navigation_axes
        return self._apply_function_on_data_and_remove_axis(
            np.nanmin, axis, out=out, rechunk=rechunk)
    nanmin.__doc__ %= (NAN_FUNC.format('min'))

    def nanmean(self, axis=None, out=None, rechunk=True):
        """%s """
        if axis is None:
            axis = self.axes_manager.navigation_axes
        return self._apply_function_on_data_and_remove_axis(
            np.nanmean, axis, out=out, rechunk=rechunk)
    nanmean.__doc__ %= (NAN_FUNC.format('mean'))

    def nanstd(self, axis=None, out=None, rechunk=True):
        """%s"""
        if axis is None:
            axis = self.axes_manager.navigation_axes
        return self._apply_function_on_data_and_remove_axis(
            np.nanstd, axis, out=out, rechunk=rechunk)
    nanstd.__doc__ %= (NAN_FUNC.format('std'))

    def nanvar(self, axis=None, out=None, rechunk=True):
        """%s"""
        if axis is None:
            axis = self.axes_manager.navigation_axes
        return self._apply_function_on_data_and_remove_axis(
            np.nanvar, axis, out=out, rechunk=rechunk)
    nanvar.__doc__ %= (NAN_FUNC.format('var'))

    def diff(self, axis, order=1, out=None, rechunk=True):
        """Returns a signal with the `n`-th order discrete difference along
        given axis. `i.e.` it calculates the difference between consecutive
        values in the given axis: `out[n] = a[n+1] - a[n]`. See
        :py:func:`numpy.diff` for more details.

        Parameters
        ----------
        axis %s
        order : int
            The order of the discrete difference.
        %s
        %s

        Returns
        -------
        s : :py:class:`~hyperspy.signal.BaseSignal` (or subclasses) or None
            Note that the size of the data on the given ``axis`` decreases by
            the given ``order``. `i.e.` if ``axis`` is ``"x"`` and ``order`` is
            2, the `x` dimension is N, ``der``'s `x` dimension is N - 2.

        Note
        ----
        If you intend to calculate the numerical derivative, please use the
        proper :py:meth:`derivative` function instead. To avoid erroneous
        misuse of the `diff` function as derivative, it raises an error when
        when working with a non-uniform axis.

        See also
        --------
        derivative, integrate1D, integrate_simpson

        Examples
        --------
        >>> import numpy as np
        >>> s = BaseSignal(np.random.random((64,64,1024)))
        >>> s.data.shape
        (64,64,1024)
        >>> s.diff(-1).data.shape
        (64,64,1023)
        """
        if not self.axes_manager[axis].is_uniform:
            raise NotImplementedError(
            "Performing a numerical difference on a non-uniform axis "
            "is not implemented. Consider using `derivative` instead."
        )
        s = out or self._deepcopy_with_new_data(None)
        data = np.diff(self.data, n=order,
                       axis=self.axes_manager[axis].index_in_array)
        if out is not None:
            out.data[:] = data
        else:
            s.data = data
        axis2 = s.axes_manager[axis]
        new_offset = self.axes_manager[axis].offset + (order * axis2.scale / 2)
        axis2.offset = new_offset
        s.get_dimensions_from_data()
        if out is None:
            return s
        else:
            out.events.data_changed.trigger(obj=out)
    diff.__doc__ %= (ONE_AXIS_PARAMETER, OUT_ARG, RECHUNK_ARG)

    def derivative(self, axis, order=1, out=None, **kwargs):
        r"""Calculate the numerical derivative along the given axis,
        with respect to the calibrated units of that axis.

        For a function :math:`y = f(x)` and two consecutive values :math:`x_1`
        and :math:`x_2`:

        .. math::

            \frac{df(x)}{dx} = \frac{y(x_2)-y(x_1)}{x_2-x_1}

        Parameters
        ----------
        axis %s
        order: int
            The order of the derivative.
        %s
        **kwargs : dict
            All extra keyword arguments are passed to :py:func:`numpy.gradient`

        Returns
        -------
        der : :py:class:`~hyperspy.signal.BaseSignal`
            Note that the size of the data on the given ``axis`` decreases by
            the given ``order``. `i.e.` if ``axis`` is ``"x"`` and ``order`` is
            2, if the `x` dimension is N, then ``der``'s `x` dimension is N - 2.

        Notes
        -----
        This function uses numpy.gradient to perform the derivative. See its
        documentation for implementation details.

        See also
        --------
        integrate1D, integrate_simpson

        """
        # rechunk was a valid keyword up to HyperSpy 1.6
        if "rechunk" in kwargs:
            del kwargs["rechunk"]
        n = order
        der_data = self.data
        while n:
            der_data = np.gradient(
                der_data, self.axes_manager[axis].axis,
                axis=self.axes_manager[axis].index_in_array, **kwargs)
            n -= 1
        if out:
            out.data = der_data
            out.events.data_changed.trigger(obj=out)
        else:
            return self._deepcopy_with_new_data(der_data)
    derivative.__doc__ %= (ONE_AXIS_PARAMETER, OUT_ARG)

    def integrate_simpson(self, axis, out=None):
        """Calculate the integral of a Signal along an axis using
        `Simpson's rule <https://en.wikipedia.org/wiki/Simpson%%27s_rule>`_.

        Parameters
        ----------
        axis %s
        %s

        Returns
        -------
        s : :py:class:`~hyperspy.signal.BaseSignal` (or subclasses)
            A new Signal containing the integral of the provided Signal along
            the specified axis.

        See also
        --------
        derivative, integrate1D

        Examples
        --------
        >>> import numpy as np
        >>> s = BaseSignal(np.random.random((64,64,1024)))
        >>> s.data.shape
        (64,64,1024)
        >>> s.integrate_simpson(-1).data.shape
        (64,64)

        """
        axis = self.axes_manager[axis]
        s = out or self._deepcopy_with_new_data(None)
        data = integrate.simps(y=self.data, x=axis.axis,
                               axis=axis.index_in_array)
        if out is not None:
            out.data[:] = data
            out.events.data_changed.trigger(obj=out)
        else:
            s.data = data
            s._remove_axis(axis.index_in_axes_manager)
            return s
    integrate_simpson.__doc__ %= (ONE_AXIS_PARAMETER, OUT_ARG)

    def fft(self, shift=False, apodization=False, real_fft_only=False, **kwargs):
        """Compute the discrete Fourier Transform.

        This function computes the discrete Fourier Transform over the signal
        axes by means of the Fast Fourier Transform (FFT) as implemented in
        numpy.

        Parameters
        ----------
        shift : bool, optional
            If ``True``, the origin of FFT will be shifted to the centre
            (default is ``False``).
        apodization : bool or str
            Apply an
            `apodization window <http://mathworld.wolfram.com/ApodizationFunction.html>`_
            before calculating the FFT in order to suppress streaks.
            Valid string values are {``'hann'`` or ``'hamming'`` or ``'tukey'``}
            If ``True`` or ``'hann'``, applies a Hann window.
            If ``'hamming'`` or ``'tukey'``, applies Hamming or Tukey
            windows, respectively (default is ``False``).
        real_fft_only : bool, default False
            If ``True`` and data is real-valued, uses :py:func:`numpy.fft.rfftn`
            instead of :py:func:`numpy.fft.fftn`
        **kwargs : dict
            other keyword arguments are described in :py:func:`numpy.fft.fftn`

        Returns
        -------
        s : :py:class:`~hyperspy._signals.complex_signal.ComplexSignal`
            A Signal containing the result of the FFT algorithm

        Raises
        ------
        NotImplementedError
            If performing FFT along a non-uniform axis.

        Examples
        --------
        >>> im = hs.signals.Signal2D(scipy.misc.ascent())
        >>> im.fft()
        <ComplexSignal2D, title: FFT of , dimensions: (|512, 512)>

        >>> # Use following to plot power spectrum of `im`:
        >>> im.fft(shift=True, apodization=True).plot(power_spectrum=True)

        Note
        ----
        Requires a uniform axis. For further information see the documentation
        of :py:func:`numpy.fft.fftn`
        """

        if self.axes_manager.signal_dimension == 0:
            raise AttributeError("Signal dimension must be at least one.")
        if apodization == True:
            apodization = 'hann'

        if apodization:
            im_fft = self.apply_apodization(window=apodization, inplace=False)
        else:
            im_fft = self
        ax = self.axes_manager
        axes = ax.signal_indices_in_array
        if any([not axs.is_uniform for axs in self.axes_manager[axes]]):
            raise NotImplementedError(
                    "Not implemented for non-uniform axes.")
        use_real_fft = real_fft_only and (self.data.dtype.kind != 'c')

        if use_real_fft:
            fft_f = np.fft.rfftn
        else:
            fft_f = np.fft.fftn

        if shift:
            im_fft = self._deepcopy_with_new_data(np.fft.fftshift(
                fft_f(im_fft.data, axes=axes, **kwargs), axes=axes))
        else:
            im_fft = self._deepcopy_with_new_data(
                fft_f(self.data, axes=axes, **kwargs))

        im_fft.change_dtype("complex")
        im_fft.metadata.General.title = 'FFT of {}'.format(
            im_fft.metadata.General.title)
        im_fft.metadata.set_item('Signal.FFT.shifted', shift)
        if hasattr(self.metadata.Signal, 'quantity'):
            self.metadata.Signal.__delattr__('quantity')

        for axis in im_fft.axes_manager.signal_axes:
            axis.scale = 1. / axis.size / axis.scale
            axis.offset = 0.0
            try:
                units = _ureg.parse_expression(str(axis.units))**(-1)
                axis.units = '{:~}'.format(units.units)
            except UndefinedUnitError:
                _logger.warning('Units are not set or cannot be recognized')
            if shift:
                axis.offset = -axis.high_value / 2.
        return im_fft

    def ifft(self, shift=None, return_real=True, **kwargs):
        """
        Compute the inverse discrete Fourier Transform.

        This function computes the real part of the inverse of the discrete
        Fourier Transform over the signal axes by means of the Fast Fourier
        Transform (FFT) as implemented in numpy.

        Parameters
        ----------
        shift : bool or None, optional
            If ``None``, the shift option will be set to the original status
            of the FFT using the value in metadata. If no FFT entry is
            present in metadata, the parameter will be set to ``False``.
            If ``True``, the origin of the FFT will be shifted to the centre.
            If ``False``, the origin will be kept at (0, 0)
            (default is ``None``).
        return_real : bool, default True
            If ``True``, returns only the real part of the inverse FFT.
            If ``False``, returns all parts.
        **kwargs : dict
            other keyword arguments are described in :py:func:`numpy.fft.ifftn`

        Return
        ------
        s : :py:class:`~hyperspy.signal.BaseSignal` (or subclasses)
            A Signal containing the result of the inverse FFT algorithm

        Raises
        ------
        NotImplementedError
            If performing IFFT along a non-uniform axis.

        Examples
        --------
        >>> import scipy
        >>> im = hs.signals.Signal2D(scipy.misc.ascent())
        >>> imfft = im.fft()
        >>> imfft.ifft()
        <Signal2D, title: real(iFFT of FFT of ), dimensions: (|512, 512)>

        Note
        ----
        Requires a uniform axis. For further information see the documentation
        of :py:func:`numpy.fft.ifftn`
        """

        if self.axes_manager.signal_dimension == 0:
            raise AttributeError("Signal dimension must be at least one.")
        ax = self.axes_manager
        axes = ax.signal_indices_in_array
        if any([not axs.is_uniform for axs in self.axes_manager[axes]]):
            raise NotImplementedError(
                    "Not implemented for non-uniform axes.")
        if shift is None:
            shift = self.metadata.get_item('Signal.FFT.shifted', False)

        if shift:
            im_ifft = self._deepcopy_with_new_data(np.fft.ifftn(
                np.fft.ifftshift(self.data, axes=axes), axes=axes, **kwargs))
        else:
            im_ifft = self._deepcopy_with_new_data(np.fft.ifftn(
                self.data, axes=axes, **kwargs))

        im_ifft.metadata.General.title = 'iFFT of {}'.format(
            im_ifft.metadata.General.title)
        if im_ifft.metadata.has_item('Signal.FFT'):
            del im_ifft.metadata.Signal.FFT

        if return_real:
            im_ifft = im_ifft.real

        for axis in im_ifft.axes_manager.signal_axes:
            axis.scale = 1. / axis.size / axis.scale
            try:
                units = _ureg.parse_expression(str(axis.units)) ** (-1)
                axis.units = '{:~}'.format(units.units)
            except UndefinedUnitError:
                _logger.warning('Units are not set or cannot be recognized')
            axis.offset = 0.
        return im_ifft

    def integrate1D(self, axis, out=None):
        """Integrate the signal over the given axis.

        The integration is performed using
        `Simpson's rule <https://en.wikipedia.org/wiki/Simpson%%27s_rule>`_ if
        `axis.is_binned` is ``False`` and simple summation over the given axis
        if ``True`` (along binned axes, the detector already provides
        integrated counts per bin).

        Parameters
        ----------
        axis %s
        %s

        Returns
        -------
        s : :py:class:`~hyperspy.signal.BaseSignal` (or subclasses)
            A new Signal containing the integral of the provided Signal along
            the specified axis.

        See also
        --------
        integrate_simpson, derivative

        Examples
        --------
        >>> import numpy as np
        >>> s = BaseSignal(np.random.random((64,64,1024)))
        >>> s.data.shape
        (64,64,1024)
        >>> s.integrate1D(-1).data.shape
        (64,64)

        """
        if is_binned(self, axis=axis):
        # in v2 replace by
        # self.axes_manager[axis].is_binned
            return self.sum(axis=axis, out=out)
        else:
            return self.integrate_simpson(axis=axis, out=out)

    integrate1D.__doc__ %= (ONE_AXIS_PARAMETER, OUT_ARG)

    def indexmin(self, axis, out=None, rechunk=True):
        """Returns a signal with the index of the minimum along an axis.

        Parameters
        ----------
        axis %s
        %s
        %s

        Returns
        -------
        s : :py:class:`~hyperspy.signal.BaseSignal` (or subclasses)
            A new Signal containing the indices of the minimum along the
            specified axis. Note: the data `dtype` is always ``int``.

        See also
        --------
        max, min, sum, mean, std, var, indexmax, valuemax, valuemin

        Examples
        --------
        >>> import numpy as np
        >>> s = BaseSignal(np.random.random((64,64,1024)))
        >>> s.data.shape
        (64,64,1024)
        >>> s.indexmin(-1).data.shape
        (64,64)

        """
        return self._apply_function_on_data_and_remove_axis(
            np.argmin, axis, out=out, rechunk=rechunk)
    indexmin.__doc__ %= (ONE_AXIS_PARAMETER, OUT_ARG, RECHUNK_ARG)

    def indexmax(self, axis, out=None, rechunk=True):
        """Returns a signal with the index of the maximum along an axis.

        Parameters
        ----------
        axis %s
        %s
        %s

        Returns
        -------
        s : :py:class:`~hyperspy.signal.BaseSignal` (or subclasses)
            A new Signal containing the indices of the maximum along the
            specified axis. Note: the data `dtype` is always ``int``.

        See also
        --------
        max, min, sum, mean, std, var, indexmin, valuemax, valuemin

        Examples
        --------
        >>> import numpy as np
        >>> s = BaseSignal(np.random.random((64,64,1024)))
        >>> s.data.shape
        (64,64,1024)
        >>> s.indexmax(-1).data.shape
        (64,64)

        """
        return self._apply_function_on_data_and_remove_axis(
            np.argmax, axis, out=out, rechunk=rechunk)
    indexmax.__doc__ %= (ONE_AXIS_PARAMETER, OUT_ARG, RECHUNK_ARG)

    def valuemax(self, axis, out=None, rechunk=True):
        """Returns a signal with the value of coordinates of the maximum along
        an axis.

        Parameters
        ----------
        axis %s
        %s
        %s

        Returns
        -------
        s : :py:class:`~hyperspy.signal.BaseSignal` (or subclasses)
            A new Signal containing the calibrated coordinate values of the
            maximum along the specified axis.

        See also
        --------
        max, min, sum, mean, std, var, indexmax, indexmin, valuemin

        Examples
        --------
        >>> import numpy as np
        >>> s = BaseSignal(np.random.random((64,64,1024)))
        >>> s.data.shape
        (64,64,1024)
        >>> s.valuemax(-1).data.shape
        (64,64)

        """
        idx = self.indexmax(axis)
        data = self.axes_manager[axis].index2value(idx.data)
        if out is None:
            idx.data = data
            return idx
        else:
            out.data[:] = data
            out.events.data_changed.trigger(obj=out)
    valuemax.__doc__ %= (ONE_AXIS_PARAMETER, OUT_ARG, RECHUNK_ARG)

    def valuemin(self, axis, out=None, rechunk=True):
        """Returns a signal with the value of coordinates of the minimum along
        an axis.

        Parameters
        ----------
        axis %s
        %s
        %s

        Returns
        -------
        s : :py:class:`~hyperspy.signal.BaseSignal` (or subclasses)
            A new Signal containing the calibrated coordinate values of the
            minimum along the specified axis.

        See also
        --------
        max, min, sum, mean, std, var, indexmax, indexmin, valuemax

        """
        idx = self.indexmin(axis)
        data = self.axes_manager[axis].index2value(idx.data)
        if out is None:
            idx.data = data
            return idx
        else:
            out.data[:] = data
            out.events.data_changed.trigger(obj=out)
    valuemin.__doc__ %= (ONE_AXIS_PARAMETER, OUT_ARG, RECHUNK_ARG)

    def get_histogram(self, bins='fd', range_bins=None, max_num_bins=250, out=None,
                      **kwargs):
        """Return a histogram of the signal data.

        More sophisticated algorithms for determining the bins can be used
        by passing a string as the ``bins`` argument. Other than the ``'blocks'``
        and ``'knuth'`` methods, the available algorithms are the same as
        :py:func:`numpy.histogram`.

        Note: The lazy version of the algorithm only supports ``"scott"``
        and ``"fd"`` as a string argument for ``bins``.

        Parameters
        ----------
        %s
        range_bins : tuple or None, optional
            the minimum and maximum range for the histogram. If
            `range_bins` is ``None``, (``x.min()``, ``x.max()``) will be used.
        %s
        %s
        %s
        **kwargs
            other keyword arguments (weight and density) are described in
            :py:func:`numpy.histogram`.

        Returns
        -------
        hist_spec : :py:class:`~hyperspy._signals.signal1d.Signal1D`
            A 1D spectrum instance containing the histogram.

        See also
        --------
        * print_summary_statistics
        * :py:func:`numpy.histogram`
        * :py:func:`dask.histogram`

        Examples
        --------
        >>> s = hs.signals.Signal1D(np.random.normal(size=(10, 100)))
        >>> # Plot the data histogram
        >>> s.get_histogram().plot()
        >>> # Plot the histogram of the signal at the current coordinates
        >>> s.get_current_signal().get_histogram().plot()

        """
        from hyperspy import signals
        data = self.data[~np.isnan(self.data)].flatten()

        hist, bin_edges = histogram(
            data,
            bins=bins,
            max_num_bins=max_num_bins,
            range=range_bins,
            **kwargs
        )

        if out is None:
            hist_spec = signals.Signal1D(hist)
        else:
            hist_spec = out
            if hist_spec.data.shape == hist.shape:
                hist_spec.data[:] = hist
            else:
                hist_spec.data = hist

        if isinstance(bins, str) and bins == 'blocks':
            hist_spec.axes_manager.signal_axes[0].axis = bin_edges[:-1]
            warnings.warn(
                "The option `bins='blocks'` is not fully supported in this "
                "version of HyperSpy. It should be used for plotting purposes "
                "only.",
                UserWarning,
            )
        else:
            hist_spec.axes_manager[0].scale = bin_edges[1] - bin_edges[0]
            hist_spec.axes_manager[0].offset = bin_edges[0]
            hist_spec.axes_manager[0].size = hist.shape[-1]

        hist_spec.axes_manager[0].name = 'value'
        hist_spec.axes_manager[0].is_binned = True
        hist_spec.metadata.General.title = (self.metadata.General.title +
                                            " histogram")
        if out is None:
            return hist_spec
        else:
            out.events.data_changed.trigger(obj=out)

    get_histogram.__doc__ %= (HISTOGRAM_BIN_ARGS, HISTOGRAM_MAX_BIN_ARGS, OUT_ARG, RECHUNK_ARG)

    def map(
        self,
        function,
        show_progressbar=None,
        parallel=None,
        max_workers=None,
        inplace=True,
        ragged=None,
        output_signal_size=None,
        output_dtype=None,
        lazy_output=None,
        **kwargs,
    ):
        """Apply a function to the signal data at all the navigation
        coordinates.

        The function must operate on numpy arrays. It is applied to the data at
        each navigation coordinate pixel-py-pixel. Any extra keyword arguments
        are passed to the function. The keywords can take different values at
        different coordinates. If the function takes an `axis` or `axes`
        argument, the function is assumed to be vectorized and the signal axes
        are assigned to `axis` or `axes`.  Otherwise, the signal is iterated
        over the navigation axes and a progress bar is displayed to monitor the
        progress.

        In general, only navigation axes (order, calibration, and number) are
        guaranteed to be preserved.

        Parameters
        ----------

        function : :std:term:`function`
            Any function that can be applied to the signal. This function should
            not alter any mutable input arguments or input data. So do not do
            operations which alter the input, without copying it first.
            For example, instead of doing `image *= mask`, rather do
            `image = image * mask`. Likewise, do not do `image[5, 5] = 10`
            directly on the input data or arguments, but make a copy of it
            first. For example via `image = copy.deepcopy(image)`.
        %s
        %s
        inplace : bool, default True
            If ``True``, the data is replaced by the result. Otherwise
            a new Signal with the results is returned.
        ragged : None or bool, default None
            Indicates if the results for each navigation pixel are of identical
            shape (and/or numpy arrays to begin with). If ``None``,
            the output signal will be ragged only if the original signal is ragged.
        output_signal_size : None, tuple
            Since the size and dtype of the signal dimension of the output
            signal can be different from the input signal, this output signal
            size must be calculated somehow. If both ``output_signal_size``
            and ``output_dtype`` is ``None``, this is automatically determined.
            However, if for some reason this is not working correctly, this
            can be specified via ``output_signal_size`` and ``output_dtype``.
            The most common reason for this failing is due to the signal size
            being different for different navigation positions. If this is the
            case, use ragged=True. None is default.
        output_dtype : None, NumPy dtype
            See docstring for output_signal_size for more information.
            Default None.
        %s
        %s
        **kwargs : dict
            All extra keyword arguments are passed to the provided function

        Notes
        -----
        If the function results do not have identical shapes, the result is an
        array of navigation shape, where each element corresponds to the result
        of the function (of arbitrary object type), called a "ragged array". As
        such, most functions are not able to operate on the result and the data
        should be used directly.

        This method is similar to Python's :py:func:`python:map` that can
        also be utilized with a :py:class:`~hyperspy.signal.BaseSignal`
        instance for similar purposes. However, this method has the advantage of
        being faster because it iterates the underlying numpy data array
        instead of the :py:class:`~hyperspy.signal.BaseSignal`.

        Examples
        --------
        Apply a Gaussian filter to all the images in the dataset. The sigma
        parameter is constant:

        >>> import scipy.ndimage
        >>> im = hs.signals.Signal2D(np.random.random((10, 64, 64)))
        >>> im.map(scipy.ndimage.gaussian_filter, sigma=2.5)

        Apply a Gaussian filter to all the images in the dataset. The signal
        parameter is variable:

        >>> im = hs.signals.Signal2D(np.random.random((10, 64, 64)))
        >>> sigmas = hs.signals.BaseSignal(np.linspace(2, 5, 10)).T
        >>> im.map(scipy.ndimage.gaussian_filter, sigma=sigmas)

        Rotate the two signal dimensions, with different amount as a function
        of navigation index. Delay the calculation by getting the output
        lazily. The calculation is then done using the compute method.

        >>> from scipy.ndimage import rotate
        >>> s = hs.signals.Signal2D(np.random.random((5, 4, 40, 40)))
        >>> s_angle = hs.signals.BaseSignal(np.linspace(0, 90, 20).reshape(5, 4)).T
        >>> s.map(rotate, angle=s_angle, reshape=False, lazy_output=True)
        >>> s.compute()

        Rotate the two signal dimensions, with different amount as a function
        of navigation index. In addition, the output is returned as a new
        signal, instead of replacing the old signal.

        >>> s = hs.signals.Signal2D(np.random.random((5, 4, 40, 40)))
        >>> s_angle = hs.signals.BaseSignal(np.linspace(0, 90, 20).reshape(5, 4)).T
        >>> s_rot = s.map(rotate, angle=s_angle, reshape=False, inplace=False)

        Note
        ----
        Currently requires a uniform axis.

        """
        if lazy_output is None:
            lazy_output = self._lazy
        if ragged is None:
            ragged = self.ragged
        # Separate ndkwargs depending on if they are BaseSignals.
        self_nav_shape = self.axes_manager.navigation_shape
        ndkwargs = {}
        ndkeys = [key for key in kwargs if isinstance(kwargs[key], BaseSignal)]
        for key in ndkeys:
            nd_nav_shape = kwargs[key].axes_manager.navigation_shape
            if nd_nav_shape == self_nav_shape:
                ndkwargs[key] = kwargs.pop(key)
            elif nd_nav_shape == () or nd_nav_shape == (1,) and self_nav_shape == () or self_nav_shape == (1,):
                ndkwargs[key] = kwargs.pop(key)
            elif nd_nav_shape == () or nd_nav_shape == (1,):
                # This really isn't an iterating signal.
                kwargs[key] = np.squeeze(kwargs[key].data)
            else:
                raise ValueError(
                    f"The size of the navigation_shape for the kwarg {key} "
                    f"(<{nd_nav_shape}> must be consistent "
                    f"with the size of the mapped signal "
                    f"<{self_nav_shape}>"
                )
        # TODO: Consider support for non-uniform signal axis
        if any([not ax.is_uniform for ax in self.axes_manager.signal_axes]):
            _logger.warning(
                "At least one axis of the signal is non-uniform. Can your "
                "`function` operate on non-uniform axes?"
            )
        else:
            # Check if the signal axes have inhomogeneous scales and/or units and
            # display in warning if yes.
            scale = set()
            units = set()
            for i in range(len(self.axes_manager.signal_axes)):
                scale.add(self.axes_manager.signal_axes[i].scale)
                units.add(self.axes_manager.signal_axes[i].units)
            if len(units) != 1 or len(scale) != 1:
                _logger.warning(
                    "The function you applied does not take into account "
                    "the difference of units and of scales in-between axes."
                )
        # If the function has an axis argument and the signal dimension is 1,
        # we suppose that it can operate on the full array and we don't
        # iterate over the coordinates.
        fargs = []
        try:
            # numpy ufunc operate element-wise on the inputs and we don't
            # except them to have an axis argument
            if not isinstance(function, np.ufunc):
                fargs = inspect.signature(function).parameters.keys()
            else:
                _logger.warning(
                    f"The function `{function.__name__}` can directly operate "
                    "on hyperspy signals and it is not necessary to use `map`."
                )
        except TypeError as error:
            # This is probably a Cython function that is not supported by
            # inspect.
            _logger.warning(error)

        if not ndkwargs and not lazy_output and (self.axes_manager.signal_dimension == 1 and
                             "axis" in fargs):
            kwargs['axis'] = self.axes_manager.signal_axes[-1].index_in_array

            result = self._map_all(function, inplace=inplace, **kwargs)
        # If the function has an axes argument
        # we suppose that it can operate on the full array and we don't
        # iterate over the coordinates.
        elif not ndkwargs and not lazy_output and "axes" in fargs and not parallel:
            kwargs['axes'] = tuple([axis.index_in_array for axis in
                                    self.axes_manager.signal_axes])
            result = self._map_all(function, inplace=inplace, **kwargs)
        else:
            kwargs["output_signal_size"] = output_signal_size
            kwargs["output_dtype"] = output_dtype
            # Iteration over coordinates.
            result = self._map_iterate(
                function,
                iterating_kwargs=ndkwargs,
                show_progressbar=show_progressbar,
                ragged=ragged,
                inplace=inplace,
                lazy_output=lazy_output,
                max_workers=max_workers,
                **kwargs,
            )
        if not inplace:
            return result
        else:
            self.events.data_changed.trigger(obj=self)

    map.__doc__ %= (SHOW_PROGRESSBAR_ARG, PARALLEL_ARG, LAZY_OUTPUT_ARG, MAX_WORKERS_ARG)

    def _map_all(self, function, inplace=True, **kwargs):
        """The function has to have either 'axis' or 'axes' keyword argument,
        and hence support operating on the full dataset efficiently."""
        newdata = function(self.data, **kwargs)
        if inplace:
            self.data = newdata
            self._lazy = False
            self._assign_subclass()
            self.get_dimensions_from_data()
            return None
        else:
            sig = self._deepcopy_with_new_data(newdata)
            sig._lazy = False
            sig._assign_subclass()
            sig.get_dimensions_from_data()
            return sig

    def _map_iterate(
        self,
        function,
        iterating_kwargs=None,
        show_progressbar=None,
        ragged=False,
        inplace=True,
        output_signal_size=None,
        output_dtype=None,
        lazy_output=None,
        max_workers=None,
        **kwargs,
    ):
        if lazy_output is None:
            lazy_output = self._lazy
        if not self._lazy:
            s_input = self.as_lazy()
        else:
            s_input = self

        # unpacking keyword arguments
        print(iterating_kwargs)
        if iterating_kwargs is None:
            iterating_kwargs = {}
        elif isinstance(iterating_kwargs, (tuple, list)):
            iterating_kwargs = dict((k, v) for k, v in iterating_kwargs)


        nav_indexes = s_input.axes_manager.navigation_indices_in_array
        if self.ragged:
            chunk_span = [True]
        else:
            chunk_span = np.equal(s_input.data.chunksize, s_input.data.shape)
            chunk_span = [
                chunk_span[i] for i in s_input.axes_manager.signal_indices_in_array
            ]
        if not all(chunk_span):
            _logger.info(
                "The chunk size needs to span the full signal size, rechunking..."
            )
            old_sig = s_input.rechunk(inplace=False, nav_chunks=None)
        else:
            old_sig = s_input
        os_am = old_sig.axes_manager
        autodetermine = (output_signal_size is None or output_dtype is None)  # try to guess output dtype and sig size?
        args, arg_keys = old_sig._get_iterating_kwargs(iterating_kwargs)


        if autodetermine:  # trying to guess the output d-type and size from one signal
            testing_kwargs = {}
            for ikey, key in enumerate(arg_keys):
                test_ind = (0,) * len(os_am.navigation_axes)
                testing_kwargs[key] = np.squeeze(args[ikey][test_ind]).compute()
            testing_kwargs = {**kwargs, **testing_kwargs}
            test_data = np.array(old_sig.inav[(0,) * len(os_am.navigation_shape)].data.compute())
            temp_output_signal_size, temp_output_dtype = guess_output_signal_size(
                test_data=test_data,
                function=function,
                ragged=ragged,
                **testing_kwargs,
            )
            if output_signal_size is None:
                output_signal_size = temp_output_signal_size
            if output_dtype is None:
                output_dtype = temp_output_dtype
        output_shape = self.axes_manager._navigation_shape_in_array + output_signal_size
        arg_pairs, adjust_chunks, new_axis, output_pattern = old_sig.get_block_pattern((old_sig.data,)+args,
                                                                                    output_shape)

        axes_changed = len(new_axis) != 0 or len(adjust_chunks) != 0
        mapped = da.blockwise(process_function_blockwise,
                              output_pattern,
                              *concat(arg_pairs),
                              adjust_chunks=adjust_chunks,
                              new_axes=new_axis,
                              align_arrays=False,
                              dtype=output_dtype,
                              concatenate=True,
                              arg_keys=arg_keys,
                              function=function,
                              output_dtype=output_dtype,
                              nav_indexes=nav_indexes,
                              output_signal_size=output_signal_size,
                              **kwargs
                              )

        data_stored = False
        if inplace:
            if (
                not self._lazy
                and not lazy_output
                and (mapped.shape == self.data.shape)
                and (mapped.dtype == self.data.dtype)
            ):
                # da.store is used to avoid unnecessary amount of memory usage.
                # By using it here, the contents in mapped is written directly to
                # the existing NumPy array, avoiding a potential doubling of memory use.
                da.store(
                    mapped,
                    self.data,
                    dtype=mapped.dtype,
                    compute=True,
                    num_workers=max_workers,
                )
                data_stored = True
            else:
                self.data = mapped
            self._lazy = lazy_output
            sig = self
        else:
            sig = s_input._deepcopy_with_new_data(mapped)
        am = sig.axes_manager
        sig._lazy = lazy_output
        if ragged:
            axes_dicts = self.axes_manager._get_navigation_axes_dicts()
            sig.axes_manager.__init__(axes_dicts)
            sig.axes_manager._ragged = True
            if am.navigation_dimension == 0:
                am._append_axis(size=1,
                                scale=1,
                                offset=0,
                                name="Scalar",
                                navigate=True)
        elif axes_changed:
            am.remove(am.signal_axes[len(output_signal_size) :])
            for ind in range(len(output_signal_size) - am.signal_dimension, 0, -1):
                am._append_axis(size=output_signal_size[-ind], navigate=False)
        if not ragged:
            sig.axes_manager._ragged = False
            if output_signal_size == () and am.navigation_dimension == 0:
                add_scalar_axis(sig)
            sig.get_dimensions_from_data()
        sig._assign_subclass()
        if not lazy_output:
            if not data_stored:
                sig.data = sig.data.compute(num_workers=max_workers)
        return sig

    def get_block_pattern(self, args, output_shape=None):
        arg_patterns = tuple(tuple(range(a.ndim)) for a in args)
        arg_shapes = tuple(a.shape for a in args)
        output_pattern = tuple(range(len(output_shape)))
        all_ind = arg_shapes + (output_shape,)
        max_len = max((len(i) for i in all_ind))  # max number of dimensions
        max_arg_len = max((len(i) for i in arg_shapes))
        adjust_chunks = {}
        new_axis = {}
        output_shape = output_shape + (0,) * (max_len - len(output_shape))
        for i in range(max_len):
            shapes = np.array([s[i] if len(s) > i else -1 for s in (output_shape,) + arg_shapes])
            is_equal_shape = shapes == shapes[0]  # if in shapes == output shapes
            if not all(is_equal_shape):
                if i > max_arg_len - 1:
                    new_axis[i] = output_shape[i]
                else:
                    adjust_chunks[i] = output_shape[i]
        arg_pairs = [(a, p) for a, p in zip(args, arg_patterns)]
        return arg_pairs, adjust_chunks, new_axis, output_pattern


    def _get_iterating_kwargs(self, iterating_kwargs):
        signal_dim_shape = self.axes_manager.signal_shape
        nav_chunks = self.get_chunk_size(self.axes_manager.navigation_axes)
        args, arg_keys = (), ()
        for key in iterating_kwargs:
            if not isinstance(iterating_kwargs[key], BaseSignal):
                iterating_kwargs[key] = BaseSignal(iterating_kwargs[key].T).T
                _logger.warning(
                    "Passing arrays as keyword arguments can be ambiguous. "
                    "This is deprecated and will be removed in HyperSpy 2.0. "
                    "Pass signal instances instead."
                )
            if iterating_kwargs[key]._lazy:
                axes = iterating_kwargs[key].axes_manager.navigation_axes
                if iterating_kwargs[key].get_chunk_size(axes) != nav_chunks:
                    iterating_kwargs[key].rechunk(
                        nav_chunks=nav_chunks,
                        sig_chunks=-1
                        )
            else:
                iterating_kwargs[key] = iterating_kwargs[key].as_lazy()
<<<<<<< HEAD

                iterating_kwargs[key].rechunk(nav_chunks=nav_chunks, sig_chunks=-1)
            extra_dims = (len(signal_dim_shape) -
                          len(iterating_kwargs[key].axes_manager.signal_shape))
            if extra_dims > 0:
                old_shape = iterating_kwargs[key].data.shape
                new_shape = old_shape + (1,)*extra_dims
                args += (iterating_kwargs[key].data.reshape(new_shape), )
            else:
                args += (iterating_kwargs[key].data, )
=======
                iterating_kwargs[key].rechunk(
                    nav_chunks=nav_chunks,
                    sig_chunks=-1
                    )
            args += (iterating_kwargs[key].data, )
>>>>>>> 664e9af8
            arg_keys += (key,)
        return args, arg_keys

    def copy(self):
        """
        Return a "shallow copy" of this Signal using the
        standard library's :py:func:`~copy.copy` function. Note: this will
        return a copy of the signal, but it will not duplicate the underlying
        data in memory, and both Signals will reference the same data.

        See Also
        --------
        :py:meth:`~hyperspy.signal.BaseSignal.deepcopy`
        """
        try:
            backup_plot = self._plot
            self._plot = None
            return copy.copy(self)
        finally:
            self._plot = backup_plot

    def __deepcopy__(self, memo):
        dc = type(self)(**self._to_dictionary())
        if isinstance(dc.data, np.ndarray):

            dc.data = dc.data.copy()

        # uncomment if we want to deepcopy models as well:

        # dc.models._add_dictionary(
        #     copy.deepcopy(
        #         self.models._models.as_dictionary()))

        # The Signal subclasses might change the view on init
        # The following code just copies the original view
        for oaxis, caxis in zip(self.axes_manager._axes,
                                dc.axes_manager._axes):
            caxis.navigate = oaxis.navigate

        if dc.metadata.has_item('Markers'):
            temp_marker_dict = dc.metadata.Markers.as_dictionary()
            markers_dict = markers_metadata_dict_to_markers(
                temp_marker_dict,
                dc.axes_manager)
            dc.metadata.Markers = markers_dict
        return dc

    def deepcopy(self):
        """
        Return a "deep copy" of this Signal using the
        standard library's :py:func:`~copy.deepcopy` function. Note: this means
        the underlying data structure will be duplicated in memory.

        See Also
        --------
        :py:meth:`~hyperspy.signal.BaseSignal.copy`
        """
        return copy.deepcopy(self)

    def change_dtype(self, dtype, rechunk=True):
        """Change the data type of a Signal.

        Parameters
        ----------
        dtype : str or :py:class:`numpy.dtype`
            Typecode string or data-type to which the Signal's data array is
            cast. In addition to all the standard numpy :ref:`arrays.dtypes`,
            HyperSpy supports four extra dtypes for RGB images: ``'rgb8'``,
            ``'rgba8'``, ``'rgb16'``, and ``'rgba16'``. Changing from and to
            any ``rgb(a)`` `dtype` is more constrained than most other `dtype`
            conversions. To change to an ``rgb(a)`` `dtype`,
            the `signal_dimension` must be 1, and its size should be 3 (for
            ``rgb``) or 4 (for ``rgba``) `dtypes`. The original `dtype`
            should be ``uint8`` or ``uint16`` if  converting to ``rgb(a)8``
            or ``rgb(a))16``, and the `navigation_dimension` should be at
            least 2. After conversion, the `signal_dimension` becomes 2. The
            `dtype` of images with original `dtype` ``rgb(a)8`` or ``rgb(a)16``
            can only be changed to ``uint8`` or ``uint16``, and the
            `signal_dimension` becomes 1.
        %s


        Examples
        --------
        >>> s = hs.signals.Signal1D([1,2,3,4,5])
        >>> s.data
        array([1, 2, 3, 4, 5])
        >>> s.change_dtype('float')
        >>> s.data
        array([ 1.,  2.,  3.,  4.,  5.])

        """
        if not isinstance(dtype, np.dtype):
            if dtype in rgb_tools.rgb_dtypes:
                if self.axes_manager.signal_dimension != 1:
                    raise AttributeError(
                        "Only 1D signals can be converted "
                        "to RGB images.")
                if "8" in dtype and self.data.dtype.name != "uint8":
                    raise AttributeError(
                        "Only signals with dtype uint8 can be converted to "
                        "rgb8 images")
                elif "16" in dtype and self.data.dtype.name != "uint16":
                    raise AttributeError(
                        "Only signals with dtype uint16 can be converted to "
                        "rgb16 images")
                self.data = rgb_tools.regular_array2rgbx(self.data)
                self.axes_manager.remove(-1)
                self.axes_manager.set_signal_dimension(2)
                self._assign_subclass()
                return
            else:
                dtype = np.dtype(dtype)
        if rgb_tools.is_rgbx(self.data) is True:
            ddtype = self.data.dtype.fields["B"][0]

            if ddtype != dtype:
                raise ValueError(
                    "It is only possibile to change to %s." %
                    ddtype)
            self.data = rgb_tools.rgbx2regular_array(self.data)
            self.axes_manager._append_axis(
                size=self.data.shape[-1],
                scale=1,
                offset=0,
                name="RGB index",
                navigate=False,)
            self.axes_manager.set_signal_dimension(1)
            self._assign_subclass()
            return
        else:
            self.data = self.data.astype(dtype)
        self._assign_subclass()
    change_dtype.__doc__ %= (RECHUNK_ARG)

    def estimate_poissonian_noise_variance(self,
                                           expected_value=None,
                                           gain_factor=None,
                                           gain_offset=None,
                                           correlation_factor=None):
        r"""Estimate the Poissonian noise variance of the signal.

        The variance is stored in the
        `metadata.Signal.Noise_properties.variance` attribute.

        The Poissonian noise variance is equal to the expected value. With the
        default arguments, this method simply sets the variance attribute to
        the given `expected_value`. However, more generally (although then the
        noise is not strictly Poissonian), the variance may be proportional to
        the expected value. Moreover, when the noise is a mixture of white
        (Gaussian) and Poissonian noise, the variance is described by the
        following linear model:

            .. math::

                \mathrm{Var}[X] = (a * \mathrm{E}[X] + b) * c

        Where `a` is the `gain_factor`, `b` is the `gain_offset` (the Gaussian
        noise variance) and `c` the `correlation_factor`. The correlation
        factor accounts for correlation of adjacent signal elements that can
        be modeled as a convolution with a Gaussian point spread function.

        Parameters
        ----------
        expected_value : :py:data:`None` or :py:class:`~hyperspy.signal.BaseSignal` (or subclasses)
            If ``None``, the signal data is taken as the expected value. Note
            that this may be inaccurate where the value of `data` is small.
        gain_factor : None or float
            `a` in the above equation. Must be positive. If ``None``, take the
            value from `metadata.Signal.Noise_properties.Variance_linear_model`
            if defined. Otherwise, suppose pure Poissonian noise (*i.e.*
            ``gain_factor=1``). If not ``None``, the value is stored in
            `metadata.Signal.Noise_properties.Variance_linear_model`.
        gain_offset : None or float
            `b` in the above equation. Must be positive. If ``None``, take the
            value from `metadata.Signal.Noise_properties.Variance_linear_model`
            if defined. Otherwise, suppose pure Poissonian noise (*i.e.*
            ``gain_offset=0``). If not ``None``, the value is stored in
            `metadata.Signal.Noise_properties.Variance_linear_model`.
        correlation_factor : None or float
            `c` in the above equation. Must be positive. If ``None``, take the
            value from `metadata.Signal.Noise_properties.Variance_linear_model`
            if defined. Otherwise, suppose pure Poissonian noise (*i.e.*
            ``correlation_factor=1``). If not ``None``, the value is stored in
            `metadata.Signal.Noise_properties.Variance_linear_model`.

        """
        if expected_value is None:
            expected_value = self
        dc = expected_value.data if expected_value._lazy else expected_value.data.copy()
        if self.metadata.has_item(
                "Signal.Noise_properties.Variance_linear_model"):
            vlm = self.metadata.Signal.Noise_properties.Variance_linear_model
        else:
            self.metadata.add_node(
                "Signal.Noise_properties.Variance_linear_model")
            vlm = self.metadata.Signal.Noise_properties.Variance_linear_model

        if gain_factor is None:
            if not vlm.has_item("gain_factor"):
                vlm.gain_factor = 1
            gain_factor = vlm.gain_factor

        if gain_offset is None:
            if not vlm.has_item("gain_offset"):
                vlm.gain_offset = 0
            gain_offset = vlm.gain_offset

        if correlation_factor is None:
            if not vlm.has_item("correlation_factor"):
                vlm.correlation_factor = 1
            correlation_factor = vlm.correlation_factor

        if gain_offset < 0:
            raise ValueError("`gain_offset` must be positive.")
        if gain_factor < 0:
            raise ValueError("`gain_factor` must be positive.")
        if correlation_factor < 0:
            raise ValueError("`correlation_factor` must be positive.")
        variance = self._estimate_poissonian_noise_variance(dc, gain_factor,
                                                            gain_offset,
                                                            correlation_factor)

        variance = BaseSignal(variance, attributes={'_lazy': self._lazy})
        variance.axes_manager = self.axes_manager
        variance.metadata.General.title = ("Variance of " + self.metadata.General.title)

        self.set_noise_variance(variance)

    @staticmethod
    def _estimate_poissonian_noise_variance(dc, gain_factor, gain_offset,
                                            correlation_factor):
        variance = (dc * gain_factor + gain_offset) * correlation_factor
        variance = np.clip(variance, gain_offset * correlation_factor, np.inf)
        return variance

    def set_noise_variance(self, variance):
        """Set the noise variance of the signal.

        Equivalent to ``s.metadata.set_item("Signal.Noise_properties.variance", variance)``.

        Parameters
        ----------
        variance : None or float or :py:class:`~hyperspy.signal.BaseSignal` (or subclasses)
            Value or values of the noise variance. A value of None is
            equivalent to clearing the variance.

        Returns
        -------
        None

        """
        if isinstance(variance, BaseSignal):
            if (
                variance.axes_manager.navigation_shape
                != self.axes_manager.navigation_shape
            ):
                raise ValueError(
                    "The navigation shape of the `variance` is "
                    "not equal to the navigation shape of the signal"
                )
        elif isinstance(variance, numbers.Number):
            pass
        elif variance is None:
            pass
        else:
            raise ValueError(
                "`variance` must be one of [None, float, "
                f"hyperspy.signal.BaseSignal], not {type(variance)}."
            )

        self.metadata.set_item("Signal.Noise_properties.variance", variance)

    def get_noise_variance(self):
        """Get the noise variance of the signal, if set.

        Equivalent to ``s.metadata.Signal.Noise_properties.variance``.

        Parameters
        ----------
        None

        Returns
        -------
        variance : None or float or :py:class:`~hyperspy.signal.BaseSignal` (or subclasses)
            Noise variance of the signal, if set.
            Otherwise returns None.

        """
        if "Signal.Noise_properties.variance" in self.metadata:
            return self.metadata.Signal.Noise_properties.variance

        return None

    def get_current_signal(self, auto_title=True, auto_filename=True):
        """Returns the data at the current coordinates as a
        :py:class:`~hyperspy.signal.BaseSignal` subclass.

        The signal subclass is the same as that of the current object. All the
        axes navigation attributes are set to ``False``.

        Parameters
        ----------
        auto_title : bool
            If ``True``, the current indices (in parentheses) are appended to
            the title, separated by a space.
        auto_filename : bool
            If ``True`` and `tmp_parameters.filename` is defined
            (which is always the case when the Signal has been read from a
            file), the filename stored in the metadata is modified by
            appending an underscore and the current indices in parentheses.

        Returns
        -------
        cs : :py:class:`~hyperspy.signal.BaseSignal` (or subclass)
            The data at the current coordinates as a Signal

        Examples
        --------
        >>> im = hs.signals.Signal2D(np.zeros((2,3, 32,32)))
        >>> im
        <Signal2D, title: , dimensions: (3, 2, 32, 32)>
        >>> im.axes_manager.indices = 2,1
        >>> im.get_current_signal()
        <Signal2D, title:  (2, 1), dimensions: (32, 32)>

        """

        metadata = self.metadata.deepcopy()

        # Check if marker update
        if metadata.has_item('Markers'):
            marker_name_list = metadata.Markers.keys()
            markers_dict = metadata.Markers.__dict__
            for marker_name in marker_name_list:
                marker = markers_dict[marker_name]['_dtb_value_']
                if marker.auto_update:
                    marker.axes_manager = self.axes_manager
                    key_dict = {}
                    for key in marker.data.dtype.names:
                        key_dict[key] = marker.get_data_position(key)
                    marker.set_data(**key_dict)

        class_ = hyperspy.io.assign_signal_subclass(
            dtype=self.data.dtype,
            signal_dimension=self.axes_manager.signal_dimension,
            signal_type=self._signal_type,
            lazy=False)

        cs = class_(
            self(),
            axes=self.axes_manager._get_signal_axes_dicts(),
            metadata=metadata.as_dictionary())

        if cs.metadata.has_item('Markers'):
            temp_marker_dict = cs.metadata.Markers.as_dictionary()
            markers_dict = markers_metadata_dict_to_markers(
                temp_marker_dict,
                cs.axes_manager)
            cs.metadata.Markers = markers_dict

        if auto_filename is True and self.tmp_parameters.has_item('filename'):
            cs.tmp_parameters.filename = (self.tmp_parameters.filename +
                                          '_' +
                                          str(self.axes_manager.indices))
            cs.tmp_parameters.extension = self.tmp_parameters.extension
            cs.tmp_parameters.folder = self.tmp_parameters.folder
        if auto_title is True:
            cs.metadata.General.title = (cs.metadata.General.title +
                                         ' ' + str(self.axes_manager.indices))
        cs.axes_manager._set_axis_attribute_values("navigate", False)
        return cs

    def _get_navigation_signal(self, data=None, dtype=None):
        """Return a signal with the same axes as the navigation space.

        Parameters
        ----------
        data : None or :py:class:`numpy.ndarray`, optional
            If ``None``, the resulting Signal data is an array of the same
            `dtype` as the current one filled with zeros. If a numpy array,
            the array must have the correct dimensions.

        dtype : :py:class:`numpy.dtype`, optional
            The desired data-type for the data array when `data` is ``None``,
            e.g., ``numpy.int8``.  The default is the data type of the current
            signal data.
        """
        from dask.array import Array
        if data is not None:
            ref_shape = (self.axes_manager._navigation_shape_in_array
                         if self.axes_manager.navigation_dimension != 0
                         else (1,))
            if data.shape != ref_shape:
                raise ValueError(
                    ("data.shape %s is not equal to the current navigation "
                     "shape in array which is %s") %
                    (str(data.shape), str(ref_shape)))
        else:
            if dtype is None:
                dtype = self.data.dtype
            if self.axes_manager.navigation_dimension == 0:
                data = np.array([0, ], dtype=dtype)
            else:
                data = np.zeros(
                    self.axes_manager._navigation_shape_in_array,
                    dtype=dtype)
        if self.axes_manager.navigation_dimension == 0:
            s = BaseSignal(data)
        elif self.axes_manager.navigation_dimension == 1:
            from hyperspy._signals.signal1d import Signal1D
            s = Signal1D(data,
                         axes=self.axes_manager._get_navigation_axes_dicts())
        elif self.axes_manager.navigation_dimension == 2:
            from hyperspy._signals.signal2d import Signal2D
            s = Signal2D(data,
                         axes=self.axes_manager._get_navigation_axes_dicts())
        else:
            s = BaseSignal(
                data,
                axes=self.axes_manager._get_navigation_axes_dicts())
            s.axes_manager.set_signal_dimension(
                self.axes_manager.navigation_dimension)
        if isinstance(data, Array):
            s = s.as_lazy()
        return s

    def _get_signal_signal(self, data=None, dtype=None):
        """Return a signal with the same axes as the signal space.

        Parameters
        ----------
        data : None or :py:class:`numpy.ndarray`, optional
            If ``None``, the resulting Signal data is an array of the same
            `dtype` as the current one filled with zeros. If a numpy array,
            the array must have the correct dimensions.

        dtype : :py:class:`numpy.dtype`, optional
            The desired data-type for the data array when `data` is ``None``,
            e.g., ``numpy.int8``.  The default is the data type of the current
            signal data.
        """
        from dask.array import Array
        if data is not None:
            ref_shape = (self.axes_manager._signal_shape_in_array
                         if self.axes_manager.signal_dimension != 0
                         else (1,))
            if data.shape != ref_shape:
                raise ValueError(
                    "data.shape %s is not equal to the current signal shape in"
                    " array which is %s" % (str(data.shape), str(ref_shape)))
        else:
            if dtype is None:
                dtype = self.data.dtype
            if self.axes_manager.signal_dimension == 0:
                data = np.array([0, ], dtype=dtype)
            else:
                data = np.zeros(
                    self.axes_manager._signal_shape_in_array,
                    dtype=dtype)

        if self.axes_manager.signal_dimension == 0:
            s = BaseSignal(data)
            s.set_signal_type(self.metadata.Signal.signal_type)
        else:
            s = self.__class__(data,
                               axes=self.axes_manager._get_signal_axes_dicts())
        if isinstance(data, Array):
            s = s.as_lazy()
        return s

    def __iter__(self):
        # Reset AxesManager iteration index
        self.axes_manager.__iter__()
        return self

    def __next__(self):
        next(self.axes_manager)
        return self.get_current_signal()

    def __len__(self):
        nitem = int(self.axes_manager.navigation_size)
        nitem = nitem if nitem > 0 else 1
        return nitem

    def as_signal1D(self, spectral_axis, out=None, optimize=True):
        """Return the Signal as a spectrum.

        The chosen spectral axis is moved to the last index in the
        array and the data is made contiguous for efficient iteration over
        spectra. By default, the method ensures the data is stored optimally,
        hence often making a copy of the data. See
        :py:meth:`~hyperspy.signal.BaseSignal.transpose` for a more general
        method with more options.

        Parameters
        ----------
        spectral_axis %s
        %s
        %s

        See also
        --------
        as_signal2D, transpose, :py:func:`hyperspy.misc.utils.transpose`

        Examples
        --------
        >>> img = hs.signals.Signal2D(np.ones((3,4,5,6)))
        >>> img
        <Signal2D, title: , dimensions: (4, 3, 6, 5)>
        >>> img.as_signal1D(-1+1j)
        <Signal1D, title: , dimensions: (6, 5, 4, 3)>
        >>> img.as_signal1D(0)
        <Signal1D, title: , dimensions: (6, 5, 3, 4)>

        """
        sp = self.transpose(signal_axes=[spectral_axis], optimize=optimize)
        if out is None:
            return sp
        else:
            if out._lazy:
                out.data = sp.data
            else:
                out.data[:] = sp.data
            out.events.data_changed.trigger(obj=out)
    as_signal1D.__doc__ %= (ONE_AXIS_PARAMETER, OUT_ARG,
                            OPTIMIZE_ARG.replace('False', 'True'))

    def as_signal2D(self, image_axes, out=None, optimize=True):
        """Convert a signal to image (
        :py:class:`~hyperspy._signals.signal2d.Signal2D`).

        The chosen image axes are moved to the last indices in the
        array and the data is made contiguous for efficient
        iteration over images.

        Parameters
        ----------
        image_axes : tuple (of int, str or :py:class:`~hyperspy.axes.DataAxis`)
            Select the image axes. Note that the order of the axes matters
            and it is given in the "natural" i.e. `X`, `Y`, `Z`... order.
        %s
        %s

        Raises
        ------
        DataDimensionError
            When `data.ndim` < 2

        See also
        --------
        as_signal1D, transpose, :py:func:`hyperspy.misc.utils.transpose`


        Examples
        --------
        >>> s = hs.signals.Signal1D(np.ones((2,3,4,5)))
        >>> s
        <Signal1D, title: , dimensions: (4, 3, 2, 5)>
        >>> s.as_signal2D((0,1))
        <Signal2D, title: , dimensions: (5, 2, 4, 3)>

        >>> s.to_signal2D((1,2))
        <Signal2D, title: , dimensions: (4, 5, 3, 2)>


        """
        if self.data.ndim < 2:
            raise DataDimensionError(
                "A Signal dimension must be >= 2 to be converted to a Signal2D")
        im = self.transpose(signal_axes=image_axes, optimize=optimize)
        if out is None:
            return im
        else:
            if out._lazy:
                out.data = im.data
            else:
                out.data[:] = im.data
            out.events.data_changed.trigger(obj=out)
    as_signal2D.__doc__ %= (OUT_ARG, OPTIMIZE_ARG.replace('False', 'True'))

    def _assign_subclass(self):
        mp = self.metadata
        self.__class__ = assign_signal_subclass(
            dtype=self.data.dtype,
            signal_dimension=self.axes_manager.signal_dimension,
            signal_type=mp.Signal.signal_type
            if "Signal.signal_type" in mp
            else self._signal_type,
            lazy=self._lazy)
        if self._alias_signal_types:  # In case legacy types exist:
            mp.Signal.signal_type = self._signal_type  # set to default!
        self.__init__(self.data, full_initialisation=False)
        if self._lazy:
            self._make_lazy()

    def set_signal_type(self, signal_type=""):
        """Set the signal type and convert the current signal accordingly.

        The ``signal_type`` attribute specifies the type of data that the signal
        contains e.g. electron energy-loss spectroscopy data,
        photoemission spectroscopy data, etc.

        When setting `signal_type` to a "known" type, HyperSpy converts the
        current signal to the most appropriate
        :py:class:`hyperspy.signal.BaseSignal` subclass. Known signal types are
        signal types that have a specialized
        :py:class:`hyperspy.signal.BaseSignal` subclass associated, usually
        providing specific features for the analysis of that type of signal.

        HyperSpy ships with a minimal set of known signal types. External
        packages can register extra signal types. To print a list of
        registered signal types in the current installation, call
        :py:meth:`hyperspy.utils.print_known_signal_types`, and see
        the developer guide for details on how to add new signal_types.
        A non-exhaustive list of HyperSpy extensions is also maintained
        here: https://github.com/hyperspy/hyperspy-extensions-list.

        Parameters
        ----------
        signal_type : str, optional
            If no arguments are passed, the ``signal_type`` is set to undefined
            and the current signal converted to a generic signal subclass.
            Otherwise, set the signal_type to the given signal
            type or to the signal type corresponding to the given signal type
            alias. Setting the signal_type to a known signal type (if exists)
            is highly advisable. If none exists, it is good practice
            to set signal_type to a value that best describes the data signal
            type.

        See Also
        --------
        * :py:meth:`hyperspy.utils.print_known_signal_types`

        Examples
        --------

        Let's first print all known signal types:

        >>> s = hs.signals.Signal1D([0, 1, 2, 3])
        >>> s
        <Signal1D, title: , dimensions: (|4)>
        >>> hs.print_known_signal_types()
        +--------------------+---------------------+--------------------+----------+
        |    signal_type     |       aliases       |     class name     | package  |
        +--------------------+---------------------+--------------------+----------+
        | DielectricFunction | dielectric function | DielectricFunction | hyperspy |
        |      EDS_SEM       |                     |   EDSSEMSpectrum   | hyperspy |
        |      EDS_TEM       |                     |   EDSTEMSpectrum   | hyperspy |
        |        EELS        |       TEM EELS      |    EELSSpectrum    | hyperspy |
        |      hologram      |                     |   HologramImage    | hyperspy |
        |      MySignal      |                     |      MySignal      | hspy_ext |
        +--------------------+---------------------+--------------------+----------+

        We can set the `signal_type` using the `signal_type`:

        >>> s.set_signal_type("EELS")
        >>> s
        <EELSSpectrum, title: , dimensions: (|4)>
        >>> s.set_signal_type("EDS_SEM")
        >>> s
        <EDSSEMSpectrum, title: , dimensions: (|4)>

        or any of its aliases:

        >>> s.set_signal_type("TEM EELS")
        >>> s
        <EELSSpectrum, title: , dimensions: (|4)>

        To set the `signal_type` to `undefined`, simply call the method without arguments:

        >>> s.set_signal_type()
        >>> s
        <Signal1D, title: , dimensions: (|4)>

        """
        if signal_type is None:
            warnings.warn(
                "`s.set_signal_type(signal_type=None)` is deprecated. "
                "Use `s.set_signal_type(signal_type='')` instead.",
                VisibleDeprecationWarning
            )

        self.metadata.Signal.signal_type = signal_type
        # _assign_subclass takes care of matching aliases with their
        # corresponding signal class
        self._assign_subclass()

    def set_signal_origin(self, origin):
        """Set the `signal_origin` metadata value.

        The `signal_origin` attribute specifies if the data was obtained
        through experiment or simulation.

        Parameters
        ----------
        origin : str
            Typically ``'experiment'`` or ``'simulation'``
        """
        self.metadata.Signal.signal_origin = origin

    def print_summary_statistics(self, formatter="%.3g", rechunk=True):
        """Prints the five-number summary statistics of the data, the mean, and
        the standard deviation.

        Prints the mean, standard deviation (std), maximum (max), minimum
        (min), first quartile (Q1), median, and third quartile. nans are
        removed from the calculations.

        Parameters
        ----------
        formatter : str
           The number formatter to use for the output
        %s

        See also
        --------
        get_histogram

        """
        _mean, _std, _min, _q1, _q2, _q3, _max = self._calculate_summary_statistics(
            rechunk=rechunk)
        print(underline("Summary statistics"))
        print("mean:\t" + formatter % _mean)
        print("std:\t" + formatter % _std)
        print()
        print("min:\t" + formatter % _min)
        print("Q1:\t" + formatter % _q1)
        print("median:\t" + formatter % _q2)
        print("Q3:\t" + formatter % _q3)
        print("max:\t" + formatter % _max)
    print_summary_statistics.__doc__ %= (RECHUNK_ARG)

    def _calculate_summary_statistics(self, **kwargs):
        data = self.data
        data = data[~np.isnan(data)]
        _mean = np.nanmean(data)
        _std = np.nanstd(data)
        _min = np.nanmin(data)
        _q1 = np.percentile(data, 25)
        _q2 = np.percentile(data, 50)
        _q3 = np.percentile(data, 75)
        _max = np.nanmax(data)
        return _mean, _std, _min, _q1, _q2, _q3, _max

    @property
    def is_rgba(self):
        """
        Whether or not this signal is an RGB + alpha channel `dtype`.
        """
        return rgb_tools.is_rgba(self.data)

    @property
    def is_rgb(self):
        """
        Whether or not this signal is an RGB `dtype`.
        """
        return rgb_tools.is_rgb(self.data)

    @property
    def is_rgbx(self):
        """
        Whether or not this signal is either an RGB or RGB + alpha channel
        `dtype`.
        """
        return rgb_tools.is_rgbx(self.data)

    def add_marker(
            self, marker, plot_on_signal=True, plot_marker=True,
            permanent=False, plot_signal=True, render_figure=True):
        """
        Add one or several markers to the signal or navigator plot and plot
        the signal, if not yet plotted (by default)

        Parameters
        ----------
        marker : :py:mod:`hyperspy.drawing.marker` object or iterable
            The marker or iterable (list, tuple, ...) of markers to add.
            See the :ref:`plot.markers` section in the User Guide if you want
            to add a large number of markers as an iterable, since this will
            be much faster. For signals with navigation dimensions,
            the markers can be made to change for different navigation
            indices. See the examples for info.
        plot_on_signal : bool
            If ``True`` (default), add the marker to the signal.
            If ``False``, add the marker to the navigator
        plot_marker : bool
            If ``True`` (default), plot the marker.
        permanent : bool
            If ``False`` (default), the marker will only appear in the current
            plot. If ``True``, the marker will be added to the
            `metadata.Markers` list, and be plotted with
            ``plot(plot_markers=True)``. If the signal is saved as a HyperSpy
            HDF5 file, the markers will be stored in the HDF5 signal and be
            restored when the file is loaded.

        Examples
        --------
        >>> import scipy.misc
        >>> im = hs.signals.Signal2D(scipy.misc.ascent())
        >>> m = hs.markers.rectangle(x1=150, y1=100, x2=400,
        >>>                                  y2=400, color='red')
        >>> im.add_marker(m)

        Adding to a 1D signal, where the point will change
        when the navigation index is changed:

        >>> s = hs.signals.Signal1D(np.random.random((3, 100)))
        >>> marker = hs.markers.point((19, 10, 60), (0.2, 0.5, 0.9))
        >>> s.add_marker(marker, permanent=True, plot_marker=True)

        Add permanent marker:

        >>> s = hs.signals.Signal2D(np.random.random((100, 100)))
        >>> marker = hs.markers.point(50, 60, color='red')
        >>> s.add_marker(marker, permanent=True, plot_marker=True)

        Add permanent marker to signal with 2 navigation dimensions.
        The signal has navigation dimensions (3, 2), as the dimensions
        gets flipped compared to the output from :py:func:`numpy.random.random`.
        To add a vertical line marker which changes for different navigation
        indices, the list used to make the marker must be a nested list:
        2 lists with 3 elements each (2 x 3):

        >>> s = hs.signals.Signal1D(np.random.random((2, 3, 10)))
        >>> marker = hs.markers.vertical_line([[1, 3, 5], [2, 4, 6]])
        >>> s.add_marker(marker, permanent=True)

        Add permanent marker which changes with navigation position, and
        do not add it to a current plot:

        >>> s = hs.signals.Signal2D(np.random.randint(10, size=(3, 100, 100)))
        >>> marker = hs.markers.point((10, 30, 50), (30, 50, 60), color='red')
        >>> s.add_marker(marker, permanent=True, plot_marker=False)
        >>> s.plot(plot_markers=True) #doctest: +SKIP

        Removing a permanent marker:

        >>> s = hs.signals.Signal2D(np.random.randint(10, size=(100, 100)))
        >>> marker = hs.markers.point(10, 60, color='red')
        >>> marker.name = "point_marker"
        >>> s.add_marker(marker, permanent=True)
        >>> del s.metadata.Markers.point_marker

        Adding many markers as a list:

        >>> from numpy.random import random
        >>> s = hs.signals.Signal2D(np.random.randint(10, size=(100, 100)))
        >>> marker_list = []
        >>> for i in range(100):
        >>>     marker = hs.markers.point(random()*100, random()*100, color='red')
        >>>     marker_list.append(marker)
        >>> s.add_marker(marker_list, permanent=True)

        """
        if isiterable(marker):
            marker_list = marker
        else:
            marker_list = [marker]
        markers_dict = {}
        if permanent:
            if not self.metadata.has_item('Markers'):
                self.metadata.add_node('Markers')
            marker_object_list = []
            for marker_tuple in list(self.metadata.Markers):
                marker_object_list.append(marker_tuple[1])
            name_list = self.metadata.Markers.keys()
        marker_name_suffix = 1
        for m in marker_list:
            marker_data_shape = m._get_data_shape()[::-1]
            if (not (len(marker_data_shape) == 0)) and (
                    marker_data_shape != self.axes_manager.navigation_shape):
                raise ValueError(
                    "Navigation shape of the marker must be 0 or the "
                    "inverse navigation shape as this signal. If the "
                    "navigation dimensions for the signal is (2, 3), "
                    "the marker dimension must be (3, 2).")
            if (m.signal is not None) and (m.signal is not self):
                raise ValueError("Markers can not be added to several signals")
            m._plot_on_signal = plot_on_signal
            if plot_marker:
                if self._plot is None or not self._plot.is_active:
                    self.plot()
                if m._plot_on_signal:
                    self._plot.signal_plot.add_marker(m)
                else:
                    if self._plot.navigator_plot is None:
                        self.plot()
                    self._plot.navigator_plot.add_marker(m)
                m.plot(render_figure=False)
            if permanent:
                for marker_object in marker_object_list:
                    if m is marker_object:
                        raise ValueError("Marker already added to signal")
                name = m.name
                temp_name = name
                while temp_name in name_list:
                    temp_name = name + str(marker_name_suffix)
                    marker_name_suffix += 1
                m.name = temp_name
                markers_dict[m.name] = m
                m.signal = self
                marker_object_list.append(m)
                name_list.append(m.name)
            if not plot_marker and not permanent:
                _logger.warning(
                    "plot_marker=False and permanent=False does nothing")
        if permanent:
            self.metadata.Markers = markers_dict
        if plot_marker and render_figure:
            self._render_figure()

    def _render_figure(self, plot=['signal_plot', 'navigation_plot']):
        for p in plot:
            if hasattr(self._plot, p):
                p = getattr(self._plot, p)
                p.render_figure()

    def _plot_permanent_markers(self):
        marker_name_list = self.metadata.Markers.keys()
        markers_dict = self.metadata.Markers.__dict__
        for marker_name in marker_name_list:
            marker = markers_dict[marker_name]['_dtb_value_']
            if marker.plot_marker:
                if marker._plot_on_signal:
                    self._plot.signal_plot.add_marker(marker)
                else:
                    self._plot.navigator_plot.add_marker(marker)
                marker.plot(render_figure=False)
        self._render_figure()

    def add_poissonian_noise(self, keep_dtype=True, random_state=None):
        """Add Poissonian noise to the data.

        This method works in-place. The resulting data type is ``int64``.
        If this is different from the original data type then a warning
        is added to the log.

        Parameters
        ----------
        keep_dtype : bool, default True
            If ``True``, keep the original data type of the signal data. For
            example, if the data type was initially ``'float64'``, the result of
            the operation (usually ``'int64'``) will be converted to
            ``'float64'``.
        random_state : None or int or RandomState instance, default None
            Seed for the random generator.

        Note
        ----
        This method uses :py:func:`numpy.random.poisson`
        (or :py:func:`dask.array.random.poisson` for lazy signals)
        to generate the Poissonian noise.

        """
        kwargs = {}
        random_state = check_random_state(random_state, lazy=self._lazy)

        if self._lazy:
            kwargs["chunks"] = self.data.chunks

        original_dtype = self.data.dtype

        self.data = random_state.poisson(lam=self.data, **kwargs)

        if self.data.dtype != original_dtype:
            if keep_dtype:
                _logger.warning(
                    f"Changing data type from {self.data.dtype} "
                    f"to the original {original_dtype}"
                )
                # Don't change the object if possible
                self.data = self.data.astype(original_dtype, copy=False)
            else:
                _logger.warning(
                    f"The data type changed from {original_dtype} "
                    f"to {self.data.dtype}"
                )

        self.events.data_changed.trigger(obj=self)

    def add_gaussian_noise(self, std, random_state=None):
        """Add Gaussian noise to the data.

        The operation is performed in-place (*i.e.* the data of the signal
        is modified). This method requires the signal to have a float data type,
        otherwise it will raise a :py:exc:`TypeError`.

        Parameters
        ----------
        std : float
            The standard deviation of the Gaussian noise.
        random_state : None or int or RandomState instance, default None
            Seed for the random generator.

        Note
        ----
        This method uses :py:func:`numpy.random.normal` (or
        :py:func:`dask.array.random.normal` for lazy signals)
        to generate the noise.

        """

        if self.data.dtype.char not in np.typecodes["AllFloat"]:
            raise TypeError(
                "`s.add_gaussian_noise()` requires the data to have "
                f"a float datatype, but the current type is '{self.data.dtype}'. "
                "To fix this issue, you can change the type using the "
                "change_dtype method (e.g. s.change_dtype('float64'))."
            )

        kwargs = {}
        random_state = check_random_state(random_state, lazy=self._lazy)

        if self._lazy:
            kwargs["chunks"] = self.data.chunks

        noise = random_state.normal(loc=0, scale=std, size=self.data.shape, **kwargs)

        if self._lazy:
            # With lazy data we can't keep the same array object
            self.data = self.data + noise
        else:
            # Don't change the object
            self.data += noise

        self.events.data_changed.trigger(obj=self)

    def transpose(self, signal_axes=None,
                  navigation_axes=None, optimize=False):
        """Transposes the signal to have the required signal and navigation
        axes.

        Parameters
        ----------
        signal_axes : None, int, or iterable type
            The number (or indices) of axes to convert to signal axes
        navigation_axes : None, int, or iterable type
            The number (or indices) of axes to convert to navigation axes
        %s

        Note
        ----
        With the exception of both axes parameters (`signal_axes` and
        `navigation_axes` getting iterables, generally one has to be ``None``
        (i.e. "floating"). The other one specifies either the required number
        or explicitly the indices of axes to move to the corresponding space.
        If both are iterables, full control is given as long as all axes
        are assigned to one space only.

        See also
        --------
        T, as_signal2D, as_signal1D, :py:func:`hyperspy.misc.utils.transpose`

        Examples
        --------
        >>> # just create a signal with many distinct dimensions
        >>> s = hs.signals.BaseSignal(np.random.rand(1,2,3,4,5,6,7,8,9))
        >>> s
        <BaseSignal, title: , dimensions: (|9, 8, 7, 6, 5, 4, 3, 2, 1)>

        >>> s.transpose() # swap signal and navigation spaces
        <BaseSignal, title: , dimensions: (9, 8, 7, 6, 5, 4, 3, 2, 1|)>

        >>> s.T # a shortcut for no arguments
        <BaseSignal, title: , dimensions: (9, 8, 7, 6, 5, 4, 3, 2, 1|)>

        >>> # roll to leave 5 axes in navigation space
        >>> s.transpose(signal_axes=5)
        <BaseSignal, title: , dimensions: (4, 3, 2, 1|9, 8, 7, 6, 5)>

        >>> # roll leave 3 axes in navigation space
        >>> s.transpose(navigation_axes=3)
        <BaseSignal, title: , dimensions: (3, 2, 1|9, 8, 7, 6, 5, 4)>

        >>> # 3 explicitly defined axes in signal space
        >>> s.transpose(signal_axes=[0, 2, 6])
        <BaseSignal, title: , dimensions: (8, 6, 5, 4, 2, 1|9, 7, 3)>

        >>> # A mix of two lists, but specifying all axes explicitly
        >>> # The order of axes is preserved in both lists
        >>> s.transpose(navigation_axes=[1, 2, 3, 4, 5, 8], signal_axes=[0, 6, 7])
        <BaseSignal, title: , dimensions: (8, 7, 6, 5, 4, 1|9, 3, 2)>

        """

        if self.axes_manager.ragged:
            raise RuntimeError("Signal with ragged dimension can't be "
                               "transposed.")

        am = self.axes_manager
        ax_list = am._axes
        if isinstance(signal_axes, int):
            if navigation_axes is not None:
                raise ValueError("The navigation_axes are not None, even "
                                 "though just a number was given for "
                                 "signal_axes")
            if len(ax_list) < signal_axes:
                raise ValueError("Too many signal axes requested")
            if signal_axes < 0:
                raise ValueError("Can't have negative number of signal axes")
            elif signal_axes == 0:
                signal_axes = ()
                navigation_axes = ax_list[::-1]
            else:
                navigation_axes = ax_list[:-signal_axes][::-1]
                signal_axes = ax_list[-signal_axes:][::-1]
        elif iterable_not_string(signal_axes):
            signal_axes = tuple(am[ax] for ax in signal_axes)
            if navigation_axes is None:
                navigation_axes = tuple(ax for ax in ax_list
                                        if ax not in signal_axes)[::-1]
            elif iterable_not_string(navigation_axes):
                # want to keep the order
                navigation_axes = tuple(am[ax] for ax in navigation_axes)
                intersection = set(signal_axes).intersection(navigation_axes)
                if len(intersection):
                    raise ValueError("At least one axis found in both spaces:"
                                     " {}".format(intersection))
                if len(am._axes) != (len(signal_axes) + len(navigation_axes)):
                    raise ValueError("Not all current axes were assigned to a "
                                     "space")
            else:
                raise ValueError("navigation_axes has to be None or an iterable"
                                 " when signal_axes is iterable")
        elif signal_axes is None:
            if isinstance(navigation_axes, int):
                if len(ax_list) < navigation_axes:
                    raise ValueError("Too many navigation axes requested")
                if navigation_axes < 0:
                    raise ValueError(
                        "Can't have negative number of navigation axes")
                elif navigation_axes == 0:
                    navigation_axes = ()
                    signal_axes = ax_list[::-1]
                else:
                    signal_axes = ax_list[navigation_axes:][::-1]
                    navigation_axes = ax_list[:navigation_axes][::-1]
            elif iterable_not_string(navigation_axes):
                navigation_axes = tuple(am[ax] for ax in
                                        navigation_axes)
                signal_axes = tuple(ax for ax in ax_list
                                    if ax not in navigation_axes)[::-1]
            elif navigation_axes is None:
                signal_axes = am.navigation_axes
                navigation_axes = am.signal_axes
            else:
                raise ValueError(
                    "The passed navigation_axes argument is not valid")
        else:
            raise ValueError("The passed signal_axes argument is not valid")
        # translate to axes idx from actual objects for variance
        idx_sig = [ax.index_in_axes_manager for ax in signal_axes]
        idx_nav = [ax.index_in_axes_manager for ax in navigation_axes]
        # From now on we operate with axes in array order
        signal_axes = signal_axes[::-1]
        navigation_axes = navigation_axes[::-1]
        # get data view
        array_order = tuple(
            ax.index_in_array for ax in navigation_axes)
        array_order += tuple(ax.index_in_array for ax in signal_axes)
        newdata = self.data.transpose(array_order)
        res = self._deepcopy_with_new_data(newdata, copy_variance=True,
                                           copy_learning_results=True)

        # reconfigure the axes of the axesmanager:
        ram = res.axes_manager
        ram._update_trait_handlers(remove=True)
        # _axes are ordered in array order
        ram._axes = [ram._axes[i] for i in array_order]
        for i, ax in enumerate(ram._axes):
            if i < len(navigation_axes):
                ax.navigate = True
            else:
                ax.navigate = False
        ram._update_attributes()
        ram._update_trait_handlers(remove=False)
        res._assign_subclass()

        var = res.get_noise_variance()
        if isinstance(var, BaseSignal):
            var = var.transpose(signal_axes=idx_sig,
                                navigation_axes=idx_nav,
                                optimize=optimize)
            res.set_noise_variance(var)

        if optimize:
            res._make_sure_data_is_contiguous()
        if res.metadata.has_item('Markers'):
            # The markers might fail if the navigation dimensions are changed
            # so the safest is simply to not carry them over from the
            # previous signal.
            del res.metadata.Markers

        return res
    transpose.__doc__ %= (OPTIMIZE_ARG)

    @property
    def T(self):
        """The transpose of the signal, with signal and navigation spaces
        swapped. Enables calling
        :py:meth:`~hyperspy.signal.BaseSignal.transpose` with the default
        parameters as a property of a Signal.
        """
        return self.transpose()

    def apply_apodization(self, window='hann',
                          hann_order=None, tukey_alpha=0.5, inplace=False):
        """
        Apply an `apodization window
        <http://mathworld.wolfram.com/ApodizationFunction.html>`_ to a Signal.

        Parameters
        ----------
        window : str, optional
            Select between {``'hann'`` (default), ``'hamming'``, or ``'tukey'``}
        hann_order : None or int, optional
            Only used if ``window='hann'``
            If integer `n` is provided, a Hann window of `n`-th order will be
            used. If ``None``, a first order Hann window is used.
            Higher orders result in more homogeneous intensity distribution.
        tukey_alpha : float, optional
            Only used if ``window='tukey'`` (default is 0.5). From the
            documentation of
            :py:func:`scipy.signal.windows.tukey`:

                - Shape parameter of the Tukey window, representing the
                  fraction of the window inside the cosine tapered region. If
                  zero, the Tukey window is equivalent to a rectangular window.
                  If one, the Tukey window is equivalent to a Hann window.
        inplace : bool, optional
            If ``True``, the apodization is applied in place, *i.e.* the signal
            data  will be substituted by the apodized one (default is
            ``False``).

        Returns
        -------
        out : :py:class:`~hyperspy.signal.BaseSignal` (or subclasses), optional
            If ``inplace=False``, returns the apodized signal of the same
            type as the provided Signal.

        Examples
        --------
        >>> import hyperspy.api as hs
        >>> holo = hs.datasets.example_signals.object_hologram()
        >>> holo.apply_apodization('tukey', tukey_alpha=0.1).plot()
        """

        if window == 'hanning' or window == 'hann':
            if hann_order:
                def window_function(
                    m): return hann_window_nth_order(m, hann_order)
            else:
                def window_function(m): return np.hanning(m)
        elif window == 'hamming':
            def window_function(m): return np.hamming(m)
        elif window == 'tukey':
            def window_function(m): return sp_signal.tukey(m, tukey_alpha)
        else:
            raise ValueError('Wrong type parameter value.')

        windows_1d = []

        axes = np.array(self.axes_manager.signal_indices_in_array)

        for axis, axis_index in zip(self.axes_manager.signal_axes, axes):
            if isinstance(self.data, da.Array):
                chunks = self.data.chunks[axis_index]
                window_da = da.from_array(window_function(axis.size),
                                          chunks=(chunks, ))
                windows_1d.append(window_da)
            else:
                windows_1d.append(window_function(axis.size))

        window_nd = outer_nd(*windows_1d).T

        # Prepare slicing for multiplication window_nd nparray with data with
        # higher dimensionality:
        if inplace:
            slice_w = []

            # Iterate over all dimensions of the data
            for i in range(self.data.ndim):
                if any(
                        i == axes):  # If current dimension represents one of signal axis, all elements in window
                    # along current axis to be subscribed
                    slice_w.append(slice(None))
                else:  # If current dimension is navigation one, new axis is absent in window and should be created
                    slice_w.append(None)

            self.data = self.data * window_nd[tuple(slice_w)]
            self.events.data_changed.trigger(obj=self)
        else:
            return self * window_nd

    def _check_navigation_mask(self, mask):
        """
        Check the shape of the navigation mask.

        Parameters
        ----------
        mask : numpy array or BaseSignal.
            Mask to check the shape.

        Raises
        ------
        ValueError
            If shape doesn't match the shape of the navigation dimension.

        Returns
        -------
        None.

        """
        if isinstance(mask, BaseSignal):
            if mask.axes_manager.signal_dimension != 0:
                raise ValueError("The navigation mask signal must have the "
                                 "`signal_dimension` equal to 0.")
            elif (mask.axes_manager.navigation_shape !=
                  self.axes_manager.navigation_shape):
                raise ValueError("The navigation mask signal must have the "
                                 "same `navigation_shape` as the current "
                                 "signal.")
        if isinstance(mask, np.ndarray) and (
                mask.shape != self.axes_manager.navigation_shape):
            raise ValueError("The shape of the navigation mask array must "
                             "match `navigation_shape`.")

    def _check_signal_mask(self, mask):
        """
        Check the shape of the signal mask.

        Parameters
        ----------
        mask : numpy array or BaseSignal.
            Mask to check the shape.

        Raises
        ------
        ValueError
            If shape doesn't match the shape of the signal dimension.

        Returns
        -------
        None.

        """
        if isinstance(mask, BaseSignal):
            if mask.axes_manager.navigation_dimension != 0:
                raise ValueError("The signal mask signal must have the "
                                 "`navigation_dimension` equal to 0.")
            elif (mask.axes_manager.signal_shape !=
                  self.axes_manager.signal_shape):
                raise ValueError("The signal mask signal must have the same "
                                 "`signal_shape` as the current signal.")
        if isinstance(mask, np.ndarray) and (
                mask.shape != self.axes_manager.signal_shape):
            raise ValueError("The shape of signal mask array must match "
                             "`signal_shape`.")


ARITHMETIC_OPERATORS = (
    "__add__",
    "__sub__",
    "__mul__",
    "__floordiv__",
    "__mod__",
    "__divmod__",
    "__pow__",
    "__lshift__",
    "__rshift__",
    "__and__",
    "__xor__",
    "__or__",
    "__mod__",
    "__truediv__",
)
INPLACE_OPERATORS = (
    "__iadd__",
    "__isub__",
    "__imul__",
    "__itruediv__",
    "__ifloordiv__",
    "__imod__",
    "__ipow__",
    "__ilshift__",
    "__irshift__",
    "__iand__",
    "__ixor__",
    "__ior__",
)
COMPARISON_OPERATORS = (
    "__lt__",
    "__le__",
    "__eq__",
    "__ne__",
    "__ge__",
    "__gt__",
)
UNARY_OPERATORS = (
    "__neg__",
    "__pos__",
    "__abs__",
    "__invert__",
)
for name in ARITHMETIC_OPERATORS + INPLACE_OPERATORS + COMPARISON_OPERATORS:
    exec(
        ("def %s(self, other):\n" % name) +
        ("   return self._binary_operator_ruler(other, \'%s\')\n" %
         name))
    exec("%s.__doc__ = np.ndarray.%s.__doc__" % (name, name))
    exec("setattr(BaseSignal, \'%s\', %s)" % (name, name))
    # The following commented line enables the operators with swapped
    # operands. They should be defined only for commutative operators
    # but for simplicity we don't support this at all atm.

    # exec("setattr(BaseSignal, \'%s\', %s)" % (name[:2] + "r" + name[2:],
    # name))

# Implement unary arithmetic operations
for name in UNARY_OPERATORS:
    exec(
        ("def %s(self):" % name) +
        ("   return self._unary_operator_ruler(\'%s\')" % name))
    exec("%s.__doc__ = int.%s.__doc__" % (name, name))
    exec("setattr(BaseSignal, \'%s\', %s)" % (name, name))<|MERGE_RESOLUTION|>--- conflicted
+++ resolved
@@ -2728,6 +2728,7 @@
             if axes_manager.navigation_dimension == 0:
                 # 0d signal without navigation axis: don't make a figure
                 # and instead, we display the value
+                print(self.data)
                 return
             self._plot = mpl_he.MPL_HyperExplorer()
         elif axes_manager.signal_dimension == 1:
@@ -4919,12 +4920,10 @@
             s_input = self
 
         # unpacking keyword arguments
-        print(iterating_kwargs)
         if iterating_kwargs is None:
             iterating_kwargs = {}
         elif isinstance(iterating_kwargs, (tuple, list)):
             iterating_kwargs = dict((k, v) for k, v in iterating_kwargs)
-
 
         nav_indexes = s_input.axes_manager.navigation_indices_in_array
         if self.ragged:
@@ -5079,24 +5078,11 @@
                         )
             else:
                 iterating_kwargs[key] = iterating_kwargs[key].as_lazy()
-<<<<<<< HEAD
-
-                iterating_kwargs[key].rechunk(nav_chunks=nav_chunks, sig_chunks=-1)
-            extra_dims = (len(signal_dim_shape) -
-                          len(iterating_kwargs[key].axes_manager.signal_shape))
-            if extra_dims > 0:
-                old_shape = iterating_kwargs[key].data.shape
-                new_shape = old_shape + (1,)*extra_dims
-                args += (iterating_kwargs[key].data.reshape(new_shape), )
-            else:
-                args += (iterating_kwargs[key].data, )
-=======
                 iterating_kwargs[key].rechunk(
                     nav_chunks=nav_chunks,
                     sig_chunks=-1
                     )
             args += (iterating_kwargs[key].data, )
->>>>>>> 664e9af8
             arg_keys += (key,)
         return args, arg_keys
 
