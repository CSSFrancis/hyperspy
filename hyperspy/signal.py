# -*- coding: utf-8 -*-
# Copyright 2007-2016 The HyperSpy developers
#
# This file is part of  HyperSpy.
#
#  HyperSpy is free software: you can redistribute it and/or modify
# it under the terms of the GNU General Public License as published by
# the Free Software Foundation, either version 3 of the License, or
# (at your option) any later version.
#
#  HyperSpy is distributed in the hope that it will be useful,
# but WITHOUT ANY WARRANTY; without even the implied warranty of
# MERCHANTABILITY or FITNESS FOR A PARTICULAR PURPOSE.  See the
# GNU General Public License for more details.
#
# You should have received a copy of the GNU General Public License
# along with  HyperSpy.  If not, see <http://www.gnu.org/licenses/>.

import copy
import h5py
import os.path
import warnings
import math
import inspect
from contextlib import contextmanager
from datetime import datetime

import numpy as np
import numpy.ma as ma
import scipy.interpolate
try:
    from scipy.signal import savgol_filter
    savgol_imported = True
except ImportError:
    savgol_imported = False
import scipy as sp
from matplotlib import pyplot as plt
try:
    from statsmodels.nonparametric.smoothers_lowess import lowess
    statsmodels_installed = True
except:
    statsmodels_installed = False

from hyperspy.axes import AxesManager
from hyperspy import io
from hyperspy.drawing import mpl_hie, mpl_hse, mpl_he
from hyperspy.learn.mva import MVA, LearningResults
import hyperspy.misc.utils
from hyperspy.misc.utils import DictionaryTreeBrowser
from hyperspy.drawing import signal as sigdraw
from hyperspy.decorators import auto_replot
from hyperspy.defaults_parser import preferences
from hyperspy.misc.io.tools import ensure_directory
from hyperspy.external.progressbar import progressbar
from hyperspy.gui.tools import (
    SpectrumCalibration,
    SmoothingSavitzkyGolay,
    SmoothingLowess,
    SmoothingTV,
    ButterworthFilter)
from hyperspy.misc.tv_denoise import _tv_denoise_1d
from hyperspy.gui.egerton_quantification import BackgroundRemoval
from hyperspy.decorators import only_interactive
from hyperspy.decorators import interactive_range_selector
from scipy.ndimage.filters import gaussian_filter1d
from hyperspy.misc.spectrum_tools import find_peaks_ohaver
from hyperspy.misc.image_tools import (shift_image, estimate_image_shift)
from hyperspy.misc.math_tools import symmetrize, antisymmetrize
from hyperspy.exceptions import SignalDimensionError, DataDimensionError
from hyperspy.misc import array_tools
from hyperspy.misc import spectrum_tools
from hyperspy.misc import rgb_tools
from hyperspy.gui.tools import IntegrateArea
from hyperspy import components
from hyperspy.misc.utils import underline
from hyperspy.external.astroML.histtools import histogram
from hyperspy.drawing.utils import animate_legend
from hyperspy.misc.slicing import SpecialSlicers, FancySlicing
from hyperspy.misc.utils import slugify
from hyperspy.docstrings.signal import (
    ONE_AXIS_PARAMETER, MANY_AXIS_PARAMETER, OUT_ARG)


class ModelManager(object):

    """Container for models
    """

    class ModelStub(object):

        def __init__(self, mm, name):
            self._name = name
            self._mm = mm
            self.restore = lambda: mm.restore(self._name)
            self.remove = lambda: mm.remove(self._name)
            self.pop = lambda: mm.pop(self._name)
            self.restore.__doc__ = "Returns the stored model"
            self.remove.__doc__ = "Removes the stored model"
            self.pop.__doc__ = \
                "Returns the stored model and removes it from storage"

        def __repr__(self):
            return repr(self._mm._models[self._name])

    def __init__(self, signal, dictionary=None):
        self._signal = signal
        self._models = DictionaryTreeBrowser()
        self._add_dictionary(dictionary)

    def _add_dictionary(self, dictionary=None):
        if dictionary is not None:
            for k, v in dictionary.iteritems():
                if k.startswith('_') or k in ['restore', 'remove']:
                    raise KeyError("Can't add dictionary with key '%s'" % k)
                k = slugify(k, True)
                self._models.set_item(k, v)
                setattr(self, k, self.ModelStub(self, k))

    def _set_nice_description(self, node, names):
        ans = {'date': datetime.now().strftime('%Y-%m-%d %H:%M:%S'),
               'dimensions': self._signal.axes_manager._get_dimension_str(),
               }
        node.add_dictionary(ans)
        for n in names:
            node.add_node('components.' + n)

    def _save(self, name, dictionary):

        from itertools import product
        _abc = 'abcdefghijklmnopqrstuvwxyz'

        def get_letter(models):
            howmany = len(models)
            if not howmany:
                return 'a'
            order = int(np.log(howmany) / np.log(26)) + 1
            letters = [_abc, ] * order
            for comb in product(*letters):
                guess = "".join(comb)
                if guess not in models.keys():
                    return guess

        if name is None:
            name = get_letter(self._models)
        else:
            name = self._check_name(name)

        if name in self._models:
            self.remove(name)

        self._models.add_node(name)
        node = self._models.get_item(name)
        names = [c['name'] for c in dictionary['components']]
        self._set_nice_description(node, names)

        node.set_item('_dict', dictionary)
        setattr(self, name, self.ModelStub(self, name))

    def store(self, model, name=None):
        """If the given model was created from this signal, stores it

        Parameters
        ----------
        model : model
            the model to store in the signal
        name : {string, None}
            the name for the model to be stored with

        See Also
        --------
        remove
        restore
        pop
        """
        if model.signal is self._signal:
            self._save(name, model.as_dictionary())
        else:
            raise ValueError("The model is created from a different signal, "
                             "you should store it there")

    def _check_name(self, name, existing=False):
        if not isinstance(name, basestring):
            raise KeyError('Name has to be a string')
        if name.startswith('_'):
            raise KeyError('Name cannot start with "_" symbol')
        if '.' in name:
            raise KeyError('Name cannot contain dots (".")')
        name = slugify(name, True)
        if existing:
            if name not in self._models:
                raise KeyError(
                    "Model named '%s' is not currently stored" %
                    name)
        return name

    def remove(self, name):
        """Removes the given model

        Parameters
        ----------
        name : string
            the name of the model to remove

        See Also
        --------
        restore
        store
        pop
        """
        name = self._check_name(name, True)
        delattr(self, name)
        self._models.__delattr__(name)

    def pop(self, name):
        """Returns the restored model and removes it from storage

        Parameters
        ----------
        name : string
            the name of the model to restore and remove

        See Also
        --------
        restore
        store
        remove
        """
        name = self._check_name(name, True)
        model = self.restore(name)
        self.remove(name)
        return model

    def restore(self, name):
        """Returns the restored model

        Parameters
        ----------
        name : string
            the name of the model to restore

        See Also
        --------
        remove
        store
        pop
        """
        name = self._check_name(name, True)
        d = self._models.get_item(name + '._dict').as_dictionary()
        return self._signal.create_model(dictionary=copy.deepcopy(d))

    def __repr__(self):
        return repr(self._models)

    def __len__(self):
        return len(self._models)

    def __getitem__(self, name):
        name = self._check_name(name, True)
        return getattr(self, name)


class Signal2DTools(object):

    def estimate_shift2D(self,
                         reference='current',
                         correlation_threshold=None,
                         chunk_size=30,
                         roi=None,
                         normalize_corr=False,
                         sobel=True,
                         medfilter=True,
                         hanning=True,
                         plot=False,
                         dtype='float',
                         show_progressbar=None):
        """Estimate the shifts in a image using phase correlation

        This method can only estimate the shift by comparing
        bidimensional features that should not change position
        between frames. To decrease the memory usage, the time of
        computation and the accuracy of the results it is convenient
        to select a region of interest by setting the roi keyword.

        Parameters
        ----------

        reference : {'current', 'cascade' ,'stat'}
            If 'current' (default) the image at the current
            coordinates is taken as reference. If 'cascade' each image
            is aligned with the previous one. If 'stat' the translation
            of every image with all the rest is estimated and by
            performing statistical analysis on the result the
            translation is estimated.
        correlation_threshold : {None, 'auto', float}
            This parameter is only relevant when `reference` is 'stat'.
            If float, the shift estimations with a maximum correlation
            value lower than the given value are not used to compute
            the estimated shifts. If 'auto' the threshold is calculated
            automatically as the minimum maximum correlation value
            of the automatically selected reference image.
        chunk_size: {None, int}
            If int and `reference`=='stat' the number of images used
            as reference are limited to the given value.
        roi : tuple of ints or floats (left, right, top bottom)
             Define the region of interest. If int(float) the position
             is given axis index(value).
        sobel : bool
            apply a sobel filter for edge enhancement
        medfilter :  bool
            apply a median filter for noise reduction
        hanning : bool
            Apply a 2d hanning filter
        plot : bool
            If True plots the images after applying the filters and
            the phase correlation
        dtype : str or dtype
            Typecode or data-type in which the calculations must be
            performed.
        show_progressbar : None or bool
            If True, display a progress bar. If None the default is set in
            `preferences`.

        Returns
        -------

        list of applied shifts

        Notes
        -----

        The statistical analysis approach to the translation estimation
        when using `reference`='stat' roughly follows [1]_ . If you use
        it please cite their article.

        References
        ----------

        .. [1] Schaffer, Bernhard, Werner Grogger, and Gerald
        Kothleitner. “Automated Spatial Drift Correction for EFTEM
        Image Series.”
        Ultramicroscopy 102, no. 1 (December 2004): 27–36.

        """
        if show_progressbar is None:
            show_progressbar = preferences.General.show_progressbar
        self._check_signal_dimension_equals_two()
        if roi is not None:
            # Get the indices of the roi
            yaxis = self.axes_manager.signal_axes[1]
            xaxis = self.axes_manager.signal_axes[0]
            roi = tuple([xaxis._get_index(i) for i in roi[2:]] +
                        [yaxis._get_index(i) for i in roi[:2]])

        ref = None if reference == 'cascade' else \
            self.__call__().copy()
        shifts = []
        nrows = None
        images_number = self.axes_manager._max_index + 1
        if reference == 'stat':
            nrows = images_number if chunk_size is None else \
                min(images_number, chunk_size)
            pcarray = ma.zeros((nrows, self.axes_manager._max_index + 1,
                                ),
                               dtype=np.dtype([('max_value', np.float),
                                               ('shift', np.int32,
                                                (2,))]))
            nshift, max_value = estimate_image_shift(
                self(),
                self(),
                roi=roi,
                sobel=sobel,
                medfilter=medfilter,
                hanning=hanning,
                normalize_corr=normalize_corr,
                plot=plot,
                dtype=dtype)
            np.fill_diagonal(pcarray['max_value'], max_value)
            pbar = progressbar(maxval=nrows * images_number,
                               disabled=not show_progressbar)
        else:
            pbar = progressbar(maxval=images_number,
                               disabled=not show_progressbar)

        # Main iteration loop. Fills the rows of pcarray when reference
        # is stat
        for i1, im in enumerate(self._iterate_signal()):
            if reference in ['current', 'cascade']:
                if ref is None:
                    ref = im.copy()
                    shift = np.array([0, 0])
                nshift, max_val = estimate_image_shift(
                    ref, im, roi=roi, sobel=sobel, medfilter=medfilter,
                    hanning=hanning, plot=plot,
                    normalize_corr=normalize_corr, dtype=dtype)
                if reference == 'cascade':
                    shift += nshift
                    ref = im.copy()
                else:
                    shift = nshift
                shifts.append(shift.copy())
                pbar.update(i1 + 1)
            elif reference == 'stat':
                if i1 == nrows:
                    break
                # Iterate to fill the columns of pcarray
                for i2, im2 in enumerate(
                        self._iterate_signal()):
                    if i2 > i1:
                        nshift, max_value = estimate_image_shift(
                            im,
                            im2,
                            roi=roi,
                            sobel=sobel,
                            medfilter=medfilter,
                            hanning=hanning,
                            normalize_corr=normalize_corr,
                            plot=plot,
                            dtype=dtype)

                        pcarray[i1, i2] = max_value, nshift
                    del im2
                    pbar.update(i2 + images_number * i1 + 1)
                del im
        if reference == 'stat':
            # Select the reference image as the one that has the
            # higher max_value in the row
            sqpcarr = pcarray[:, :nrows]
            sqpcarr['max_value'][:] = symmetrize(sqpcarr['max_value'])
            sqpcarr['shift'][:] = antisymmetrize(sqpcarr['shift'])
            ref_index = np.argmax(pcarray['max_value'].min(1))
            self.ref_index = ref_index
            shifts = (pcarray['shift'] +
                      pcarray['shift'][ref_index, :nrows][:, np.newaxis])
            if correlation_threshold is not None:
                if correlation_threshold == 'auto':
                    correlation_threshold = \
                        (pcarray['max_value'].min(0)).max()
                    print("Correlation threshold = %1.2f" %
                          correlation_threshold)
                shifts[pcarray['max_value'] <
                       correlation_threshold] = ma.masked
                shifts.mask[ref_index, :] = False

            shifts = shifts.mean(0)
        else:
            shifts = np.array(shifts)
            del ref
        return shifts

    def align2D(self, crop=True, fill_value=np.nan, shifts=None, expand=False,
                roi=None,
                sobel=True,
                medfilter=True,
                hanning=True,
                plot=False,
                normalize_corr=False,
                reference='current',
                dtype='float',
                correlation_threshold=None,
                chunk_size=30):
        """Align the images in place using user provided shifts or by
        estimating the shifts.

        Please, see `estimate_shift2D` docstring for details
        on the rest of the parameters not documented in the following
        section

        Parameters
        ----------
        crop : bool
            If True, the data will be cropped not to include regions
            with missing data
        fill_value : int, float, nan
            The areas with missing data are filled with the given value.
            Default is nan.
        shifts : None or list of tuples
            If None the shifts are estimated using
            `estimate_shift2D`.
        expand : bool
            If True, the data will be expanded to fit all data after alignment.
            Overrides `crop`.

        Returns
        -------
        shifts : np.array
            The shifts are returned only if `shifts` is None

        Notes
        -----

        The statistical analysis approach to the translation estimation
        when using `reference`='stat' roughly follows [1]_ . If you use
        it please cite their article.

        References
        ----------

        .. [1] Schaffer, Bernhard, Werner Grogger, and Gerald
        Kothleitner. “Automated Spatial Drift Correction for EFTEM
        Image Series.”
        Ultramicroscopy 102, no. 1 (December 2004): 27–36.

        """
        self._check_signal_dimension_equals_two()
        if shifts is None:
            shifts = self.estimate_shift2D(
                roi=roi,
                sobel=sobel,
                medfilter=medfilter,
                hanning=hanning,
                plot=plot,
                reference=reference,
                dtype=dtype,
                correlation_threshold=correlation_threshold,
                normalize_corr=normalize_corr,
                chunk_size=chunk_size)
            return_shifts = True
        else:
            return_shifts = False

        if expand:
            # Expand to fit all valid data
            left, right = (int(np.floor(shifts[:, 1].min())) if
                           shifts[:, 1].min() < 0 else 0,
                           int(np.ceil(shifts[:, 1].max())) if
                           shifts[:, 1].max() > 0 else 0)
            top, bottom = (int(np.floor(shifts[:, 0].min())) if
                           shifts[:, 0].min() < 0 else 0,
                           int(np.ceil(shifts[:, 0].max())) if
                           shifts[:, 0].max() > 0 else 0)
            xaxis = self.axes_manager.signal_axes[0]
            yaxis = self.axes_manager.signal_axes[1]
            padding = []
            for i in xrange(self.data.ndim):
                if i == xaxis.index_in_array:
                    padding.append((right, -left))
                elif i == yaxis.index_in_array:
                    padding.append((bottom, -top))
                else:
                    padding.append((0, 0))
            self.data = np.pad(self.data, padding, mode='constant',
                               constant_values=(fill_value,))
            if left < 0:
                xaxis.offset += left * xaxis.scale
            if np.any((left < 0, right > 0)):
                xaxis.size += right - left
            if top < 0:
                yaxis.offset += top * yaxis.scale
            if np.any((top < 0, bottom > 0)):
                yaxis.size += bottom - top

        # Translate with sub-pixel precision if necesary
        for im, shift in zip(self._iterate_signal(),
                             shifts):
            if np.any(shift):
                shift_image(im, -shift,
                            fill_value=fill_value)
                del im

        if crop and not expand:
            # Crop the image to the valid size
            shifts = -shifts
            bottom, top = (int(np.floor(shifts[:, 0].min())) if
                           shifts[:, 0].min() < 0 else None,
                           int(np.ceil(shifts[:, 0].max())) if
                           shifts[:, 0].max() > 0 else 0)
            right, left = (int(np.floor(shifts[:, 1].min())) if
                           shifts[:, 1].min() < 0 else None,
                           int(np.ceil(shifts[:, 1].max())) if
                           shifts[:, 1].max() > 0 else 0)
            self.crop_image(top, bottom, left, right)
            shifts = -shifts

        if return_shifts:
            return shifts

    def crop_image(self, top=None, bottom=None,
                   left=None, right=None):
        """Crops an image in place.

        top, bottom, left, right : int or float

            If int the values are taken as indices. If float the values are
            converted to indices.

        See also:
        ---------
        crop

        """
        self._check_signal_dimension_equals_two()
        self.crop(self.axes_manager.signal_axes[1].index_in_axes_manager,
                  top,
                  bottom)
        self.crop(self.axes_manager.signal_axes[0].index_in_axes_manager,
                  left,
                  right)


class Signal1DTools(object):

    def shift1D(self,
                shift_array,
                interpolation_method='linear',
                crop=True,
                expand=False,
                fill_value=np.nan,
                show_progressbar=None):
        """Shift the data in place over the signal axis by the amount specified
        by an array.

        Parameters
        ----------
        shift_array : numpy array
            An array containing the shifting amount. It must have
            `axes_manager._navigation_shape_in_array` shape.
        interpolation_method : str or int
            Specifies the kind of interpolation as a string ('linear',
            'nearest', 'zero', 'slinear', 'quadratic, 'cubic') or as an
            integer specifying the order of the spline interpolator to
            use.
        crop : bool
            If True automatically crop the signal axis at both ends if
            needed.
        expand : bool
            If True, the data will be expanded to fit all data after alignment.
            Overrides `crop`.
        fill_value : float
            If crop is False fill the data outside of the original
            interval with the given value where needed.
        show_progressbar : None or bool
            If True, display a progress bar. If None the default is set in
            `preferences`.

        Raises
        ------
        SignalDimensionError if the signal dimension is not 1.

        """
        if show_progressbar is None:
            show_progressbar = preferences.General.show_progressbar
        self._check_signal_dimension_equals_one()
        axis = self.axes_manager.signal_axes[0]
        pbar = progressbar(
            maxval=self.axes_manager.navigation_size,
            disabled=not show_progressbar)

        # Figure out min/max shifts, and translate to shifts in index as well
        minimum, maximum = np.nanmin(shift_array), np.nanmax(shift_array)
        if minimum < 0:
            ihigh = 1 + axis.value2index(
                axis.high_value + minimum,
                rounding=math.floor)
        else:
            ihigh = axis.high_index + 1
        if maximum > 0:
            ilow = axis.value2index(axis.offset + maximum,
                                    rounding=math.ceil)
        else:
            ilow = axis.low_index
        if expand:
            padding = []
            for i in xrange(self.data.ndim):
                if i == axis.index_in_array:
                    padding.append(
                        (axis.high_index - ihigh + 1, ilow - axis.low_index))
                else:
                    padding.append((0, 0))
            self.data = np.pad(self.data, padding, mode='constant',
                               constant_values=(fill_value,))
            axis.offset += minimum
            axis.size += axis.high_index - ihigh + 1 + ilow - axis.low_index
        offset = axis.offset
        original_axis = axis.axis.copy()
        for i, (dat, shift) in enumerate(zip(
                self._iterate_signal(),
                shift_array.ravel(()))):
            if np.isnan(shift):
                continue
            si = sp.interpolate.interp1d(original_axis,
                                         dat,
                                         bounds_error=False,
                                         fill_value=fill_value,
                                         kind=interpolation_method)
            axis.offset = float(offset - shift)
            dat[:] = si(axis.axis)
            pbar.update(i + 1)

        axis.offset = offset

        if crop and not expand:
            self.crop(axis.index_in_axes_manager,
                      ilow,
                      ihigh)

    def interpolate_in_between(self, start, end, delta=3,
                               show_progressbar=None, **kwargs):
        """Replace the data in a given range by interpolation.

        The operation is performed in place.

        Parameters
        ----------
        start, end : {int | float}
            The limits of the interval. If int they are taken as the
            axis index. If float they are taken as the axis value.

        delta : {int | float}
            The windows around the (start, end) to use for interpolation

        show_progressbar : None or bool
            If True, display a progress bar. If None the default is set in
            `preferences`.

        All extra keyword arguments are passed to
        scipy.interpolate.interp1d. See the function documentation
        for details.

        Raises
        ------
        SignalDimensionError if the signal dimension is not 1.

        """
        if show_progressbar is None:
            show_progressbar = preferences.General.show_progressbar
        self._check_signal_dimension_equals_one()
        axis = self.axes_manager.signal_axes[0]
        i1 = axis._get_index(start)
        i2 = axis._get_index(end)
        if isinstance(delta, float):
            delta = int(delta / axis.scale)
        i0 = int(np.clip(i1 - delta, 0, np.inf))
        i3 = int(np.clip(i2 + delta, 0, axis.size))
        pbar = progressbar(
            maxval=self.axes_manager.navigation_size,
            disabled=not show_progressbar)
        for i, dat in enumerate(self._iterate_signal()):
            dat_int = sp.interpolate.interp1d(
                range(i0, i1) + range(i2, i3),
                dat[i0:i1].tolist() + dat[i2:i3].tolist(),
                **kwargs)
            dat[i1:i2] = dat_int(range(i1, i2))
            pbar.update(i + 1)

    def _check_navigation_mask(self, mask):
        if mask is not None:
            if not isinstance(mask, Signal):
                raise ValueError("mask must be a Signal instance.")
            elif mask.axes_manager.signal_dimension not in (0, 1):
                raise ValueError("mask must be a Signal with signal_dimension "
                                 "equal to 1")
            elif (mask.axes_manager.navigation_dimension !=
                  self.axes_manager.navigation_dimension):
                raise ValueError("mask must be a Signal with the same "
                                 "navigation_dimension as the current signal.")

    def estimate_shift1D(self,
                         start=None,
                         end=None,
                         reference_indices=None,
                         max_shift=None,
                         interpolate=True,
                         number_of_interpolation_points=5,
                         mask=None,
                         show_progressbar=None):
        """Estimate the shifts in the current signal axis using
         cross-correlation.

        This method can only estimate the shift by comparing
        unidimensional features that should not change the position in
        the signal axis. To decrease the memory usage, the time of
        computation and the accuracy of the results it is convenient to
        select the feature of interest providing sensible values for
        `start` and `end`. By default interpolation is used to obtain
        subpixel precision.

        Parameters
        ----------
        start, end : {int | float | None}
            The limits of the interval. If int they are taken as the
            axis index. If float they are taken as the axis value.
        reference_indices : tuple of ints or None
            Defines the coordinates of the spectrum that will be used
            as eference. If None the spectrum at the current
            coordinates is used for this purpose.
        max_shift : int
            "Saturation limit" for the shift.
        interpolate : bool
            If True, interpolation is used to provide sub-pixel
            accuracy.
        number_of_interpolation_points : int
            Number of interpolation points. Warning: making this number
            too big can saturate the memory
        mask : Signal of bool data type.
            It must have signal_dimension = 0 and navigation_shape equal to the
            current signal. Where mask is True the shift is not computed
            and set to nan.
        show_progressbar : None or bool
            If True, display a progress bar. If None the default is set in
            `preferences`.

        Returns
        -------
        An array with the result of the estimation in the axis units.

        Raises
        ------
        SignalDimensionError if the signal dimension is not 1.

        """
        if show_progressbar is None:
            show_progressbar = preferences.General.show_progressbar
        self._check_signal_dimension_equals_one()
        ip = number_of_interpolation_points + 1
        axis = self.axes_manager.signal_axes[0]
        self._check_navigation_mask(mask)
        if reference_indices is None:
            reference_indices = self.axes_manager.indices

        i1, i2 = axis._get_index(start), axis._get_index(end)
        shift_array = np.zeros(self.axes_manager._navigation_shape_in_array,
                               dtype=float)
        ref = self.inav[reference_indices].data[i1:i2]
        if interpolate is True:
            ref = spectrum_tools.interpolate1D(ip, ref)
        pbar = progressbar(
            maxval=self.axes_manager.navigation_size,
            disabled=not show_progressbar)
        for i, (dat, indices) in enumerate(zip(
                self._iterate_signal(),
                self.axes_manager._array_indices_generator())):
            if mask is not None and bool(mask.data[indices]) is True:
                shift_array[indices] = np.nan
            else:
                dat = dat[i1:i2]
                if interpolate is True:
                    dat = spectrum_tools.interpolate1D(ip, dat)
                shift_array[indices] = np.argmax(
                    np.correlate(ref, dat, 'full')) - len(ref) + 1
            pbar.update(i + 1)
        pbar.finish()

        if max_shift is not None:
            if interpolate is True:
                max_shift *= ip
            shift_array.clip(-max_shift, max_shift)
        if interpolate is True:
            shift_array /= ip
        shift_array *= axis.scale
        return shift_array

    def align1D(self,
                start=None,
                end=None,
                reference_indices=None,
                max_shift=None,
                interpolate=True,
                number_of_interpolation_points=5,
                interpolation_method='linear',
                crop=True,
                expand=False,
                fill_value=np.nan,
                also_align=[],
                mask=None,
                show_progressbar=None):
        """Estimate the shifts in the signal axis using
        cross-correlation and use the estimation to align the data in place.

        This method can only estimate the shift by comparing
        unidimensional
        features that should not change the position.
        To decrease memory usage, time of computation and improve
        accuracy it is convenient to select the feature of interest
        setting the `start` and `end` keywords. By default interpolation is
        used to obtain subpixel precision.

        Parameters
        ----------
        start, end : {int | float | None}
            The limits of the interval. If int they are taken as the
            axis index. If float they are taken as the axis value.
        reference_indices : tuple of ints or None
            Defines the coordinates of the spectrum that will be used
            as eference. If None the spectrum at the current
            coordinates is used for this purpose.
        max_shift : int
            "Saturation limit" for the shift.
        interpolate : bool
            If True, interpolation is used to provide sub-pixel
            accuracy.
        number_of_interpolation_points : int
            Number of interpolation points. Warning: making this number
            too big can saturate the memory
        interpolation_method : str or int
            Specifies the kind of interpolation as a string ('linear',
            'nearest', 'zero', 'slinear', 'quadratic, 'cubic') or as an
            integer specifying the order of the spline interpolator to
            use.
        crop : bool
            If True automatically crop the signal axis at both ends if
            needed.
        expand : bool
            If True, the data will be expanded to fit all data after alignment.
            Overrides `crop`.
        fill_value : float
            If crop is False fill the data outside of the original
            interval with the given value where needed.
        also_align : list of signals
            A list of Signal instances that has exactly the same
            dimensions
            as this one and that will be aligned using the shift map
            estimated using the this signal.
        mask : Signal of bool data type.
            It must have signal_dimension = 0 and navigation_shape equal to the
            current signal. Where mask is True the shift is not computed
            and set to nan.
        show_progressbar : None or bool
            If True, display a progress bar. If None the default is set in
            `preferences`.

        Returns
        -------
        An array with the result of the estimation. The shift will be

        Raises
        ------
        SignalDimensionError if the signal dimension is not 1.

        See also
        --------
        estimate_shift1D

        """
        if also_align is None:
            also_align = []
        self._check_signal_dimension_equals_one()
        shift_array = self.estimate_shift1D(
            start=start,
            end=end,
            reference_indices=reference_indices,
            max_shift=max_shift,
            interpolate=interpolate,
            number_of_interpolation_points=number_of_interpolation_points,
            mask=mask,
            show_progressbar=show_progressbar)
        for signal in also_align + [self]:
            signal.shift1D(shift_array=shift_array,
                           interpolation_method=interpolation_method,
                           crop=crop,
                           fill_value=fill_value,
                           expand=expand,
                           show_progressbar=show_progressbar)

    def integrate_in_range(self, signal_range='interactive'):
        """ Sums the spectrum over an energy range, giving the integrated
        area.

        The energy range can either be selected through a GUI or the command
        line.

        Parameters
        ----------
        signal_range : {a tuple of this form (l, r), "interactive"}
            l and r are the left and right limits of the range. They can be
            numbers or None, where None indicates the extremes of the interval.
            If l and r are floats the `signal_range` will be in axis units (for
            example eV). If l and r are integers the `signal_range` will be in
            index units. When `signal_range` is "interactive" (default) the
            range is selected using a GUI.

        Returns
        -------
        integrated_spectrum : Signal subclass

        See Also
        --------
        integrate_simpson

        Examples
        --------

        Using the GUI

        >>> s.integrate_in_range()

        Using the CLI

        >>> s_int = s.integrate_in_range(signal_range=(560,None))

        Selecting a range in the axis units, by specifying the
        signal range with floats.

        >>> s_int = s.integrate_in_range(signal_range=(560.,590.))

        Selecting a range using the index, by specifying the
        signal range with integers.

        >>> s_int = s.integrate_in_range(signal_range=(100,120))

        """

        if signal_range == 'interactive':
            self_copy = self.deepcopy()
            ia = IntegrateArea(self_copy, signal_range)
            ia.edit_traits()
            integrated_spectrum = self_copy
        else:
            integrated_spectrum = self._integrate_in_range_commandline(
                signal_range)
        return integrated_spectrum

    def _integrate_in_range_commandline(self, signal_range):
        e1 = signal_range[0]
        e2 = signal_range[1]
        integrated_spectrum = self.isig[e1:e2].integrate1D(-1)
        return integrated_spectrum

    @only_interactive
    def calibrate(self):
        """Calibrate the spectral dimension using a gui.

        It displays a window where the new calibration can be set by:
        * Setting the offset, units and scale directly
        * Selection a range by dragging the mouse on the spectrum figure
         and
        setting the new values for the given range limits

        Notes
        -----
        For this method to work the output_dimension must be 1. Set the
        view
        accordingly

        Raises
        ------
        SignalDimensionError if the signal dimension is not 1.

        """
        self._check_signal_dimension_equals_one()
        calibration = SpectrumCalibration(self)
        calibration.edit_traits()

    def smooth_savitzky_golay(self,
                              polynomial_order=None,
                              window_length=None,
                              differential_order=0):
        """Apply a Savitzky-Golay filter to the data in place.

        If `polynomial_order` or `window_length` or `differential_order` are
        None the method is run in interactive mode.

        Parameters
        ----------
        window_length : int
            The length of the filter window (i.e. the number of coefficients).
            `window_length` must be a positive odd integer.
        polynomial_order : int
            The order of the polynomial used to fit the samples.
            `polyorder` must be less than `window_length`.
        differential_order: int, optional
            The order of the derivative to compute.  This must be a
            nonnegative integer.  The default is 0, which means to filter
            the data without differentiating.

        Notes
        -----
        More information about the filter in `scipy.signal.savgol_filter`.

        """
        if not savgol_imported:
            raise ImportError("scipy >= 0.14 needs to be installed to use"
                              "this feature.")
        self._check_signal_dimension_equals_one()
        if (polynomial_order is not None and
                window_length is not None):
            axis = self.axes_manager.signal_axes[0]
            self.data = savgol_filter(
                x=self.data,
                window_length=window_length,
                polyorder=polynomial_order,
                deriv=differential_order,
                delta=axis.scale,
                axis=axis.index_in_array)

        else:
            # Interactive mode
            smoother = SmoothingSavitzkyGolay(self)
            smoother.differential_order = differential_order
            if polynomial_order is not None:
                smoother.polynomial_order = polynomial_order
            if window_length is not None:
                smoother.window_length = window_length
            smoother.edit_traits()

    def smooth_lowess(self,
                      smoothing_parameter=None,
                      number_of_iterations=None,
                      show_progressbar=None):
        """Lowess data smoothing in place.

        If `smoothing_parameter` or `number_of_iterations` are None the method
        is run in interactive mode.

        Parameters
        ----------
        smoothing_parameter: float or None
            Between 0 and 1. The fraction of the data used
            when estimating each y-value.
        number_of_iterations: int or None
            The number of residual-based reweightings
            to perform.
        show_progressbar : None or bool
            If True, display a progress bar. If None the default is set in
            `preferences`.

        Raises
        ------
        SignalDimensionError if the signal dimension is not 1.
        ImportError if statsmodels is not installed.

        Notes
        -----
        This method uses the lowess algorithm from statsmodels. statsmodels
        is required for this method.

        """
        if not statsmodels_installed:
            raise ImportError("statsmodels is not installed. This package is "
                              "required for this feature.")
        self._check_signal_dimension_equals_one()
        if smoothing_parameter is None or number_of_iterations is None:
            smoother = SmoothingLowess(self)
            if smoothing_parameter is not None:
                smoother.smoothing_parameter = smoothing_parameter
            if number_of_iterations is not None:
                smoother.number_of_iterations = number_of_iterations
            smoother.edit_traits()
        else:
            self.map(lowess,
                     exog=self.axes_manager[-1].axis,
                     frac=smoothing_parameter,
                     it=number_of_iterations,
                     is_sorted=True,
                     return_sorted=False,
                     show_progressbar=show_progressbar)

    def smooth_tv(self, smoothing_parameter=None, show_progressbar=None):
        """Total variation data smoothing in place.

        Parameters
        ----------
        smoothing_parameter: float or None
           Denoising weight relative to L2 minimization. If None the method
           is run in interactive mode.
        show_progressbar : None or bool
            If True, display a progress bar. If None the default is set in
            `preferences`.

        Raises
        ------
        SignalDimensionError if the signal dimension is not 1.

        """
        self._check_signal_dimension_equals_one()
        if smoothing_parameter is None:
            smoother = SmoothingTV(self)
            smoother.edit_traits()
        else:
            self.map(_tv_denoise_1d, weight=smoothing_parameter,
                     show_progressbar=show_progressbar)

    def filter_butterworth(self,
                           cutoff_frequency_ratio=None,
                           type='low',
                           order=2):
        """Butterworth filter in place.

        Raises
        ------
        SignalDimensionError if the signal dimension is not 1.

        """
        self._check_signal_dimension_equals_one()
        smoother = ButterworthFilter(self)
        if cutoff_frequency_ratio is not None:
            smoother.cutoff_frequency_ratio = cutoff_frequency_ratio
            smoother.apply()
        else:
            smoother.edit_traits()

    def _remove_background_cli(
            self, signal_range, background_estimator, estimate_background=True,
            show_progressbar=None):
        from hyperspy.models.model1D import Model1D
        model = Model1D(self)
        model.append(background_estimator)
        if estimate_background:
            background_estimator.estimate_parameters(
                self,
                signal_range[0],
                signal_range[1],
                only_current=False)
        else:
            model.set_signal_range(signal_range[0], signal_range[1])
            model.multifit(show_progressbar=show_progressbar)
        return self - model.as_signal(show_progressbar=show_progressbar)

    def remove_background(
            self,
            signal_range='interactive',
            background_type='PowerLaw',
            polynomial_order=2,
            estimate_background=True,
            show_progressbar=None):
        """Remove the background, either in place using a gui or returned as a new
        spectrum using the command line.

        Parameters
        ----------
        signal_range : tuple, optional
            If this argument is not specified, the signal range has to be
            selected using a GUI. And the original spectrum will be replaced.
            If tuple is given, the a spectrum will be returned.
        background_type : string
            The type of component which should be used to fit the background.
            Possible components: PowerLaw, Gaussian, Offset, Polynomial
            If Polynomial is used, the polynomial order can be specified
        polynomial_order : int, default 2
            Specify the polynomial order if a Polynomial background is used.
        estimate_background : bool
            If True, estimate the background. If False, the signal is fitted
            using a full model. This is slower compared to the estimation but
            possibly more accurate.
        show_progressbar : None or bool
            If True, display a progress bar. If None the default is set in
            `preferences`.

        Examples
        --------

        Using gui, replaces spectrum s

        >>>> s.remove_background()

        Using command line, returns a spectrum

        >>>> s = s.remove_background(signal_range=(400,450), background_type='PowerLaw')

        Using a full model to fit the background

        >>>> s = s.remove_background(signal_range=(400,450), estimate_background=False)

        Raises
        ------
        SignalDimensionError if the signal dimension is not 1.

        """
        self._check_signal_dimension_equals_one()
        if signal_range == 'interactive':
            br = BackgroundRemoval(self)
            br.edit_traits()
        else:
            if background_type == 'PowerLaw':
                background_estimator = components.PowerLaw()
            elif background_type == 'Gaussian':
                background_estimator = components.Gaussian()
            elif background_type == 'Offset':
                background_estimator = components.Offset()
            elif background_type == 'Polynomial':
                background_estimator = components.Polynomial(polynomial_order)
            else:
                raise ValueError(
                    "Background type: " +
                    background_type +
                    " not recognized")

            spectra = self._remove_background_cli(
                signal_range, background_estimator, estimate_background,
                show_progressbar=show_progressbar)
            return spectra

    @interactive_range_selector
    def crop_spectrum(self, left_value=None, right_value=None,):
        """Crop in place the spectral dimension.

        Parameters
        ----------
        left_value, righ_value: {int | float | None}
            If int the values are taken as indices. If float they are
            converted to indices using the spectral axis calibration.
            If left_value is None crops from the beginning of the axis.
            If right_value is None crops up to the end of the axis. If
            both are
            None the interactive cropping interface is activated
            enabling
            cropping the spectrum using a span selector in the signal
            plot.

        Raises
        ------
        SignalDimensionError if the signal dimension is not 1.

        """
        self._check_signal_dimension_equals_one()
        self.crop(
            axis=self.axes_manager.signal_axes[0].index_in_axes_manager,
            start=left_value, end=right_value)

    @auto_replot
    def gaussian_filter(self, FWHM):
        """Applies a Gaussian filter in the spectral dimension in place.

        Parameters
        ----------
        FWHM : float
            The Full Width at Half Maximum of the gaussian in the
            spectral axis units

        Raises
        ------
        ValueError if FWHM is equal or less than zero.

        SignalDimensionError if the signal dimension is not 1.

        """
        self._check_signal_dimension_equals_one()
        if FWHM <= 0:
            raise ValueError(
                "FWHM must be greater than zero")
        axis = self.axes_manager.signal_axes[0]
        FWHM *= 1 / axis.scale
        self.data = gaussian_filter1d(
            self.data,
            axis=axis.index_in_array,
            sigma=FWHM / 2.35482)

    @auto_replot
    def hanning_taper(self, side='both', channels=None, offset=0):
        """Apply a hanning taper to the data in place.

        Parameters
        ----------
        side : {'left', 'right', 'both'}
        channels : {None, int}
            The number of channels to taper. If None 5% of the total
            number of channels are tapered.
        offset : int

        Returns
        -------
        channels

        Raises
        ------
        SignalDimensionError if the signal dimension is not 1.

        """
        # TODO: generalize it
        self._check_signal_dimension_equals_one()
        if channels is None:
            channels = int(round(len(self()) * 0.02))
            if channels < 20:
                channels = 20
        dc = self.data
        if side == 'left' or side == 'both':
            dc[..., offset:channels + offset] *= (
                np.hanning(2 * channels)[:channels])
            dc[..., :offset] *= 0.
        if side == 'right' or side == 'both':
            if offset == 0:
                rl = None
            else:
                rl = -offset
            dc[..., -channels - offset:rl] *= (
                np.hanning(2 * channels)[-channels:])
            if offset != 0:
                dc[..., -offset:] *= 0.
        return channels

    def find_peaks1D_ohaver(self, xdim=None, slope_thresh=0, amp_thresh=None,
                            subchannel=True, medfilt_radius=5, maxpeakn=30000,
                            peakgroup=10):
        """Find peaks along a 1D line (peaks in spectrum/spectra).

        Function to locate the positive peaks in a noisy x-y data set.

        Detects peaks by looking for downward zero-crossings in the
        first derivative that exceed 'slope_thresh'.

        Returns an array containing position, height, and width of each
        peak.

        'slope_thresh' and 'amp_thresh', control sensitivity: higher
        values will
        neglect smaller features.


        peakgroup is the number of points around the top peak to search
        around

        Parameters
        ---------


        slope_thresh : float (optional)
                       1st derivative threshold to count the peak
                       default is set to 0.5
                       higher values will neglect smaller features.

        amp_thresh : float (optional)
                     intensity threshold above which
                     default is set to 10% of max(y)
                     higher values will neglect smaller features.

        medfilt_radius : int (optional)
                     median filter window to apply to smooth the data
                     (see scipy.signal.medfilt)
                     if 0, no filter will be applied.
                     default is set to 5

        peakgroup : int (optional)
                    number of points around the "top part" of the peak
                    default is set to 10

        maxpeakn : int (optional)
                   number of maximum detectable peaks
                   default is set to 5000

        subpix : bool (optional)
                 default is set to True

        Returns
        -------
        peaks : structured array of shape _navigation_shape_in_array in which
        each cell contains an array that contains as many structured arrays as
        peaks where found at that location and which fields: position, height,
        width, contains position, height, and width of each peak.

        Raises
        ------
        SignalDimensionError if the signal dimension is not 1.

        """
        # TODO: add scipy.signal.find_peaks_cwt
        self._check_signal_dimension_equals_one()
        axis = self.axes_manager.signal_axes[0].axis
        arr_shape = (self.axes_manager._navigation_shape_in_array
                     if self.axes_manager.navigation_size > 0
                     else [1, ])
        peaks = np.zeros(arr_shape, dtype=object)
        for y, indices in zip(self._iterate_signal(),
                              self.axes_manager._array_indices_generator()):
            peaks[indices] = find_peaks_ohaver(
                y,
                axis,
                slope_thresh=slope_thresh,
                amp_thresh=amp_thresh,
                medfilt_radius=medfilt_radius,
                maxpeakn=maxpeakn,
                peakgroup=peakgroup,
                subchannel=subchannel)
        return peaks

    def estimate_peak_width(self,
                            factor=0.5,
                            window=None,
                            return_interval=False,
                            show_progressbar=None):
        """Estimate the width of the highest intensity of peak
        of the spectra at a given fraction of its maximum.

        It can be used with asymmetric peaks. For accurate results any
        background must be previously substracted.
        The estimation is performed by interpolation using cubic splines.

        Parameters
        ----------
        factor : 0 < float < 1
            The default, 0.5, estimates the FWHM.
        window : None, float
            The size of the window centred at the peak maximum
            used to perform the estimation.
            The window size must be chosen with care: if it is narrower
            than the width of the peak at some positions or if it is
            so wide that it includes other more intense peaks this
            method cannot compute the width and a NaN is stored instead.
        return_interval: bool
            If True, returns 2 extra signals with the positions of the
            desired height fraction at the left and right of the
            peak.
        show_progressbar : None or bool
            If True, display a progress bar. If None the default is set in
            `preferences`.

        Returns
        -------
        width or [width, left, right], depending on the value of
        `return_interval`.

        """
        if show_progressbar is None:
            show_progressbar = preferences.General.show_progressbar
        self._check_signal_dimension_equals_one()
        if not 0 < factor < 1:
            raise ValueError("factor must be between 0 and 1.")

        left, right = (self._get_navigation_signal(),
                       self._get_navigation_signal())
        # The signals must be of dtype float to contain np.nan
        left.change_dtype('float')
        right.change_dtype('float')
        axis = self.axes_manager.signal_axes[0]
        x = axis.axis
        maxval = self.axes_manager.navigation_size
        if maxval > 0:
            pbar = progressbar(maxval=maxval,
                               disabled=not show_progressbar)
        for i, spectrum in enumerate(self):
            if window is not None:
                vmax = axis.index2value(spectrum.data.argmax())
                spectrum = spectrum.isig[vmax - window / 2.:vmax + window / 2.]
                x = spectrum.axes_manager[0].axis
            spline = scipy.interpolate.UnivariateSpline(
                x,
                spectrum.data - factor * spectrum.data.max(),
                s=0)
            roots = spline.roots()
            if len(roots) == 2:
                left.isig[self.axes_manager.indices] = roots[0]
                right.isig[self.axes_manager.indices] = roots[1]
            else:
                left.isig[self.axes_manager.indices] = np.nan
                right.isig[self.axes_manager.indices] = np.nan
            if maxval > 0:
                pbar.update(i)
        if maxval > 0:
            pbar.finish()
        width = right - left
        if factor == 0.5:
            width.metadata.General.title = (
                self.metadata.General.title + " FWHM")
            left.metadata.General.title = (
                self.metadata.General.title + " FWHM left position")

            right.metadata.General.title = (
                self.metadata.General.title + " FWHM right position")
        else:
            width.metadata.General.title = (
                self.metadata.General.title +
                " full-width at %.1f maximum" % factor)
            left.metadata.General.title = (
                self.metadata.General.title +
                " full-width at %.1f maximum left position" % factor)
            right.metadata.General.title = (
                self.metadata.General.title +
                " full-width at %.1f maximum right position" % factor)
        if return_interval is True:
            return [width, left, right]
        else:
            return width


class MVATools(object):
    # TODO: All of the plotting methods here should move to drawing

    def _plot_factors_or_pchars(self, factors, comp_ids=None,
                                calibrate=True, avg_char=False,
                                same_window=None, comp_label='PC',
                                img_data=None,
                                plot_shifts=True, plot_char=4,
                                cmap=plt.cm.gray, quiver_color='white',
                                vector_scale=1,
                                per_row=3, ax=None):
        """Plot components from PCA or ICA, or peak characteristics

        Parameters
        ----------

        comp_ids : None, int, or list of ints
            if None, returns maps of all components.
            if int, returns maps of components with ids from 0 to given
            int.
            if list of ints, returns maps of components with ids in
            given list.
        calibrate : bool
            if True, plots are calibrated according to the data in the
            axes
            manager.
        same_window : bool
            if True, plots each factor to the same window.  They are
            not scaled.
        comp_label : string, the label that is either the plot title
        (if plotting in
            separate windows) or the label in the legend (if plotting
            in the
            same window)
        cmap : a matplotlib colormap
            The colormap used for factor images or
            any peak characteristic scatter map
            overlay.

        Parameters only valid for peak characteristics (or pk char factors):
        --------------------------------------------------------------------

        img_data - 2D numpy array,
            The array to overlay peak characteristics onto.  If None,
            defaults to the average image of your stack.

        plot_shifts - bool, default is True
            If true, plots a quiver (arrow) plot showing the shifts for
            each
            peak present in the component being plotted.

        plot_char - None or int
            If int, the id of the characteristic to plot as the colored
            scatter plot.
            Possible components are:
               4: peak height
               5: peak orientation
               6: peak eccentricity

       quiver_color : any color recognized by matplotlib
           Determines the color of vectors drawn for
           plotting peak shifts.

       vector_scale : integer or None
           Scales the quiver plot arrows.  The vector
           is defined as one data unit along the X axis.
           If shifts are small, set vector_scale so
           that when they are multiplied by vector_scale,
           they are on the scale of the image plot.
           If None, uses matplotlib's autoscaling.

        """
        if same_window is None:
            same_window = preferences.MachineLearning.same_window
        if comp_ids is None:
            comp_ids = xrange(factors.shape[1])

        elif not hasattr(comp_ids, '__iter__'):
            comp_ids = xrange(comp_ids)

        n = len(comp_ids)
        if same_window:
            rows = int(np.ceil(n / float(per_row)))

        fig_list = []

        if n < per_row:
            per_row = n

        if same_window and self.axes_manager.signal_dimension == 2:
            f = plt.figure(figsize=(4 * per_row, 3 * rows))
        else:
            f = plt.figure()
        for i in xrange(len(comp_ids)):
            if self.axes_manager.signal_dimension == 1:
                if same_window:
                    ax = plt.gca()
                else:
                    if i > 0:
                        f = plt.figure()
                    ax = f.add_subplot(111)
                ax = sigdraw._plot_1D_component(
                    factors=factors,
                    idx=comp_ids[i],
                    axes_manager=self.axes_manager,
                    ax=ax,
                    calibrate=calibrate,
                    comp_label=comp_label,
                    same_window=same_window)
                if same_window:
                    plt.legend(ncol=factors.shape[1] // 2, loc='best')
            elif self.axes_manager.signal_dimension == 2:
                if same_window:
                    ax = f.add_subplot(rows, per_row, i + 1)
                else:
                    if i > 0:
                        f = plt.figure()
                    ax = f.add_subplot(111)

                sigdraw._plot_2D_component(factors=factors,
                                           idx=comp_ids[i],
                                           axes_manager=self.axes_manager,
                                           calibrate=calibrate, ax=ax,
                                           cmap=cmap, comp_label=comp_label)
            if not same_window:
                fig_list.append(f)
        try:
            plt.tight_layout()
        except:
            pass
        if not same_window:
            return fig_list
        else:
            return f

    def _plot_loadings(self, loadings, comp_ids=None, calibrate=True,
                       same_window=None, comp_label=None,
                       with_factors=False, factors=None,
                       cmap=plt.cm.gray, no_nans=False, per_row=3):
        if same_window is None:
            same_window = preferences.MachineLearning.same_window
        if comp_ids is None:
            comp_ids = xrange(loadings.shape[0])

        elif not hasattr(comp_ids, '__iter__'):
            comp_ids = xrange(comp_ids)

        n = len(comp_ids)
        if same_window:
            rows = int(np.ceil(n / float(per_row)))

        fig_list = []

        if n < per_row:
            per_row = n

        if same_window and self.axes_manager.signal_dimension == 2:
            f = plt.figure(figsize=(4 * per_row, 3 * rows))
        else:
            f = plt.figure()

        for i in xrange(n):
            if self.axes_manager.navigation_dimension == 1:
                if same_window:
                    ax = plt.gca()
                else:
                    if i > 0:
                        f = plt.figure()
                    ax = f.add_subplot(111)
            elif self.axes_manager.navigation_dimension == 2:
                if same_window:
                    ax = f.add_subplot(rows, per_row, i + 1)
                else:
                    if i > 0:
                        f = plt.figure()
                    ax = f.add_subplot(111)
            sigdraw._plot_loading(
                loadings, idx=comp_ids[i], axes_manager=self.axes_manager,
                no_nans=no_nans, calibrate=calibrate, cmap=cmap,
                comp_label=comp_label, ax=ax, same_window=same_window)
            if not same_window:
                fig_list.append(f)
        try:
            plt.tight_layout()
        except:
            pass
        if not same_window:
            if with_factors:
                return fig_list, self._plot_factors_or_pchars(
                    factors, comp_ids=comp_ids, calibrate=calibrate,
                    same_window=same_window, comp_label=comp_label,
                    per_row=per_row)
            else:
                return fig_list
        else:
            if self.axes_manager.navigation_dimension == 1:
                plt.legend(ncol=loadings.shape[0] // 2, loc='best')
                animate_legend()
            if with_factors:
                return f, self._plot_factors_or_pchars(factors,
                                                       comp_ids=comp_ids,
                                                       calibrate=calibrate,
                                                       same_window=same_window,
                                                       comp_label=comp_label,
                                                       per_row=per_row)
            else:
                return f

    def _export_factors(self,
                        factors,
                        folder=None,
                        comp_ids=None,
                        multiple_files=None,
                        save_figures=False,
                        save_figures_format='png',
                        factor_prefix=None,
                        factor_format=None,
                        comp_label=None,
                        cmap=plt.cm.gray,
                        plot_shifts=True,
                        plot_char=4,
                        img_data=None,
                        same_window=False,
                        calibrate=True,
                        quiver_color='white',
                        vector_scale=1,
                        no_nans=True, per_row=3):

        from hyperspy._signals.image import Image
        from hyperspy._signals.spectrum import Spectrum

        if multiple_files is None:
            multiple_files = preferences.MachineLearning.multiple_files

        if factor_format is None:
            factor_format = preferences.MachineLearning.\
                export_factors_default_file_format

        # Select the desired factors
        if comp_ids is None:
            comp_ids = xrange(factors.shape[1])
        elif not hasattr(comp_ids, '__iter__'):
            comp_ids = range(comp_ids)
        mask = np.zeros(factors.shape[1], dtype=np.bool)
        for idx in comp_ids:
            mask[idx] = 1
        factors = factors[:, mask]

        if save_figures is True:
            plt.ioff()
            fac_plots = self._plot_factors_or_pchars(factors,
                                                     comp_ids=comp_ids,
                                                     same_window=same_window,
                                                     comp_label=comp_label,
                                                     img_data=img_data,
                                                     plot_shifts=plot_shifts,
                                                     plot_char=plot_char,
                                                     cmap=cmap,
                                                     per_row=per_row,
                                                     quiver_color=quiver_color,
                                                     vector_scale=vector_scale)
            for idx in xrange(len(comp_ids)):
                filename = '%s_%02i.%s' % (factor_prefix, comp_ids[idx],
                                           save_figures_format)
                if folder is not None:
                    filename = os.path.join(folder, filename)
                ensure_directory(filename)
                _args = {'dpi': 600,
                         'format': save_figures_format}
                fac_plots[idx].savefig(filename, **_args)
            plt.ion()

        elif multiple_files is False:
            if self.axes_manager.signal_dimension == 2:
                # factor images
                axes_dicts = []
                axes = self.axes_manager.signal_axes[::-1]
                shape = (axes[1].size, axes[0].size)
                factor_data = np.rollaxis(
                    factors.reshape((shape[0], shape[1], -1)), 2)
                axes_dicts.append(axes[0].get_axis_dictionary())
                axes_dicts.append(axes[1].get_axis_dictionary())
                axes_dicts.append({'name': 'factor_index',
                                   'scale': 1.,
                                   'offset': 0.,
                                   'size': int(factors.shape[1]),
                                   'units': 'factor',
                                   'index_in_array': 0, })
                s = Image(factor_data,
                          axes=axes_dicts,
                          metadata={
                              'General': {'title': '%s from %s' % (
                                  factor_prefix,
                                  self.metadata.General.title),
                              }})
            elif self.axes_manager.signal_dimension == 1:
                axes = [self.axes_manager.signal_axes[0].get_axis_dictionary(),
                        {'name': 'factor_index',
                         'scale': 1.,
                         'offset': 0.,
                         'size': int(factors.shape[1]),
                         'units': 'factor',
                         'index_in_array': 0,
                         }]
                axes[0]['index_in_array'] = 1
                s = Spectrum(
                    factors.T, axes=axes, metadata={
                        "General": {
                            'title': '%s from %s' %
                            (factor_prefix, self.metadata.General.title), }})
            filename = '%ss.%s' % (factor_prefix, factor_format)
            if folder is not None:
                filename = os.path.join(folder, filename)
            s.save(filename)
        else:  # Separate files
            if self.axes_manager.signal_dimension == 1:

                axis_dict = self.axes_manager.signal_axes[0].\
                    get_axis_dictionary()
                axis_dict['index_in_array'] = 0
                for dim, index in zip(comp_ids, range(len(comp_ids))):
                    s = Spectrum(factors[:, index],
                                 axes=[axis_dict, ],
                                 metadata={
                                     "General": {'title': '%s from %s' % (
                                         factor_prefix,
                                         self.metadata.General.title),
                                     }})
                    filename = '%s-%i.%s' % (factor_prefix,
                                             dim,
                                             factor_format)
                    if folder is not None:
                        filename = os.path.join(folder, filename)
                    s.save(filename)

            if self.axes_manager.signal_dimension == 2:
                axes = self.axes_manager.signal_axes
                axes_dicts = [axes[0].get_axis_dictionary(),
                              axes[1].get_axis_dictionary()]
                axes_dicts[0]['index_in_array'] = 0
                axes_dicts[1]['index_in_array'] = 1

                factor_data = factors.reshape(
                    self.axes_manager._signal_shape_in_array + [-1, ])

                for dim, index in zip(comp_ids, range(len(comp_ids))):
                    im = Image(factor_data[..., index],
                               axes=axes_dicts,
                               metadata={
                                   "General": {'title': '%s from %s' % (
                                       factor_prefix,
                                       self.metadata.General.title),
                                   }})
                    filename = '%s-%i.%s' % (factor_prefix,
                                             dim,
                                             factor_format)
                    if folder is not None:
                        filename = os.path.join(folder, filename)
                    im.save(filename)

    def _export_loadings(self,
                         loadings,
                         folder=None,
                         comp_ids=None,
                         multiple_files=None,
                         loading_prefix=None,
                         loading_format=None,
                         save_figures_format='png',
                         comp_label=None,
                         cmap=plt.cm.gray,
                         save_figures=False,
                         same_window=False,
                         calibrate=True,
                         no_nans=True,
                         per_row=3):

        from hyperspy._signals.image import Image
        from hyperspy._signals.spectrum import Spectrum

        if multiple_files is None:
            multiple_files = preferences.MachineLearning.multiple_files

        if loading_format is None:
            loading_format = preferences.MachineLearning.\
                export_loadings_default_file_format

        if comp_ids is None:
            comp_ids = range(loadings.shape[0])
        elif not hasattr(comp_ids, '__iter__'):
            comp_ids = range(comp_ids)
        mask = np.zeros(loadings.shape[0], dtype=np.bool)
        for idx in comp_ids:
            mask[idx] = 1
        loadings = loadings[mask]

        if save_figures is True:
            plt.ioff()
            sc_plots = self._plot_loadings(loadings, comp_ids=comp_ids,
                                           calibrate=calibrate,
                                           same_window=same_window,
                                           comp_label=comp_label,
                                           cmap=cmap, no_nans=no_nans,
                                           per_row=per_row)
            for idx in xrange(len(comp_ids)):
                filename = '%s_%02i.%s' % (loading_prefix, comp_ids[idx],
                                           save_figures_format)
                if folder is not None:
                    filename = os.path.join(folder, filename)
                ensure_directory(filename)
                _args = {'dpi': 600,
                         'format': save_figures_format}
                sc_plots[idx].savefig(filename, **_args)
            plt.ion()
        elif multiple_files is False:
            if self.axes_manager.navigation_dimension == 2:
                axes_dicts = []
                axes = self.axes_manager.navigation_axes[::-1]
                shape = (axes[1].size, axes[0].size)
                loading_data = loadings.reshape((-1, shape[0], shape[1]))
                axes_dicts.append(axes[0].get_axis_dictionary())
                axes_dicts[0]['index_in_array'] = 1
                axes_dicts.append(axes[1].get_axis_dictionary())
                axes_dicts[1]['index_in_array'] = 2
                axes_dicts.append({'name': 'loading_index',
                                   'scale': 1.,
                                   'offset': 0.,
                                   'size': int(loadings.shape[0]),
                                   'units': 'factor',
                                   'index_in_array': 0, })
                s = Image(loading_data,
                          axes=axes_dicts,
                          metadata={
                              "General": {'title': '%s from %s' % (
                                  loading_prefix,
                                  self.metadata.General.title),
                              }})
            elif self.axes_manager.navigation_dimension == 1:
                cal_axis = self.axes_manager.navigation_axes[0].\
                    get_axis_dictionary()
                cal_axis['index_in_array'] = 1
                axes = [{'name': 'loading_index',
                         'scale': 1.,
                         'offset': 0.,
                         'size': int(loadings.shape[0]),
                         'units': 'comp_id',
                         'index_in_array': 0, },
                        cal_axis]
                s = Image(loadings,
                          axes=axes,
                          metadata={
                              "General": {'title': '%s from %s' % (
                                  loading_prefix,
                                  self.metadata.General.title),
                              }})
            filename = '%ss.%s' % (loading_prefix, loading_format)
            if folder is not None:
                filename = os.path.join(folder, filename)
            s.save(filename)
        else:  # Separate files
            if self.axes_manager.navigation_dimension == 1:
                axis_dict = self.axes_manager.navigation_axes[0].\
                    get_axis_dictionary()
                axis_dict['index_in_array'] = 0
                for dim, index in zip(comp_ids, range(len(comp_ids))):
                    s = Spectrum(loadings[index],
                                 axes=[axis_dict, ])
                    filename = '%s-%i.%s' % (loading_prefix,
                                             dim,
                                             loading_format)
                    if folder is not None:
                        filename = os.path.join(folder, filename)
                    s.save(filename)
            elif self.axes_manager.navigation_dimension == 2:
                axes_dicts = []
                axes = self.axes_manager.navigation_axes[::-1]
                shape = (axes[0].size, axes[1].size)
                loading_data = loadings.reshape((-1, shape[0], shape[1]))
                axes_dicts.append(axes[0].get_axis_dictionary())
                axes_dicts[0]['index_in_array'] = 0
                axes_dicts.append(axes[1].get_axis_dictionary())
                axes_dicts[1]['index_in_array'] = 1
                for dim, index in zip(comp_ids, range(len(comp_ids))):
                    s = Image(loading_data[index, ...],
                              axes=axes_dicts,
                              metadata={
                                  "General": {'title': '%s from %s' % (
                                      loading_prefix,
                                      self.metadata.General.title),
                                  }})
                    filename = '%s-%i.%s' % (loading_prefix,
                                             dim,
                                             loading_format)
                    if folder is not None:
                        filename = os.path.join(folder, filename)
                    s.save(filename)

    def plot_decomposition_factors(self,
                                   comp_ids=None,
                                   calibrate=True,
                                   same_window=None,
                                   comp_label='Decomposition factor',
                                   per_row=3):
        """Plot factors from a decomposition.

        Parameters
        ----------

        comp_ids : None, int, or list of ints
            if None, returns maps of all components.
            if int, returns maps of components with ids from 0 to given
            int.
            if list of ints, returns maps of components with ids in
            given list.

        calibrate : bool
            if True, calibrates plots where calibration is available
            from
            the axes_manager.  If False, plots are in pixels/channels.

        same_window : bool
            if True, plots each factor to the same window.  They are
            not scaled.

        comp_label : string, the label that is either the plot title
        (if plotting in
            separate windows) or the label in the legend (if plotting
            in the
            same window)

        cmap : The colormap used for the factor image, or for peak
            characteristics, the colormap used for the scatter plot of
            some peak characteristic.

        per_row : int, the number of plots in each row, when the
        same_window
            parameter is True.

        See Also
        --------
        plot_decomposition_loadings, plot_decomposition_results.

        """
        if self.axes_manager.signal_dimension > 2:
            raise NotImplementedError("This method cannot plot factors of "
                                      "signals of dimension higher than 2."
                                      "You can use "
                                      "`plot_decomposition_results` instead.")
        if same_window is None:
            same_window = preferences.MachineLearning.same_window
        factors = self.learning_results.factors
        if comp_ids is None:
            comp_ids = self.learning_results.output_dimension

        return self._plot_factors_or_pchars(factors,
                                            comp_ids=comp_ids,
                                            calibrate=calibrate,
                                            same_window=same_window,
                                            comp_label=comp_label,
                                            per_row=per_row)

    def plot_bss_factors(self, comp_ids=None, calibrate=True,
                         same_window=None, comp_label='BSS factor',
                         per_row=3):
        """Plot factors from blind source separation results.

        Parameters
        ----------

        comp_ids : None, int, or list of ints
            if None, returns maps of all components.
            if int, returns maps of components with ids from 0 to
            given int.
            if list of ints, returns maps of components with ids in
            given list.

        calibrate : bool
            if True, calibrates plots where calibration is available
            from
            the axes_manager.  If False, plots are in pixels/channels.

        same_window : bool
            if True, plots each factor to the same window.  They are
            not scaled.

        comp_label : string, the label that is either the plot title
        (if plotting in
            separate windows) or the label in the legend (if plotting
            in the
            same window)

        cmap : The colormap used for the factor image, or for peak
            characteristics, the colormap used for the scatter plot of
            some peak characteristic.

        per_row : int, the number of plots in each row, when the
        same_window
            parameter is True.

        See Also
        --------
        plot_bss_loadings, plot_bss_results.

        """
        if self.axes_manager.signal_dimension > 2:
            raise NotImplementedError("This method cannot plot factors of "
                                      "signals of dimension higher than 2."
                                      "You can use "
                                      "`plot_decomposition_results` instead.")

        if same_window is None:
            same_window = preferences.MachineLearning.same_window
        factors = self.learning_results.bss_factors
        return self._plot_factors_or_pchars(factors,
                                            comp_ids=comp_ids,
                                            calibrate=calibrate,
                                            same_window=same_window,
                                            comp_label=comp_label,
                                            per_row=per_row)

    def plot_decomposition_loadings(self,
                                    comp_ids=None,
                                    calibrate=True,
                                    same_window=None,
                                    comp_label='Decomposition loading',
                                    with_factors=False,
                                    cmap=plt.cm.gray,
                                    no_nans=False,
                                    per_row=3):
        """Plot loadings from PCA.

        Parameters
        ----------

        comp_ids : None, int, or list of ints
            if None, returns maps of all components.
            if int, returns maps of components with ids from 0 to
            given int.
            if list of ints, returns maps of components with ids in
            given list.

        calibrate : bool
            if True, calibrates plots where calibration is available
            from
            the axes_manager.  If False, plots are in pixels/channels.

        same_window : bool
            if True, plots each factor to the same window.  They are
            not scaled.

        comp_label : string,
            The label that is either the plot title (if plotting in
            separate windows) or the label in the legend (if plotting
            in the same window). In this case, each loading line can be
            toggled on and off by clicking on the legended line.

        with_factors : bool
            If True, also returns figure(s) with the factors for the
            given comp_ids.

        cmap : matplotlib colormap
            The colormap used for the factor image, or for peak
            characteristics, the colormap used for the scatter plot of
            some peak characteristic.

        no_nans : bool
            If True, removes NaN's from the loading plots.

        per_row : int
            the number of plots in each row, when the same_window
            parameter is True.

        See Also
        --------
        plot_decomposition_factors, plot_decomposition_results.

        """
        if self.axes_manager.navigation_dimension > 2:
            raise NotImplementedError("This method cannot plot loadings of "
                                      "dimension higher than 2."
                                      "You can use "
                                      "`plot_decomposition_results` instead.")
        if same_window is None:
            same_window = preferences.MachineLearning.same_window
        loadings = self.learning_results.loadings.T
        if with_factors:
            factors = self.learning_results.factors
        else:
            factors = None

        if comp_ids is None:
            comp_ids = self.learning_results.output_dimension
        return self._plot_loadings(
            loadings,
            comp_ids=comp_ids,
            with_factors=with_factors,
            factors=factors,
            same_window=same_window,
            comp_label=comp_label,
            cmap=cmap,
            no_nans=no_nans,
            per_row=per_row)

    def plot_bss_loadings(self, comp_ids=None, calibrate=True,
                          same_window=None, comp_label='BSS loading',
                          with_factors=False, cmap=plt.cm.gray,
                          no_nans=False, per_row=3):
        """Plot loadings from ICA

        Parameters
        ----------

        comp_ids : None, int, or list of ints
            if None, returns maps of all components.
            if int, returns maps of components with ids from 0 to
            given int.
            if list of ints, returns maps of components with ids in
            given list.

        calibrate : bool
            if True, calibrates plots where calibration is available
            from
            the axes_manager.  If False, plots are in pixels/channels.

        same_window : bool
            if True, plots each factor to the same window.  They are
            not scaled.

        comp_label : string,
            The label that is either the plot title (if plotting in
            separate windows) or the label in the legend (if plotting
            in the same window). In this case, each loading line can be
            toggled on and off by clicking on the legended line.

        with_factors : bool
            If True, also returns figure(s) with the factors for the
            given comp_ids.

        cmap : matplotlib colormap
            The colormap used for the factor image, or for peak
            characteristics, the colormap used for the scatter plot of
            some peak characteristic.

        no_nans : bool
            If True, removes NaN's from the loading plots.

        per_row : int
            the number of plots in each row, when the same_window
            parameter is True.

        See Also
        --------
        plot_bss_factors, plot_bss_results.

        """
        if self.axes_manager.navigation_dimension > 2:
            raise NotImplementedError("This method cannot plot loadings of "
                                      "dimension higher than 2."
                                      "You can use "
                                      "`plot_bss_results` instead.")
        if same_window is None:
            same_window = preferences.MachineLearning.same_window
        loadings = self.learning_results.bss_loadings.T
        if with_factors:
            factors = self.learning_results.bss_factors
        else:
            factors = None
        return self._plot_loadings(
            loadings,
            comp_ids=comp_ids,
            with_factors=with_factors,
            factors=factors,
            same_window=same_window,
            comp_label=comp_label,
            cmap=cmap,
            no_nans=no_nans,
            per_row=per_row)

    def export_decomposition_results(self, comp_ids=None,
                                     folder=None,
                                     calibrate=True,
                                     factor_prefix='factor',
                                     factor_format=None,
                                     loading_prefix='loading',
                                     loading_format=None,
                                     comp_label=None,
                                     cmap=plt.cm.gray,
                                     same_window=False,
                                     multiple_files=None,
                                     no_nans=True,
                                     per_row=3,
                                     save_figures=False,
                                     save_figures_format='png'):
        """Export results from a decomposition to any of the supported
        formats.

        Parameters
        ----------
        comp_ids : None, int, or list of ints
            if None, returns all components/loadings.
            if int, returns components/loadings with ids from 0 to
            given int.
            if list of ints, returns components/loadings with ids in
            given list.
        folder : str or None
            The path to the folder where the file will be saved.
            If `None` the
            current folder is used by default.
        factor_prefix : string
            The prefix that any exported filenames for
            factors/components
            begin with
        factor_format : string
            The extension of the format that you wish to save to.
        loading_prefix : string
            The prefix that any exported filenames for
            factors/components
            begin with
        loading_format : string
            The extension of the format that you wish to save to.
            Determines
            the kind of output.
                - For image formats (tif, png, jpg, etc.), plots are
                created
                  using the plotting flags as below, and saved at
                  600 dpi.
                  One plot per loading is saved.
                - For multidimensional formats (rpl, hdf5), arrays are
                saved
                  in single files.  All loadings are contained in the
                  one
                  file.
                - For spectral formats (msa), each loading is saved to a
                  separate file.
        multiple_files : Bool
            If True, on exporting a file per factor and per loading will
             be
            created. Otherwise only two files will be created, one for
            the
            factors and another for the loadings. The default value can
            be
            chosen in the preferences.
        save_figures : Bool
            If True the same figures that are obtained when using the
            plot
            methods will be saved with 600 dpi resolution

        Plotting options (for save_figures = True ONLY)
        ----------------------------------------------

        calibrate : bool
            if True, calibrates plots where calibration is available
            from
            the axes_manager.  If False, plots are in pixels/channels.
        same_window : bool
            if True, plots each factor to the same window.
        comp_label : string, the label that is either the plot title
            (if plotting in separate windows) or the label in the legend
            (if plotting in the same window)
        cmap : The colormap used for the factor image, or for peak
            characteristics, the colormap used for the scatter plot of
            some peak characteristic.
        per_row : int, the number of plots in each row, when the
        same_window
            parameter is True.
        save_figures_format : str
            The image format extension.

        See Also
        --------
        get_decomposition_factors,
        get_decomposition_loadings.

        """

        factors = self.learning_results.factors
        loadings = self.learning_results.loadings.T
        self._export_factors(
            factors,
            folder=folder,
            comp_ids=comp_ids,
            calibrate=calibrate,
            multiple_files=multiple_files,
            factor_prefix=factor_prefix,
            factor_format=factor_format,
            comp_label=comp_label,
            save_figures=save_figures,
            cmap=cmap,
            no_nans=no_nans,
            same_window=same_window,
            per_row=per_row,
            save_figures_format=save_figures_format)
        self._export_loadings(
            loadings,
            comp_ids=comp_ids, folder=folder,
            calibrate=calibrate,
            multiple_files=multiple_files,
            loading_prefix=loading_prefix,
            loading_format=loading_format,
            comp_label=comp_label,
            cmap=cmap,
            save_figures=save_figures,
            same_window=same_window,
            no_nans=no_nans,
            per_row=per_row)

    def export_bss_results(self,
                           comp_ids=None,
                           folder=None,
                           calibrate=True,
                           multiple_files=None,
                           save_figures=False,
                           factor_prefix='bss_factor',
                           factor_format=None,
                           loading_prefix='bss_loading',
                           loading_format=None,
                           comp_label=None, cmap=plt.cm.gray,
                           same_window=False,
                           no_nans=True,
                           per_row=3,
                           save_figures_format='png'):
        """Export results from ICA to any of the supported formats.

        Parameters
        ----------
        comp_ids : None, int, or list of ints
            if None, returns all components/loadings.
            if int, returns components/loadings with ids from 0 to given
             int.
            if list of ints, returns components/loadings with ids in
            iven list.
        folder : str or None
            The path to the folder where the file will be saved. If
            `None` the
            current folder is used by default.
        factor_prefix : string
            The prefix that any exported filenames for
            factors/components
            begin with
        factor_format : string
            The extension of the format that you wish to save to.
            Determines
            the kind of output.
                - For image formats (tif, png, jpg, etc.), plots are
                created
                  using the plotting flags as below, and saved at
                  600 dpi.
                  One plot per factor is saved.
                - For multidimensional formats (rpl, hdf5), arrays are
                saved
                  in single files.  All factors are contained in the one
                  file.
                - For spectral formats (msa), each factor is saved to a
                  separate file.

        loading_prefix : string
            The prefix that any exported filenames for
            factors/components
            begin with
        loading_format : string
            The extension of the format that you wish to save to.
        multiple_files : Bool
            If True, on exporting a file per factor and per loading
            will be
            created. Otherwise only two files will be created, one
            for the
            factors and another for the loadings. The default value
            can be
            chosen in the preferences.
        save_figures : Bool
            If True the same figures that are obtained when using the
            plot
            methods will be saved with 600 dpi resolution

        Plotting options (for save_figures = True ONLY)
        ----------------------------------------------
        calibrate : bool
            if True, calibrates plots where calibration is available
            from
            the axes_manager.  If False, plots are in pixels/channels.
        same_window : bool
            if True, plots each factor to the same window.
        comp_label : string
            the label that is either the plot title (if plotting in
            separate windows) or the label in the legend (if plotting
            in the
            same window)
        cmap : The colormap used for the factor image, or for peak
            characteristics, the colormap used for the scatter plot of
            some peak characteristic.
        per_row : int, the number of plots in each row, when the
        same_window
            parameter is True.
        save_figures_format : str
            The image format extension.

        See Also
        --------
        get_bss_factors,
        get_bss_loadings.

        """

        factors = self.learning_results.bss_factors
        loadings = self.learning_results.bss_loadings.T
        self._export_factors(factors,
                             folder=folder,
                             comp_ids=comp_ids,
                             calibrate=calibrate,
                             multiple_files=multiple_files,
                             factor_prefix=factor_prefix,
                             factor_format=factor_format,
                             comp_label=comp_label,
                             save_figures=save_figures,
                             cmap=cmap,
                             no_nans=no_nans,
                             same_window=same_window,
                             per_row=per_row,
                             save_figures_format=save_figures_format)

        self._export_loadings(loadings,
                              comp_ids=comp_ids,
                              folder=folder,
                              calibrate=calibrate,
                              multiple_files=multiple_files,
                              loading_prefix=loading_prefix,
                              loading_format=loading_format,
                              comp_label=comp_label,
                              cmap=cmap,
                              save_figures=save_figures,
                              same_window=same_window,
                              no_nans=no_nans,
                              per_row=per_row,
                              save_figures_format=save_figures_format)

    def _get_loadings(self, loadings):
        from hyperspy.api import signals
        data = loadings.T.reshape(
            (-1,) + self.axes_manager.navigation_shape[::-1])
        signal = signals.Signal(
            data,
            axes=(
                [{"size": data.shape[0], "navigate": True}] +
                self.axes_manager._get_navigation_axes_dicts()))
        signal.set_signal_origin(self.metadata.Signal.signal_origin)
        for axis in signal.axes_manager._axes[1:]:
            axis.navigate = False
        return signal

    def _get_factors(self, factors):
        signal = self.__class__(
            factors.T.reshape((-1,) + self.axes_manager.signal_shape[::-1]),
            axes=[{"size": factors.shape[-1], "navigate": True}] +
            self.axes_manager._get_signal_axes_dicts())
        signal.set_signal_origin(self.metadata.Signal.signal_origin)
        signal.set_signal_type(self.metadata.Signal.signal_type)
        for axis in signal.axes_manager._axes[1:]:
            axis.navigate = False
        return signal

    def get_decomposition_loadings(self):
        """Return the decomposition loadings as a Signal.

        See Also
        -------
        get_decomposition_factors, export_decomposition_results.

        """
        signal = self._get_loadings(self.learning_results.loadings)
        signal.axes_manager._axes[0].name = "Decomposition component index"
        signal.metadata.General.title = "Decomposition loadings of " + \
            self.metadata.General.title
        return signal

    def get_decomposition_factors(self):
        """Return the decomposition factors as a Signal.

        See Also
        -------
        get_decomposition_loadings, export_decomposition_results.

        """
        signal = self._get_factors(self.learning_results.factors)
        signal.axes_manager._axes[0].name = "Decomposition component index"
        signal.metadata.General.title = ("Decomposition factors of " +
                                         self.metadata.General.title)
        return signal

    def get_bss_loadings(self):
        """Return the blind source separtion loadings as a Signal.

        See Also
        -------
        get_bss_factors, export_bss_results.

        """
        signal = self._get_loadings(
            self.learning_results.bss_loadings)
        signal.axes_manager[0].name = "BSS component index"
        signal.metadata.General.title = ("BSS loadings of " +
                                         self.metadata.General.title)
        return signal

    def get_bss_factors(self):
        """Return the blind source separtion factors as a Signal.

        See Also
        -------
        get_bss_loadings, export_bss_results.

        """
        signal = self._get_factors(self.learning_results.bss_factors)
        signal.axes_manager[0].name = "BSS component index"
        signal.metadata.General.title = ("BSS factors of " +
                                         self.metadata.General.title)
        return signal

    def plot_bss_results(self,
                         factors_navigator="auto",
                         loadings_navigator="auto",
                         factors_dim=2,
                         loadings_dim=2,):
        """Plot the blind source separation factors and loadings.

        Unlike `plot_bss_factors` and `plot_bss_loadings`, this method displays
        one component at a time. Therefore it provides a more compact
        visualization than then other two methods.  The loadings and factors
        are displayed in different windows and each has its own
        navigator/sliders to navigate them if they are multidimensional. The
        component index axis is syncronize between the two.

        Parameters
        ----------
        factor_navigator, loadings_navigator : {"auto", None, "spectrum",
        Signal}
            See `plot` documentation for details.
        factors_dim, loadings_dim: int
            Currently HyperSpy cannot plot signals of dimension higher than
            two. Therefore, to visualize the BSS results when the
            factors or the loadings have signal dimension greater than 2
            we can view the data as spectra(images) by setting this parameter
            to 1(2). (Default 2)

        See Also
        --------
        plot_bss_factors, plot_bss_loadings, plot_decomposition_results.

        """
        factors = self.get_bss_factors()
        loadings = self.get_bss_loadings()
        factors.axes_manager._axes[0] = loadings.axes_manager._axes[0]
        if loadings.axes_manager.signal_dimension > 2:
            loadings.axes_manager.set_signal_dimension(loadings_dim)
        if factors.axes_manager.signal_dimension > 2:
            factors.axes_manager.set_signal_dimension(factors_dim)
        loadings.plot(navigator=loadings_navigator)
        factors.plot(navigator=factors_navigator)

    def plot_decomposition_results(self,
                                   factors_navigator="auto",
                                   loadings_navigator="auto",
                                   factors_dim=2,
                                   loadings_dim=2):
        """Plot the decompostion factors and loadings.

        Unlike `plot_factors` and `plot_loadings`, this method displays
        one component at a time. Therefore it provides a more compact
        visualization than then other two methods.  The loadings and factors
        are displayed in different windows and each has its own
        navigator/sliders to navigate them if they are multidimensional. The
        component index axis is syncronize between the two.

        Parameters
        ----------
        factor_navigator, loadings_navigator : {"auto", None, "spectrum",
        Signal}
            See `plot` documentation for details.
        factors_dim, loadings_dim : int
            Currently HyperSpy cannot plot signals of dimension higher than
            two. Therefore, to visualize the BSS results when the
            factors or the loadings have signal dimension greater than 2
            we can view the data as spectra(images) by setting this parameter
            to 1(2). (Default 2)

        See Also
        --------
        plot_factors, plot_loadings, plot_bss_results.

        """
        factors = self.get_decomposition_factors()
        loadings = self.get_decomposition_loadings()
        factors.axes_manager._axes[0] = loadings.axes_manager._axes[0]
        if loadings.axes_manager.signal_dimension > 2:
            loadings.axes_manager.set_signal_dimension(loadings_dim)
        if factors.axes_manager.signal_dimension > 2:
            factors.axes_manager.set_signal_dimension(factors_dim)
        loadings.plot(navigator=loadings_navigator)
        factors.plot(navigator=factors_navigator)


class SpecialSlicersSignal(SpecialSlicers):

    def __setitem__(self, i, j):
        """x.__setitem__(i, y) <==> x[i]=y
        """
        if isinstance(j, Signal):
            j = j.data
        array_slices = self.obj._get_array_slices(i, self.isNavigation)
        self.obj.data[array_slices] = j

    def __len__(self):
        return self.obj.axes_manager.signal_shape[0]


class Signal(FancySlicing,
             MVA,
             MVATools,
             Signal1DTools,
             Signal2DTools,):

    _record_by = ""
    _signal_type = ""
    _signal_origin = ""
    _additional_slicing_targets = [
        "metadata.Signal.Noise_properties.variance",
    ]

    def __init__(self, data, **kwds):
        """Create a Signal from a numpy array.

        Parameters
        ----------
        data : numpy array
           The signal data. It can be an array of any dimensions.
        axes : dictionary (optional)
            Dictionary to define the axes (see the
            documentation of the AxesManager class for more details).
        attributes : dictionary (optional)
            A dictionary whose items are stored as attributes.
        metadata : dictionary (optional)
            A dictionary containing a set of parameters
            that will to stores in the `metadata` attribute.
            Some parameters might be mandatory in some cases.
        original_metadata : dictionary (optional)
            A dictionary containing a set of parameters
            that will to stores in the `original_metadata` attribute. It
            typically contains all the parameters that has been
            imported from the original data file.

        """
        self._create_metadata()
        self.models = ModelManager(self)
        self.learning_results = LearningResults()
        kwds['data'] = data
        self._load_dictionary(kwds)
        self._plot = None
        self.auto_replot = True
        self.inav = SpecialSlicersSignal(self, True)
        self.isig = SpecialSlicersSignal(self, False)

    def _create_metadata(self):
        self.metadata = DictionaryTreeBrowser()
        mp = self.metadata
        mp.add_node("_HyperSpy")
        mp.add_node("General")
        mp.add_node("Signal")
        mp._HyperSpy.add_node("Folding")
        folding = mp._HyperSpy.Folding
        folding.unfolded = False
        folding.signal_unfolded = False
        folding.original_shape = None
        folding.original_axes_manager = None
        mp.Signal.binned = False
        self.original_metadata = DictionaryTreeBrowser()
        self.tmp_parameters = DictionaryTreeBrowser()

    def __repr__(self):
        if self.metadata._HyperSpy.Folding.unfolded:
            unfolded = "unfolded "
        else:
            unfolded = ""
        string = '<'
        string += self.__class__.__name__
        string += ", title: %s" % self.metadata.General.title
        string += ", %sdimensions: %s" % (
            unfolded,
            self.axes_manager._get_dimension_str())

        string += '>'

        return string.encode('utf8')

    def _binary_operator_ruler(self, other, op_name):
        exception_message = (
            "Invalid dimensions for this operation")
        if isinstance(other, Signal):
            if other.data.shape != self.data.shape:
                # Are they aligned?
                are_aligned = array_tools.are_aligned(self.data.shape,
                                                      other.data.shape)
                if are_aligned is True:
                    sdata, odata = array_tools.homogenize_ndim(self.data,
                                                               other.data)
                else:
                    # Let's align them if possible
                    sig_and_nav = [s for s in [self, other] if
                                   s.axes_manager.signal_size > 1 and
                                   s.axes_manager.navigation_size > 1]

                    sig = [s for s in [self, other] if
                           s.axes_manager.signal_size > 1 and
                           s.axes_manager.navigation_size == 0]

                    if sig_and_nav and sig:
                        self = sig_and_nav[0]
                        other = sig[0]
                        if (self.axes_manager.signal_shape ==
                                other.axes_manager.signal_shape):
                            sdata = self.data
                            other_new_shape = [
                                axis.size if axis.navigate is False
                                else 1
                                for axis in self.axes_manager._axes]
                            odata = other.data.reshape(
                                other_new_shape)
                        elif (self.axes_manager.navigation_shape ==
                                other.axes_manager.signal_shape):
                            sdata = self.data
                            other_new_shape = [
                                axis.size if axis.navigate is True
                                else 1
                                for axis in self.axes_manager._axes]
                            odata = other.data.reshape(
                                other_new_shape)
                        else:
                            raise ValueError(exception_message)
                    elif len(sig) == 2:
                        sdata = self.data.reshape(
                            (1,) * other.axes_manager.signal_dimension +
                            self.data.shape)
                        odata = other.data.reshape(
                            other.data.shape +
                            (1,) * self.axes_manager.signal_dimension)
                    else:
                        raise ValueError(exception_message)

                # The data are now aligned but the shapes are not the
                # same and therefore we have to calculate the resulting
                # axes
                ref_axes = self if (
                    len(self.axes_manager._axes) >
                    len(other.axes_manager._axes)) else other

                new_axes = []
                for i, (ssize, osize) in enumerate(
                        zip(sdata.shape, odata.shape)):
                    if ssize > osize:
                        if are_aligned or len(sig) != 2:
                            new_axes.append(
                                self.axes_manager._axes[i].copy())
                        else:
                            new_axes.append(self.axes_manager._axes[
                                i - other.axes_manager.signal_dimension
                            ].copy())

                    elif ssize < osize:
                        new_axes.append(
                            other.axes_manager._axes[i].copy())

                    else:
                        new_axes.append(
                            ref_axes.axes_manager._axes[i].copy())

            else:
                sdata = self.data
                odata = other.data
                new_axes = [axis.copy()
                            for axis in self.axes_manager._axes]
            exec("result = sdata.%s(odata)" % op_name)
            new_signal = self._deepcopy_with_new_data(result)
            new_signal.axes_manager._axes = new_axes
            new_signal.axes_manager.set_signal_dimension(
                self.axes_manager.signal_dimension)
            return new_signal
        else:
            exec("result = self.data.%s(other)" % op_name)
            return self._deepcopy_with_new_data(result)

    def _unary_operator_ruler(self, op_name):
        exec("result = self.data.%s()" % op_name)
        return self._deepcopy_with_new_data(result)

    def _check_signal_dimension_equals_one(self):
        if self.axes_manager.signal_dimension != 1:
            raise SignalDimensionError(self.axes_manager.signal_dimension, 1)

    def _check_signal_dimension_equals_two(self):
        if self.axes_manager.signal_dimension != 2:
            raise SignalDimensionError(self.axes_manager.signal_dimension, 2)

    def _deepcopy_with_new_data(self, data=None):
        """Returns a deepcopy of itself replacing the data.

        This method has the advantage over deepcopy that it does not
        copy the data what can save precious memory

        Parameters
        ---------
        data : {None | np.array}

        Returns
        -------
        ns : Signal

        """
        try:
            old_data = self.data
            self.data = None
            old_plot = self._plot
            self._plot = None
            old_models = self.models._models
            self.models._models = DictionaryTreeBrowser()
            ns = self.deepcopy()
            ns.data = np.atleast_1d(data)
            return ns
        finally:
            self.data = old_data
            self._plot = old_plot
            self.models._models = old_models

    def _print_summary(self):
        string = "\n\tTitle: "
        string += self.metadata.General.title.decode('utf8')
        if self.metadata.has_item("Signal.signal_type"):
            string += "\n\tSignal type: "
            string += self.metadata.Signal.signal_type
        string += "\n\tData dimensions: "
        string += str(self.axes_manager.shape)
        if self.metadata.has_item('Signal.record_by'):
            string += "\n\tData representation: "
            string += self.metadata.Signal.record_by
            string += "\n\tData type: "
            string += str(self.data.dtype)
        print string

    @property
    def data(self):
        return self._data

    @data.setter
    def data(self, value):
        if isinstance(value, h5py.Dataset):
            self._data = value
        else:
            self._data = np.atleast_1d(np.asanyarray(value))

    def _load_dictionary(self, file_data_dict):
        """Load data from dictionary.

        Parameters
        ----------
        file_data_dict : dictionary
            A dictionary containing at least a 'data' keyword with an array of
            arbitrary dimensions. Additionally the dictionary can contain the
            following items:
            data : numpy array
               The signal data. It can be an array of any dimensions.
            axes : dictionary (optional)
                Dictionary to define the axes (see the
                documentation of the AxesManager class for more details).
            attributes : dictionary (optional)
                A dictionary whose items are stored as attributes.
            metadata : dictionary (optional)
                A dictionary containing a set of parameters
                that will to stores in the `metadata` attribute.
                Some parameters might be mandatory in some cases.
            original_metadata : dictionary (optional)
                A dictionary containing a set of parameters
                that will to stores in the `original_metadata` attribute. It
                typically contains all the parameters that has been
                imported from the original data file.

        """

        self.data = file_data_dict['data']
        if 'models' in file_data_dict:
            self.models._add_dictionary(file_data_dict['models'])
        if 'axes' not in file_data_dict:
            file_data_dict['axes'] = self._get_undefined_axes_list()
        self.axes_manager = AxesManager(
            file_data_dict['axes'])
        if 'metadata' not in file_data_dict:
            file_data_dict['metadata'] = {}
        if 'original_metadata' not in file_data_dict:
            file_data_dict['original_metadata'] = {}
        if 'attributes' in file_data_dict:
            for key, value in file_data_dict['attributes'].iteritems():
                if hasattr(self, key):
                    if isinstance(value, dict):
                        for k, v in value.iteritems():
                            eval('self.%s.__setattr__(k,v)' % key)
                    else:
                        self.__setattr__(key, value)
        self.original_metadata.add_dictionary(
            file_data_dict['original_metadata'])
        self.metadata.add_dictionary(
            file_data_dict['metadata'])
        if "title" not in self.metadata.General:
            self.metadata.General.title = ''
        if (self._record_by or
                "Signal.record_by" not in self.metadata):
            self.metadata.Signal.record_by = self._record_by
        if (self._signal_origin or
                "Signal.signal_origin" not in self.metadata):
            self.metadata.Signal.signal_origin = self._signal_origin
        if (self._signal_type or
                not self.metadata.has_item("Signal.signal_type")):
            self.metadata.Signal.signal_type = self._signal_type

    def squeeze(self):
        """Remove single-dimensional entries from the shape of an array
        and the axes.

        """
        # We deepcopy everything but data
        self = self._deepcopy_with_new_data(self.data)
        for axis in self.axes_manager._axes:
            if axis.size == 1:
                self._remove_axis(axis.index_in_axes_manager)
        self.data = self.data.squeeze()
        return self

    def _to_dictionary(self, add_learning_results=True):
        """Returns a dictionary that can be used to recreate the signal.

        All items but `data` are copies.

        Parameters
        ----------
        add_learning_results : bool

        Returns
        -------
        dic : dictionary

        """
        dic = {'data': self.data,
               'axes': self.axes_manager._get_axes_dicts(),
               'metadata': self.metadata.deepcopy().as_dictionary(),
               'original_metadata':
               self.original_metadata.deepcopy().as_dictionary(),
               'tmp_parameters':
               self.tmp_parameters.deepcopy().as_dictionary()}
        if add_learning_results and hasattr(self, 'learning_results'):
            dic['learning_results'] = copy.deepcopy(
                self.learning_results.__dict__)
        return dic

    def _get_undefined_axes_list(self):
        axes = []
        for i in xrange(len(self.data.shape)):
            axes.append({'size': int(self.data.shape[i]), })
        return axes

    def __call__(self, axes_manager=None):
        if axes_manager is None:
            axes_manager = self.axes_manager
        return np.atleast_1d(
            self.data.__getitem__(axes_manager._getitem_tuple))

    def plot(self, navigator="auto", axes_manager=None, **kwargs):
        """Plot the signal at the current coordinates.

        For multidimensional datasets an optional figure,
        the "navigator", with a cursor to navigate that data is
        raised. In any case it is possible to navigate the data using
        the sliders. Currently only signals with signal_dimension equal to
        0, 1 and 2 can be plotted.

        Parameters
        ----------
        navigator : {"auto", None, "slider", "spectrum", Signal}
            If "auto", if navigation_dimension > 0, a navigator is
            provided to explore the data.
            If navigation_dimension is 1 and the signal is an image
            the navigator is a spectrum obtained by integrating
            over the signal axes (the image).
            If navigation_dimension is 1 and the signal is a spectrum
            the navigator is an image obtained by stacking horizontally
            all the spectra in the dataset.
            If navigation_dimension is > 1, the navigator is an image
            obtained by integrating the data over the signal axes.
            Additionaly, if navigation_dimension > 2 a window
            with one slider per axis is raised to navigate the data.
            For example,
            if the dataset consists of 3 navigation axes X, Y, Z and one
            signal axis, E, the default navigator will be an image
            obtained by integrating the data over E at the current Z
            index and a window with sliders for the X, Y and Z axes
            will be raised. Notice that changing the Z-axis index
            changes the navigator in this case.
            If "slider" and the navigation dimension > 0 a window
            with one slider per axis is raised to navigate the data.
            If "spectrum" and navigation_dimension > 0 the navigator
            is always a spectrum obtained by integrating the data
            over all other axes.
            If None, no navigator will be provided.
            Alternatively a Signal instance can be provided. The signal
            dimension must be 1 (for a spectrum navigator) or 2 (for a
            image navigator) and navigation_shape must be 0 (for a static
            navigator) or navigation_shape + signal_shape must be equal
            to the navigator_shape of the current object (for a dynamic
            navigator).
            If the signal dtype is RGB or RGBA this parameters has no
            effect and is always "slider".

        axes_manager : {None, axes_manager}
            If None `axes_manager` is used.

        **kwargs : optional
            Any extra keyword arguments are passed to the signal plot.

        """

        if self._plot is not None:
            try:
                self._plot.close()
            except:
                # If it was already closed it will raise an exception,
                # but we want to carry on...
                pass

        if axes_manager is None:
            axes_manager = self.axes_manager
        if self.is_rgbx is True:
            if axes_manager.navigation_size < 2:
                navigator = None
            else:
                navigator = "slider"
        if axes_manager.signal_dimension == 0:
            self._plot = mpl_he.MPL_HyperExplorer()
        elif axes_manager.signal_dimension == 1:
            # Hyperspectrum
            self._plot = mpl_hse.MPL_HyperSpectrum_Explorer()
        elif axes_manager.signal_dimension == 2:
            self._plot = mpl_hie.MPL_HyperImage_Explorer()
        else:
            raise ValueError('Plotting is not supported for this view')

        self._plot.axes_manager = axes_manager
        self._plot.signal_data_function = self.__call__
        if self.metadata.General.title:
            self._plot.signal_title = self.metadata.General.title
        elif self.tmp_parameters.has_item('filename'):
            self._plot.signal_title = self.tmp_parameters.filename

        def get_static_explorer_wrapper(*args, **kwargs):
            return navigator()

        def get_1D_sum_explorer_wrapper(*args, **kwargs):
            navigator = self
            # Sum over all but the first navigation axis.
            am = navigator.axes_manager
            navigator = navigator.sum(am.signal_axes + am.navigation_axes[1:])
            return np.nan_to_num(navigator.data).squeeze()

        def get_dynamic_explorer_wrapper(*args, **kwargs):
            navigator.axes_manager.indices = self.axes_manager.indices[
                navigator.axes_manager.signal_dimension:]
            navigator.axes_manager._update_attributes()
            return navigator()

        if not isinstance(navigator, Signal) and navigator == "auto":
            if (self.axes_manager.navigation_dimension == 1 and
                    self.axes_manager.signal_dimension == 1):
                navigator = "data"
            elif self.axes_manager.navigation_dimension > 0:
                if self.axes_manager.signal_dimension == 0:
                    navigator = self.deepcopy()
                else:
                    navigator = self.sum(self.axes_manager.signal_axes)
                if navigator.axes_manager.navigation_dimension == 1:
                    navigator = navigator.as_spectrum(0)
                else:
                    navigator = navigator.as_image((0, 1))
            else:
                navigator = None
        # Navigator properties
        if axes_manager.navigation_axes:
            if navigator is "slider":
                self._plot.navigator_data_function = "slider"
            elif navigator is None:
                self._plot.navigator_data_function = None
            elif isinstance(navigator, Signal):
                # Dynamic navigator
                if (axes_manager.navigation_shape ==
                        navigator.axes_manager.signal_shape +
                        navigator.axes_manager.navigation_shape):
                    self._plot.navigator_data_function = \
                        get_dynamic_explorer_wrapper

                elif (axes_manager.navigation_shape ==
                        navigator.axes_manager.signal_shape or
                        axes_manager.navigation_shape[:2] ==
                        navigator.axes_manager.signal_shape or
                        (axes_manager.navigation_shape[0],) ==
                        navigator.axes_manager.signal_shape):
                    self._plot.navigator_data_function = \
                        get_static_explorer_wrapper
                else:
                    raise ValueError(
                        "The navigator dimensions are not compatible with "
                        "those of self.")
            elif navigator == "data":
                self._plot.navigator_data_function = \
                    lambda axes_manager=None: self.data
            elif navigator == "spectrum":
                self._plot.navigator_data_function = \
                    get_1D_sum_explorer_wrapper
            else:
                raise ValueError(
                    "navigator must be one of \"spectrum\",\"auto\","
                    " \"slider\", None, a Signal instance")

        self._plot.plot(**kwargs)

    def save(self, filename=None, overwrite=None, extension=None,
             **kwds):
        """Saves the signal in the specified format.

        The function gets the format from the extension.:
            - hdf5 for HDF5
            - rpl for Ripple (useful to export to Digital Micrograph)
            - msa for EMSA/MSA single spectrum saving.
            - unf for SEMPER unf binary format.
            - blo for Blockfile diffraction stack saving.
            - Many image formats such as png, tiff, jpeg...

        If no extension is provided the default file format as defined
        in the `preferences` is used.
        Please note that not all the formats supports saving datasets of
        arbitrary dimensions, e.g. msa only supports 1D data, and blockfiles
        only support image stacks with a navigation dimension < 2.

        Each format accepts a different set of parameters. For details
        see the specific format documentation.

        Parameters
        ----------
        filename : str or None
            If None (default) and tmp_parameters.filename and
            `tmp_paramters.folder` are defined, the
            filename and path will be taken from there. A valid
            extension can be provided e.g. "my_file.rpl", see `extension`.
        overwrite : None, bool
            If None, if the file exists it will query the user. If
            True(False) it (does not) overwrites the file if it exists.
        extension : {None, 'hdf5', 'rpl', 'msa', 'unf', 'blo', common image
                     extensions e.g. 'tiff', 'png'}
            The extension of the file that defines the file format.
            If None, the extension is taken from the first not None in the
            following list:
            i) the filename
            ii)  `tmp_parameters.extension`
            iii) `preferences.General.default_file_format` in this order.

        """
        if filename is None:
            if (self.tmp_parameters.has_item('filename') and
                    self.tmp_parameters.has_item('folder')):
                filename = os.path.join(
                    self.tmp_parameters.folder,
                    self.tmp_parameters.filename)
                extension = (self.tmp_parameters.extension
                             if not extension
                             else extension)
            elif self.metadata.has_item('General.original_filename'):
                filename = self.metadata.General.original_filename
            else:
                raise ValueError('File name not defined')
        if extension is not None:
            basename, ext = os.path.splitext(filename)
            filename = basename + '.' + extension
        io.save(filename, self, overwrite=overwrite, **kwds)

    def _replot(self):
        if self._plot is not None:
            if self._plot.is_active() is True:
                self.plot()

    @auto_replot
    def get_dimensions_from_data(self):
        """Get the dimension parameters from the data_cube. Useful when
        the data_cube was externally modified, or when the SI was not
        loaded from a file

        """
        dc = self.data
        for axis in self.axes_manager._axes:
            axis.size = int(dc.shape[axis.index_in_array])

    def crop(self, axis, start=None, end=None):
        """Crops the data in a given axis. The range is given in pixels

        Parameters
        ----------
        axis : {int | string}
            Specify the data axis in which to perform the cropping
            operation. The axis can be specified using the index of the
            axis in `axes_manager` or the axis name.
        start, end : {int | float | None}
            The beginning and end of the cropping interval. If int
            the value is taken as the axis index. If float the index
            is calculated using the axis calibration. If start/end is
            None crop from/to the low/high end of the axis.

        """
        axis = self.axes_manager[axis]
        i1, i2 = axis._get_index(start), axis._get_index(end)
        if i1 is not None:
            new_offset = axis.axis[i1]
        # We take a copy to guarantee the continuity of the data
        self.data = self.data[
            (slice(None),) * axis.index_in_array + (slice(i1, i2),
                                                    Ellipsis)]

        if i1 is not None:
            axis.offset = new_offset
        self.get_dimensions_from_data()
        self.squeeze()

    def swap_axes(self, axis1, axis2):
        """Swaps the axes.

        Parameters
        ----------
        axis1, axis2 %s

        Returns
        -------
        s : a copy of the object with the axes swapped.

        """
        axis1 = self.axes_manager[axis1].index_in_array
        axis2 = self.axes_manager[axis2].index_in_array
        s = self._deepcopy_with_new_data(self.data.swapaxes(axis1, axis2))
        c1 = s.axes_manager._axes[axis1]
        c2 = s.axes_manager._axes[axis2]
        s.axes_manager._axes[axis1] = c2
        s.axes_manager._axes[axis2] = c1
        s.axes_manager._update_attributes()
        s._make_sure_data_is_contiguous()
        return s
    swap_axes.__doc__ %= ONE_AXIS_PARAMETER

    def rollaxis(self, axis, to_axis):
        """Roll the specified axis backwards, until it lies in a given position.

        Parameters
        ----------
        axis %s The axis to roll backwards.
            The positions of the other axes do not change relative to one another.
        to_axis %s The axis is rolled until it
            lies before this other axis.

        Returns
        -------
        s : Signal or subclass
            Output signal.

        See Also
        --------
        roll : swap_axes

        Examples
        --------
        >>> s = hs.signals.Spectrum(np.ones((5,4,3,6)))
        >>> s
        <Spectrum, title: , dimensions: (3, 4, 5, 6)>
        >>> s.rollaxis(3, 1)
        <Spectrum, title: , dimensions: (3, 4, 5, 6)>
        >>> s.rollaxis(2,0)
        <Spectrum, title: , dimensions: (5, 3, 4, 6)>

        """
        axis = self.axes_manager[axis].index_in_array
        to_index = self.axes_manager[to_axis].index_in_array
        if axis == to_index:
            return self.deepcopy()
        new_axes_indices = hyperspy.misc.utils.rollelem(
            [axis_.index_in_array for axis_ in self.axes_manager._axes],
            index=axis,
            to_index=to_index)

        s = self._deepcopy_with_new_data(self.data.transpose(new_axes_indices))
        s.axes_manager._axes = hyperspy.misc.utils.rollelem(
            s.axes_manager._axes,
            index=axis,
            to_index=to_index)
        s.axes_manager._update_attributes()
        s._make_sure_data_is_contiguous()
        return s
    rollaxis.__doc__ %= (ONE_AXIS_PARAMETER, ONE_AXIS_PARAMETER)

    def rebin(self, new_shape, out=None):
        """Returns the object with the data rebinned.

        Parameters
        ----------
        new_shape: tuple of ints
            The new shape elements must be divisors of the original shape
            elements.
        %s

        Returns
        -------
        s : Signal subclass

        Raises
        ------
        ValueError
            When there is a mismatch between the number of elements in the
            signal shape and `new_shape` or `new_shape` elements are not
            divisors of the original signal shape.


        Examples
        --------
        >>> import hyperspy.api as hs
        >>> s = hs.signals.Spectrum(np.zeros((10, 100)))
        >>> s
        <Spectrum, title: , dimensions: (10|100)>
        >>> s.rebin((5, 100))
        <Spectrum, title: , dimensions: (5|100)>
        I
        """
        if len(new_shape) != len(self.data.shape):
            raise ValueError("Wrong shape size")
        new_shape_in_array = []
        for axis in self.axes_manager._axes:
            new_shape_in_array.append(
                new_shape[axis.index_in_axes_manager])
        factors = (np.array(self.data.shape) /
                   np.array(new_shape_in_array))
        s = out or self._deepcopy_with_new_data(None)
        data = array_tools.rebin(self.data, new_shape_in_array)
        if out:
            out.data[:] = data
        else:
            s.data = data
        for axis, axis_src in zip(s.axes_manager._axes,
                                  self.axes_manager._axes):
            axis.scale = axis_src.scale * factors[axis.index_in_array]
        s.get_dimensions_from_data()
        if s.metadata.has_item('Signal.Noise_properties.variance'):
            if isinstance(s.metadata.Signal.Noise_properties.variance, Signal):
                var = s.metadata.Signal.Noise_properties.variance
                s.metadata.Signal.Noise_properties.variance = var.rebin(
                    new_shape)
        if out is None:
            return s
    rebin.__doc__ %= OUT_ARG

    def split(self,
              axis='auto',
              number_of_parts='auto',
              step_sizes='auto'):
        """Splits the data into several signals.

        The split can be defined by giving the number_of_parts, a homogeneous
        step size or a list of customized step sizes. By default ('auto'),
        the function is the reverse of utils.stack().

        Parameters
        ----------
        axis : {'auto' | int | string}
            Specify the data axis in which to perform the splitting
            operation.  The axis can be specified using the index of the
            axis in `axes_manager` or the axis name.
            - If 'auto' and if the object has been created with utils.stack,
            split will return the former list of signals
            (options stored in 'metadata._HyperSpy.Stacking_history'
             else the last navigation axis will be used.
        number_of_parts : {'auto' | int}
            Number of parts in which the SI will be splitted. The
            splitting is homegenous. When the axis size is not divisible
            by the number_of_parts the reminder data is lost without
            warning. If number_of_parts and step_sizes is 'auto',
            number_of_parts equals the length of the axis,
            step_sizes equals one  and the axis is supress from each
            sub_spectra.
        step_sizes : {'auto' | list of ints | int}
            Size of the splitted parts. If 'auto', the step_sizes equals one.
            If int, the splitting is homogenous.

        Examples
        --------
        >>> s = hs.signals.Spectrum(random.random([4,3,2]))
        >>> s
            <Spectrum, title: , dimensions: (3, 4|2)>
        >>> s.split()
            [<Spectrum, title: , dimensions: (3 |2)>,
            <Spectrum, title: , dimensions: (3 |2)>,
            <Spectrum, title: , dimensions: (3 |2)>,
            <Spectrum, title: , dimensions: (3 |2)>]
        >>> s.split(step_sizes=2)
            [<Spectrum, title: , dimensions: (3, 2|2)>,
            <Spectrum, title: , dimensions: (3, 2|2)>]
        >>> s.split(step_sizes=[1,2])
            [<Spectrum, title: , dimensions: (3, 1|2)>,
            <Spectrum, title: , dimensions: (3, 2|2)>]

        Returns
        -------
        list of the splitted signals
        """

        shape = self.data.shape
        signal_dict = self._to_dictionary(add_learning_results=False)

        if axis == 'auto':
            mode = 'auto'
            if hasattr(self.metadata._HyperSpy, 'Stacking_history'):
                stack_history = self.metadata._HyperSpy.Stacking_history
                axis_in_manager = stack_history.axis
                step_sizes = stack_history.step_sizes
            else:
                axis_in_manager = \
                    self.axes_manager[-1 + 1j].index_in_axes_manager
        else:
            mode = 'manual'
            axis_in_manager = self.axes_manager[axis].index_in_axes_manager

        axis = self.axes_manager[axis_in_manager].index_in_array
        len_axis = self.axes_manager[axis_in_manager].size

        if number_of_parts is 'auto' and step_sizes is 'auto':
            step_sizes = 1
            number_of_parts = len_axis
        elif number_of_parts is not 'auto' and step_sizes is not 'auto':
            raise ValueError(
                "You can define step_sizes or number_of_parts "
                "but not both.")
        elif step_sizes is 'auto':
            if number_of_parts > shape[axis]:
                raise ValueError(
                    "The number of parts is greater than "
                    "the axis size.")
            else:
                step_sizes = ([shape[axis] // number_of_parts, ] *
                              number_of_parts)

        if isinstance(step_sizes, int):
            step_sizes = [step_sizes] * int(len_axis / step_sizes)

        splitted = []
        cut_index = np.array([0] + step_sizes).cumsum()

        axes_dict = signal_dict['axes']
        for i in xrange(len(cut_index) - 1):
            axes_dict[axis]['offset'] = \
                self.axes_manager._axes[axis].index2value(cut_index[i])
            axes_dict[axis]['size'] = cut_index[i + 1] - cut_index[i]
            data = self.data[
                (slice(None), ) * axis +
                (slice(cut_index[i], cut_index[i + 1]), Ellipsis)]
            signal_dict['data'] = data
            splitted += self.__class__(**signal_dict),

        if number_of_parts == len_axis \
                or step_sizes == [1] * len_axis:
            for i, spectrum in enumerate(splitted):
                spectrum.data = spectrum.data[
                    spectrum.axes_manager._get_data_slice([(axis, 0)])]
                spectrum._remove_axis(axis_in_manager)

        if mode == 'auto' and hasattr(
                self.original_metadata, 'stack_elements'):
            for i, spectrum in enumerate(splitted):
                se = self.original_metadata.stack_elements['element' + str(i)]
                spectrum.metadata = copy.deepcopy(
                    se['metadata'])
                spectrum.original_metadata = copy.deepcopy(
                    se['original_metadata'])
                spectrum.metadata.General.title = se.metadata.General.title

        return splitted

    @auto_replot
    def _unfold(self, steady_axes, unfolded_axis):
        """Modify the shape of the data by specifying the axes whose
        dimension do not change and the axis over which the remaining axes will
        be unfolded

        Parameters
        ----------
        steady_axes : list
            The indices of the axes which dimensions do not change
        unfolded_axis : int
            The index of the axis over which all the rest of the axes (except
            the steady axes) will be unfolded

        See also
        --------
        fold
        """

        # It doesn't make sense unfolding when dim < 2
        if self.data.squeeze().ndim < 2:
            return

        # We need to store the original shape and coordinates to be used
        # by
        # the fold function only if it has not been already stored by a
        # previous unfold
        folding = self.metadata._HyperSpy.Folding
        if folding.unfolded is False:
            folding.original_shape = self.data.shape
            folding.original_axes_manager = self.axes_manager
            folding.unfolded = True

        new_shape = [1] * len(self.data.shape)
        for index in steady_axes:
            new_shape[index] = self.data.shape[index]
        new_shape[unfolded_axis] = -1
        self.data = self.data.reshape(new_shape)
        self.axes_manager = self.axes_manager.deepcopy()
        uname = ''
        uunits = ''
        to_remove = []
        for axis, dim in zip(self.axes_manager._axes, new_shape):
            if dim == 1:
                uname += ',' + unicode(axis)
                uunits = ',' + unicode(axis.units)
                to_remove.append(axis)
        ua = self.axes_manager._axes[unfolded_axis]
        ua.name = unicode(ua) + uname
        ua.units = unicode(ua.units) + uunits
        ua.size = self.data.shape[unfolded_axis]
        for axis in to_remove:
            self.axes_manager.remove(axis.index_in_axes_manager)
        self.data = self.data.squeeze()
        if self.metadata.has_item('Signal.Noise_properties.variance'):
            variance = self.metadata.Signal.Noise_properties.variance
            if isinstance(variance, Signal):
                variance._unfold(steady_axes, unfolded_axis)

    def unfold(self, unfold_navigation=True, unfold_signal=True):
        """Modifies the shape of the data by unfolding the signal and
        navigation dimensions separately

        Returns
        -------
        needed_unfolding : bool


        """
        unfolded = False
        if unfold_navigation:
            if self.unfold_navigation_space():
                unfolded = True
        if unfold_signal:
            if self.unfold_signal_space():
                unfolded = True
        return unfolded

    @contextmanager
    def unfolded(self, unfold_navigation=True, unfold_signal=True):
        """Use this function together with a `with` statement to have the
        signal be unfolded for the scope of the `with` block, before
        automatically refolding when passing out of scope.

        See also
        --------
        unfold, fold

        Examples
        --------
        >>> import numpy as np
        >>> s = Signal(np.random.random((64,64,1024)))
        >>> with s.unfolded():
                # Do whatever needs doing while unfolded here
                pass
        """
        unfolded = self.unfold(unfold_navigation, unfold_signal)
        try:
            yield unfolded
        finally:
            if unfolded is not False:
                self.fold()

    def unfold_navigation_space(self):
        """Modify the shape of the data to obtain a navigation space of
        dimension 1

        Returns
        -------
        needed_unfolding : bool

        """

        if self.axes_manager.navigation_dimension < 2:
            needed_unfolding = False
        else:
            needed_unfolding = True
            steady_axes = [
                axis.index_in_array for axis in
                self.axes_manager.signal_axes]
            unfolded_axis = (
                self.axes_manager.navigation_axes[0].index_in_array)
            self._unfold(steady_axes, unfolded_axis)
        return needed_unfolding

    def unfold_signal_space(self):
        """Modify the shape of the data to obtain a signal space of
        dimension 1

        Returns
        -------
        needed_unfolding : bool

        """
        if self.axes_manager.signal_dimension < 2:
            needed_unfolding = False
        else:
            needed_unfolding = True
            steady_axes = [
                axis.index_in_array for axis in
                self.axes_manager.navigation_axes]
            unfolded_axis = self.axes_manager.signal_axes[0].index_in_array
            self._unfold(steady_axes, unfolded_axis)
            self.metadata._HyperSpy.Folding.signal_unfolded = True
        return needed_unfolding

    @auto_replot
    def fold(self):
        """If the signal was previously unfolded, folds it back"""
        folding = self.metadata._HyperSpy.Folding
        # Note that == must be used instead of is True because
        # if the value was loaded from a file its type can be np.bool_
        if folding.unfolded is True:
            self.data = self.data.reshape(folding.original_shape)
            self.axes_manager = folding.original_axes_manager
            folding.original_shape = None
            folding.original_axes_manager = None
            folding.unfolded = False
            folding.signal_unfolded = False
            if self.metadata.has_item('Signal.Noise_properties.variance'):
                variance = self.metadata.Signal.Noise_properties.variance
                if isinstance(variance, Signal):
                    variance.fold()

    def _make_sure_data_is_contiguous(self):
        if self.data.flags['C_CONTIGUOUS'] is False:
            self.data = np.ascontiguousarray(self.data)

    def _iterate_signal(self):
        """Iterates over the signal data.

        It is faster than using the signal iterator.

        """
        if self.axes_manager.navigation_size < 2:
            yield self()
            return
        self._make_sure_data_is_contiguous()
        axes = [axis.index_in_array for
                axis in self.axes_manager.signal_axes]
        unfolded_axis = (
            self.axes_manager.navigation_axes[0].index_in_array)
        new_shape = [1] * len(self.data.shape)
        for axis in axes:
            new_shape[axis] = self.data.shape[axis]
        new_shape[unfolded_axis] = -1
        # Warning! if the data is not contigous it will make a copy!!
        data = self.data.reshape(new_shape)
        for i in xrange(data.shape[unfolded_axis]):
            getitem = [0] * len(data.shape)
            for axis in axes:
                getitem[axis] = slice(None)
            getitem[unfolded_axis] = i
            yield(data[getitem])

    def _remove_axis(self, axes):
        am = self.axes_manager
        axes = am[axes]
        if not np.iterable(axes):
            axes = (axes,)
        if am.navigation_dimension + am.signal_dimension > len(axes):
            old_signal_dimension = am.signal_dimension
            am.remove(axes)
            if old_signal_dimension != am.signal_dimension:
                if am.signal_dimension == 2:
                    self._record_by = "image"
                elif am.signal_dimension == 1:
                    self._record_by = "spectrum"
                elif am.signal_dimension == 0:
                    self._record_by = ""
                else:
                    return
                self.metadata.Signal.record_by = self._record_by
                self._assign_subclass()
        else:
            # Create a "Scalar" axis because the axis is the last one left and
            # HyperSpy does not # support 0 dimensions
            am.remove(axes)
            am._append_axis(
                size=1,
                scale=1,
                offset=0,
                name="Scalar",
                navigate=False,)

<<<<<<< HEAD
    def _ma_workaround(self, s, function, axes, ar_axes, out):
        # TODO: Remove if and when numpy.ma accepts tuple `axis`
        intermediate = self
        for a in ar_axes[:-1]:
            intermediate = function(intermediate.data, axis=a)
        if out:
            function(intermediate.data, axis=ar_axes[-1], out=out.data)
            s.events.data_changed.trigger(self)
        else:
            s.data = function(intermediate.data, axis=ar_axes[-1])
            s._remove_axis([ax.index_in_axes_manager for ax in axes])
            return s

=======
>>>>>>> 086b97a8
    def _apply_function_on_data_and_remove_axis(self, function, axes,
                                                out=None):
        axes = self.axes_manager[axes]
        if not np.iterable(axes):
            axes = (axes,)
        ar_axes = tuple(ax.index_in_array for ax in axes)
        if len(ar_axes) == 1:
            ar_axes = ar_axes[0]
<<<<<<< HEAD

        s = out or self._deepcopy_with_new_data(None)

        if np.ma.is_masked(self.data):
            return self._ma_workaround(s, function, axes, ar_axes, out)
        if out:
            function(self.data, axis=ar_axes, out=out.data)
            s.events.data_changed.trigger(self)
        else:
            s.data = function(self.data, axis=ar_axes)
            s._remove_axis([ax.index_in_axes_manager for ax in axes])
            return s
=======
>>>>>>> 086b97a8

        s = out or self._deepcopy_with_new_data(None)
        if out:
            function(self.data, axis=ar_axes, out=out.data)
        else:
            s.data = function(self.data, axis=ar_axes)
            s._remove_axis([ax.index_in_axes_manager for ax in axes])
            return s

    def sum(self, axis=None, out=None):
        """Sum the data over the given axes.

        Parameters
        ----------
        axis %s
        %s

        Returns
        -------
        s : Signal

        See also
        --------
        max, min, mean, std, var, indexmax, valuemax, amax

        Examples
        --------
        >>> import numpy as np
        >>> s = Signal(np.random.random((64,64,1024)))
        >>> s.data.shape
        (64,64,1024)
        >>> s.sum(-1).data.shape
        (64,64)

        """
        if axis is None:
            axis = self.axes_manager.navigation_axes
        return self._apply_function_on_data_and_remove_axis(np.sum, axis,
                                                            out=out)
    sum.__doc__ %= (MANY_AXIS_PARAMETER, OUT_ARG)

    def max(self, axis=None, out=None):
        """Returns a signal with the maximum of the signal along at least one
        axis.

        Parameters
        ----------
        axis %s
        %s

        Returns
        -------
        s : Signal

        See also
        --------
        min, sum, mean, std, var, indexmax, valuemax, amax

        Examples
        --------
        >>> import numpy as np
        >>> s = Signal(np.random.random((64,64,1024)))
        >>> s.data.shape
        (64,64,1024)
        >>> s.max(-1).data.shape
        (64,64)

        """
        if axis is None:
            axis = self.axes_manager.navigation_axes
        return self._apply_function_on_data_and_remove_axis(np.max, axis,
                                                            out=out)
    max.__doc__ %= (MANY_AXIS_PARAMETER, OUT_ARG)

    def min(self, axis=None, out=None):
        """Returns a signal with the minimum of the signal along at least one
        axis.

        Parameters
        ----------
        axis %s
        %s

        Returns
        -------
        s : Signal

        See also
        --------
        max, sum, mean, std, var, indexmax, valuemax, amax

        Examples
        --------
        >>> import numpy as np
        >>> s = Signal(np.random.random((64,64,1024)))
        >>> s.data.shape
        (64,64,1024)
        >>> s.min(-1).data.shape
        (64,64)

        """
        if axis is None:
            axis = self.axes_manager.navigation_axes
        return self._apply_function_on_data_and_remove_axis(np.min, axis,
                                                            out=out)
    min.__doc__ %= (MANY_AXIS_PARAMETER, OUT_ARG)

    def mean(self, axis=None, out=None):
        """Returns a signal with the average of the signal along at least one
        axis.

        Parameters
        ----------
        axis %s
        %s

        Returns
        -------
        s : Signal

        See also
        --------
        max, min, sum, std, var, indexmax, valuemax, amax

        Examples
        --------
        >>> import numpy as np
        >>> s = Signal(np.random.random((64,64,1024)))
        >>> s.data.shape
        (64,64,1024)
        >>> s.mean(-1).data.shape
        (64,64)

        """
        if axis is None:
            axis = self.axes_manager.navigation_axes
        return self._apply_function_on_data_and_remove_axis(np.mean, axis,
                                                            out=out)
    mean.__doc__ %= (MANY_AXIS_PARAMETER, OUT_ARG)

    def std(self, axis=None, out=None):
        """Returns a signal with the standard deviation of the signal along
        at least one axis.

        Parameters
        ----------
        axis %s
        %s

        Returns
        -------
        s : Signal

        See also
        --------
        max, min, sum, mean, var, indexmax, valuemax, amax

        Examples
        --------
        >>> import numpy as np
        >>> s = Signal(np.random.random((64,64,1024)))
        >>> s.data.shape
        (64,64,1024)
        >>> s.std(-1).data.shape
        (64,64)

        """
        if axis is None:
            axis = self.axes_manager.navigation_axes
        return self._apply_function_on_data_and_remove_axis(np.std, axis,
                                                            out=out)
    std.__doc__ %= (MANY_AXIS_PARAMETER, OUT_ARG)

    def var(self, axis=None, out=None):
        """Returns a signal with the variances of the signal along at least one
        axis.

        Parameters
        ----------
        axis %s
        %s

        Returns
        -------
        s : Signal

        See also
        --------
        max, min, sum, mean, std, indexmax, valuemax, amax

        Examples
        --------
        >>> import numpy as np
        >>> s = Signal(np.random.random((64,64,1024)))
        >>> s.data.shape
        (64,64,1024)
        >>> s.var(-1).data.shape
        (64,64)

        """
        if axis is None:
            axis = self.axes_manager.navigation_axes
        return self._apply_function_on_data_and_remove_axis(np.var, axis,
                                                            out=out)
    var.__doc__ %= (MANY_AXIS_PARAMETER, OUT_ARG)

    def diff(self, axis, order=1, out=None):
        """Returns a signal with the n-th order discrete difference along
        given axis.

        Parameters
        ----------
        axis %s
        order : int
            the order of the derivative
                %s

        See also
        --------
        max, min, sum, mean, std, var, indexmax, valuemax, amax

        Examples
        --------
        >>> import numpy as np
        >>> s = Signal(np.random.random((64,64,1024)))
        >>> s.data.shape
        (64,64,1024)
        >>> s.diff(-1).data.shape
        (64,64,1023)
        """
        s = out or self._deepcopy_with_new_data(None)
        data = np.diff(self.data, n=order,
                       axis=self.axes_manager[axis].index_in_array)
        if out is not None:
            out.data[:] = data
        else:
            s.data = data
        axis2 = s.axes_manager[axis]
        new_offset = self.axes_manager[axis].offset + (order * axis2.scale / 2)
        axis2.offset = new_offset
        s.get_dimensions_from_data()
        if out is None:
            return s
    diff.__doc__ %= (ONE_AXIS_PARAMETER, OUT_ARG)

    def derivative(self, axis, order=1, out=None):
        """Numerical derivative along the given axis.

        Currently only the first order finite difference method is implemented.

        Parameters
        ----------
        axis %s
        order: int
            The order of the derivative. (Note that this is the order of the
            derivative i.e. `order=2` does not use second order finite
            differences method.)
        %s

        Returns
        -------
        der : Signal
            Note that the size of the data on the given `axis` decreases by the
            given `order` i.e. if `axis` is "x" and `order` is 2 the
            x dimension is N, der's x dimension is N - 2.

        See also
        --------
        diff

        """

        der = self.diff(order=order, axis=axis, out=out)
        der = out or der
        axis = self.axes_manager[axis]
        der.data /= axis.scale ** order
        if out is None:
            return der
    derivative.__doc__ %= (ONE_AXIS_PARAMETER, OUT_ARG)

    def integrate_simpson(self, axis, out=None):
        """Returns a signal with the result of calculating the integral
        of the signal along an axis using Simpson's rule.

        Parameters
        ----------
        axis %s
        %s

        Returns
        -------
        s : Signal

        See also
        --------
        max, min, sum, mean, std, var, indexmax, valuemax, amax

        Examples
        --------
        >>> import numpy as np
        >>> s = Signal(np.random.random((64,64,1024)))
        >>> s.data.shape
        (64,64,1024)
        >>> s.var(-1).data.shape
        (64,64)

        """
        axis = self.axes_manager[axis]
        s = out or self._deepcopy_with_new_data(None)
        data = sp.integrate.simps(y=self.data, x=axis.axis,
                                  axis=axis.index_in_array)
        if out is not None:
            out.data[:] = data
        else:
            s.data = data
            s._remove_axis(axis.index_in_axes_manager)
            return s
    integrate_simpson.__doc__ %= (ONE_AXIS_PARAMETER, OUT_ARG)

    def integrate1D(self, axis, out=None):
        """Integrate the signal over the given axis.

        The integration is performed using Simpson's rule if
        `metadata.Signal.binned` is False and summation over the given axis if
        True.

        Parameters
        ----------
        axis %s
        %s

        Returns
        -------
        s : Signal

        See also
        --------
        integrate_simpson, diff, derivative

        Examples
        --------
        >>> import numpy as np
        >>> s = Signal(np.random.random((64,64,1024)))
        >>> s.data.shape
        (64,64,1024)
        >>> s.var(-1).data.shape
        (64,64)

        """
        if self.metadata.Signal.binned is False:
            return self.integrate_simpson(axis=axis, out=out)
        else:
            return self.sum(axis=axis, out=out)
    integrate1D.__doc__ %= (ONE_AXIS_PARAMETER, OUT_ARG)

    def indexmax(self, axis, out=None):
        """Returns a signal with the index of the maximum along an axis.

        Parameters
        ----------
        axis %s
        %s

        Returns
        -------
        s : Signal
            The data dtype is always int.

        See also
        --------
        max, min, sum, mean, std, var, valuemax, amax

        Usage
        -----
        >>> import numpy as np
        >>> s = Signal(np.random.random((64,64,1024)))
        >>> s.data.shape
        (64,64,1024)
        >>> s.indexmax(-1).data.shape
        (64,64)

        """
        return self._apply_function_on_data_and_remove_axis(np.argmax, axis,
                                                            out=out)
    indexmax.__doc__ %= (ONE_AXIS_PARAMETER, OUT_ARG)

    def valuemax(self, axis, out=None):
        """Returns a signal with the value of coordinates of the maximum along an axis.

        Parameters
        ----------
        axis %s
        %s

        Returns
        -------
        s : Signal

        See also
        --------
        max, min, sum, mean, std, var, indexmax, amax

        Usage
        -----
        >>> import numpy as np
        >>> s = Signal(np.random.random((64,64,1024)))
        >>> s.data.shape
        (64,64,1024)
        >>> s.valuemax(-1).data.shape
        (64,64)

        """
        idx = self.indexmax(axis)
        s = out or idx
        data = self.axes_manager[axis].index2value(idx.data)
        if out is None:
            idx.data = data
            return idx
        else:
            out.data[:] = data
    valuemax.__doc__ %= (ONE_AXIS_PARAMETER, OUT_ARG)

    def get_histogram(self, bins='freedman', range_bins=None, out=None,
                      **kwargs):
        """Return a histogram of the signal data.

        More sophisticated algorithms for determining bins can be used.
        Aside from the `bins` argument allowing a string specified how bins
        are computed, the parameters are the same as numpy.histogram().

        Parameters
        ----------
        bins : int or list or str, optional
            If bins is a string, then it must be one of:
            'knuth' : use Knuth's rule to determine bins
            'scotts' : use Scott's rule to determine bins
            'freedman' : use the Freedman-diaconis rule to determine bins
            'blocks' : use bayesian blocks for dynamic bin widths
        range_bins : tuple or None, optional
            the minimum and maximum range for the histogram. If not specified,
            it will be (x.min(), x.max())
        %s
        **kwargs
            other keyword arguments (weight and density) are described in
            np.histogram().

        Returns
        -------
        hist_spec : An 1D spectrum instance containing the histogram.

        See Also
        --------
        print_summary_statistics
        astroML.density_estimation.histogram, numpy.histogram : these are the
            functions that hyperspy uses to compute the histogram.

        Notes
        -----
        The number of bins estimators are taken from AstroML. Read
        their documentation for more info.

        Examples
        --------
        >>> s = hs.signals.Spectrum(np.random.normal(size=(10, 100)))
        Plot the data histogram
        >>> s.get_histogram().plot()
        Plot the histogram of the signal at the current coordinates
        >>> s.get_current_signal().get_histogram().plot()

        """
        from hyperspy import signals
        data = self.data[~np.isnan(self.data)].flatten()
        hist, bin_edges = histogram(data,
                                    bins=bins,
                                    range=range_bins,
                                    **kwargs)
        if out is None:
            hist_spec = signals.Spectrum(hist)
        else:
            hist_spec = out
            if hist_spec.data.shape == hist.shape:
                hist_spec.data[:] = hist
            else:
                hist_spec.data = hist
        if bins == 'blocks':
            hist_spec.axes_manager.signal_axes[0].axis = bin_edges[:-1]
            warnings.warn(
                "The options `bins = 'blocks'` is not fully supported in this "
                "versions of hyperspy. It should be used for plotting purpose"
                "only.")
        else:
            hist_spec.axes_manager[0].scale = bin_edges[1] - bin_edges[0]
            hist_spec.axes_manager[0].offset = bin_edges[0]
            hist_spec.axes_manager[0].size = hist.shape[-1]
        hist_spec.axes_manager[0].name = 'value'
        hist_spec.metadata.General.title = (self.metadata.General.title +
                                            " histogram")
        hist_spec.metadata.Signal.binned = True
        if out is None:
            return hist_spec
    get_histogram.__doc__ %= OUT_ARG

    def map(self, function,
            show_progressbar=None, **kwargs):
        """Apply a function to the signal data at all the coordinates.

        The function must operate on numpy arrays and the output *must have the
        same dimensions as the input*. The function is applied to the data at
        each coordinate and the result is stored in the current signal i.e.
        this method operates *in-place*.  Any extra keyword argument is passed
        to the function. The keywords can take different values at different
        coordinates. If the function takes an `axis` or `axes` argument, the
        function is assumed to be vectorial and the signal axes are assigned to
        `axis` or `axes`.  Otherwise, the signal is iterated over the
        navigation axes and a progress bar is displayed to monitor the
        progress.

        Parameters
        ----------

        function : function
            A function that can be applied to the signal.
        show_progressbar : None or bool
            If True, display a progress bar. If None the default is set in
            `preferences`.
        keyword arguments : any valid keyword argument
            All extra keyword arguments are passed to the

        Notes
        -----
        This method is similar to Python's :func:`map` that can also be utilize
        with a :class:`Signal` instance for similar purposes. However, this
        method has the advantage of being faster because it iterates the numpy
        array instead of the :class:`Signal`.

        Examples
        --------
        Apply a gaussian filter to all the images in the dataset. The sigma
        parameter is constant.

        >>> import scipy.ndimage
        >>> im = hs.signals.Image(np.random.random((10, 64, 64)))
        >>> im.map(scipy.ndimage.gaussian_filter, sigma=2.5)

        Apply a gaussian filter to all the images in the dataset. The sigmal
        parameter is variable.

        >>> im = hs.signals.Image(np.random.random((10, 64, 64)))
        >>> sigmas = hs.signals.Signal(np.linspace(2,5,10))
        >>> sigmas.axes_manager.set_signal_dimension(0)
        >>> im.map(scipy.ndimage.gaussian_filter, sigma=sigmas)

        """
        if show_progressbar is None:
            show_progressbar = preferences.General.show_progressbar
        # Sepate ndkwargs
        ndkwargs = ()
        for key, value in kwargs.iteritems():
            if isinstance(value, Signal):
                ndkwargs += ((key, value),)

        # Check if the signal axes have inhomogenous scales and/or units and
        # display in warning if yes.
        scale = set()
        units = set()
        for i in range(len(self.axes_manager.signal_axes)):
            scale.add(self.axes_manager[i].scale)
            units.add(self.axes_manager[i].units)
        if len(units) != 1 or len(scale) != 1:
            warnings.warn(
                "The function you applied does not take into "
                "account the difference of units and of scales in-between"
                " axes.")
        # If the function has an axis argument and the signal dimension is 1,
        # we suppose that it can operate on the full array and we don't
        # interate over the coordinates.
        try:
            fargs = inspect.getargspec(function).args
        except TypeError:
            # This is probably a Cython function that is not supported by
            # inspect.
            fargs = []

        if not ndkwargs and (self.axes_manager.signal_dimension == 1 and
                             "axis" in fargs):
            kwargs['axis'] = \
                self.axes_manager.signal_axes[-1].index_in_array

            self.data = function(self.data, **kwargs)
        # If the function has an axes argument
        # we suppose that it can operate on the full array and we don't
        # interate over the coordinates.
        elif not ndkwargs and "axes" in fargs:
            kwargs['axes'] = tuple([axis.index_in_array for axis in
                                    self.axes_manager.signal_axes])
            self.data = function(self.data, **kwargs)
        else:
            # Iteration over coordinates.
            pbar = progressbar(
                maxval=self.axes_manager.navigation_size,
                disabled=not show_progressbar)
            iterators = [signal[1]._iterate_signal() for signal in ndkwargs]
            iterators = tuple([self._iterate_signal()] + iterators)
            for data in zip(*iterators):
                for (key, value), datum in zip(ndkwargs, data[1:]):
                    kwargs[key] = datum[0]
                data[0][:] = function(data[0], **kwargs)
                pbar.next()
            pbar.finish()

    def copy(self):
        try:
            backup_plot = self._plot
            self._plot = None
            return copy.copy(self)
        finally:
            self._plot = backup_plot

    def __deepcopy__(self, memo):
        dc = type(self)(**self._to_dictionary())
        if dc.data is not None:
            dc.data = dc.data.copy()

        # uncomment if we want to deepcopy models as well:

        # dc.models._add_dictionary(
        #     copy.deepcopy(
        #         self.models._models.as_dictionary()))

        # The Signal subclasses might change the view on init
        # The following code just copies the original view
        for oaxis, caxis in zip(self.axes_manager._axes,
                                dc.axes_manager._axes):
            caxis.navigate = oaxis.navigate
        return dc

    def deepcopy(self):
        return copy.deepcopy(self)

    def change_dtype(self, dtype):
        """Change the data type.

        Parameters
        ----------
        dtype : str or dtype
            Typecode or data-type to which the array is cast. In
            addition to all standard numpy dtypes HyperSpy
            supports four extra dtypes for RGB images:
            "rgb8", "rgba8", "rgb16" and "rgba16". Changing from
            and to any rgbx dtype is more constrained than most
            other dtype conversions. To change to a rgbx dtype
            the signal `record_by` must be "spectrum",
            `signal_dimension` must be 3(4) for rgb(rgba) dtypes
            and the dtype must be uint8(uint16) for rgbx8(rgbx16).
            After conversion `record_by` becomes `image` and the
            spectra dimension is removed. The dtype of images of
            dtype rgbx8(rgbx16) can only be changed to uint8(uint16)
            and the `record_by` becomes "spectrum".


        Examples
        --------
        >>> s = hs.signals.Spectrum([1,2,3,4,5])
        >>> s.data
        array([1, 2, 3, 4, 5])
        >>> s.change_dtype('float')
        >>> s.data
        array([ 1.,  2.,  3.,  4.,  5.])

        """
        if not isinstance(dtype, np.dtype):
            if dtype in rgb_tools.rgb_dtypes:
                if self.metadata.Signal.record_by != "spectrum":
                    raise AttributeError(
                        "Only spectrum signals can be converted "
                        "to RGB images.")
                if "8" in dtype and self.data.dtype.name != "uint8":
                    raise AttributeError(
                        "Only signals with dtype uint8 can be converted to "
                        "rgb8 images")
                elif "16" in dtype and self.data.dtype.name != "uint16":
                    raise AttributeError(
                        "Only signals with dtype uint16 can be converted to "
                        "rgb16 images")
                dtype = rgb_tools.rgb_dtypes[dtype]
                self.data = rgb_tools.regular_array2rgbx(self.data)
                self.axes_manager.remove(-1)
                self.metadata.Signal.record_by = "image"
                self._assign_subclass()
                return
            else:
                dtype = np.dtype(dtype)
        if rgb_tools.is_rgbx(self.data) is True:
            ddtype = self.data.dtype.fields["B"][0]

            if ddtype != dtype:
                raise ValueError(
                    "It is only possibile to change to %s." %
                    ddtype)
            self.data = rgb_tools.rgbx2regular_array(self.data)
            self.get_dimensions_from_data()
            self.metadata.Signal.record_by = "spectrum"
            self.axes_manager[-1 + 2j].name = "RGB index"
            self._assign_subclass()
            return
        else:
            self.data = self.data.astype(dtype)

    def estimate_poissonian_noise_variance(self,
                                           expected_value=None,
                                           gain_factor=None,
                                           gain_offset=None,
                                           correlation_factor=None):
        """Estimate the poissonian noise variance of the signal.

        The variance is stored in the
        ``metadata.Signal.Noise_properties.variance`` attribute.

        A poissonian noise  variance is equal to the expected value. With the
        default arguments, this method simply sets the variance attribute to
        the given `expected_value`. However, more generally (although then
        noise is not strictly poissonian), the variance may be proportional to
        the expected value. Moreover, when the noise is a mixture of white
        (gaussian) and poissonian noise, the variance is described by the
        following linear model:

            .. math::

                \mathrm{Var}[X] = (a * \mathrm{E}[X] + b) * c

        Where `a` is the `gain_factor`, `b` is the `gain_offset` (the gaussian
        noise variance) and `c` the `correlation_factor`. The correlation
        factor accounts for correlation of adjacent signal elements that can
        be modeled as a convolution with a gaussian point spread function.


        Parameters
        ----------
        expected_value : None or Signal instance.
            If None, the signal data is taken as the expected value. Note that
            this may be inaccurate where `data` is small.
        gain_factor, gain_offset, correlation_factor: None or float.
            All three must be positive. If None, take the values from
            ``metadata.Signal.Noise_properties.Variance_linear_model`` if
            defined. Otherwise suppose poissonian noise i.e. ``gain_factor=1``,
            ``gain_offset=0``, ``correlation_factor=1``. If not None, the
            values are stored in
            ``metadata.Signal.Noise_properties.Variance_linear_model``.

        """
        if expected_value is None:
            dc = self.data.copy()
        else:
            dc = expected_value.data.copy()
        if self.metadata.has_item(
                "Signal.Noise_properties.Variance_linear_model"):
            vlm = self.metadata.Signal.Noise_properties.Variance_linear_model
        else:
            self.metadata.add_node(
                "Signal.Noise_properties.Variance_linear_model")
            vlm = self.metadata.Signal.Noise_properties.Variance_linear_model

        if gain_factor is None:
            if not vlm.has_item("gain_factor"):
                vlm.gain_factor = 1
            gain_factor = vlm.gain_factor

        if gain_offset is None:
            if not vlm.has_item("gain_offset"):
                vlm.gain_offset = 0
            gain_offset = vlm.gain_offset

        if correlation_factor is None:
            if not vlm.has_item("correlation_factor"):
                vlm.correlation_factor = 1
            correlation_factor = vlm.correlation_factor

        if gain_offset < 0:
            raise ValueError("`gain_offset` must be positive.")
        if gain_factor < 0:
            raise ValueError("`gain_factor` must be positive.")
        if correlation_factor < 0:
            raise ValueError("`correlation_factor` must be positive.")

        variance = (dc * gain_factor + gain_offset) * correlation_factor
        # The lower bound of the variance is the gaussian noise.
        variance = np.clip(variance, gain_offset * correlation_factor, np.inf)
        variance = type(self)(variance)
        variance.axes_manager = self.axes_manager
        variance.metadata.General.title = ("Variance of " +
                                           self.metadata.General.title)
        self.metadata.set_item(
            "Signal.Noise_properties.variance", variance)

    def get_current_signal(self, auto_title=True, auto_filename=True):
        """Returns the data at the current coordinates as a Signal subclass.

        The signal subclass is the same as that of the current object. All the
        axes navigation attribute are set to False.

        Parameters
        ----------
        auto_title : bool
            If True an space followed by the current indices in parenthesis
            are appended to the title.
        auto_filename : bool
            If True and `tmp_parameters.filename` is defined
            (what is always the case when the Signal has been read from a
            file), the filename is modified by appending an underscore and a
            parenthesis containing the current indices.

        Returns
        -------
        cs : Signal subclass instance.

        Examples
        --------
        >>> im = hs.signals.Image(np.zeros((2,3, 32,32)))
        >>> im
        <Image, title: , dimensions: (3, 2, 32, 32)>
        >>> im.axes_manager.indices = 2,1
        >>> im.get_current_signal()
        <Image, title:  (2, 1), dimensions: (32, 32)>

        """
        cs = self.__class__(
            self(),
            axes=self.axes_manager._get_signal_axes_dicts(),
            metadata=self.metadata.as_dictionary(),)

        if auto_filename is True and self.tmp_parameters.has_item('filename'):
            cs.tmp_parameters.filename = (self.tmp_parameters.filename +
                                          '_' +
                                          str(self.axes_manager.indices))
            cs.tmp_parameters.extension = self.tmp_parameters.extension
            cs.tmp_parameters.folder = self.tmp_parameters.folder
        if auto_title is True:
            cs.metadata.General.title = (cs.metadata.General.title +
                                         ' ' + str(self.axes_manager.indices))
        cs.axes_manager._set_axis_attribute_values("navigate", False)
        return cs

    def _get_navigation_signal(self, data=None, dtype=None):
        """Return a signal with the same axes as the navigation space.

        Parameters
        ----------
        data : {None, numpy array}, optional
            If None the `Signal` data is an array of the same dtype as the
            current one filled with zeros. If a numpy array, the array must
            have the correct dimensions.

        dtype : data-type, optional
            The desired data-type for the data array when `data` is None,
            e.g., `numpy.int8`.  Default is the data type of the current signal
            data.


        """
        if data is not None:
            ref_shape = (self.axes_manager._navigation_shape_in_array
                         if self.axes_manager.navigation_dimension != 0
                         else (1,))
            if data.shape != ref_shape:
                raise ValueError(
                    ("data.shape %s is not equal to the current navigation "
                     "shape in array which is %s") %
                    (str(data.shape), str(ref_shape)))
        else:
            if dtype is None:
                dtype = self.data.dtype
            if self.axes_manager.navigation_dimension == 0:
                data = np.array([0, ], dtype=dtype)
            else:
                data = np.zeros(self.axes_manager._navigation_shape_in_array,
                                dtype=dtype)
        if self.axes_manager.navigation_dimension == 0:
            s = Signal(data)
        elif self.axes_manager.navigation_dimension == 1:
            from hyperspy._signals.spectrum import Spectrum
            s = Spectrum(data,
                         axes=self.axes_manager._get_navigation_axes_dicts())
        elif self.axes_manager.navigation_dimension == 2:
            from hyperspy._signals.image import Image
            s = Image(data,
                      axes=self.axes_manager._get_navigation_axes_dicts())
        else:
            s = Signal(np.zeros(self.axes_manager._navigation_shape_in_array,
                                dtype=self.data.dtype),
                       axes=self.axes_manager._get_navigation_axes_dicts())
            s.axes_manager.set_signal_dimension(
                self.axes_manager.navigation_dimension)
        return s

    def _get_signal_signal(self, data=None, dtype=None):
        """Return a signal with the same axes as the signal space.

        Parameters
        ----------
        data : {None, numpy array}, optional
            If None the `Signal` data is an array of the same dtype as the
            current one filled with zeros. If a numpy array, the array must
            have the correct dimensions.
        dtype : data-type, optional
            The desired data-type for the data array when `data` is None,
            e.g., `numpy.int8`.  Default is the data type of the current signal
            data.

        """

        if data is not None:
            ref_shape = (self.axes_manager._signal_shape_in_array
                         if self.axes_manager.signal_dimension != 0
                         else (1,))
            if data.shape != ref_shape:
                raise ValueError(
                    "data.shape %s is not equal to the current signal shape in"
                    " array which is %s" % (str(data.shape), str(ref_shape)))
        else:
            if dtype is None:
                dtype = self.data.dtype
            if self.axes_manager.signal_dimension == 0:
                data = np.array([0, ], dtype=dtype)
            else:
                data = np.zeros(self.axes_manager._signal_shape_in_array,
                                dtype=dtype)

        if self.axes_manager.signal_dimension == 0:
            s = Signal(data)
            s.set_signal_type(self.metadata.Signal.signal_type)
        else:
            s = self.__class__(data,
                               axes=self.axes_manager._get_signal_axes_dicts())
        return s

    def __iter__(self):
        # Reset AxesManager iteration index
        self.axes_manager.__iter__()
        return self

    def next(self):
        self.axes_manager.next()
        return self.get_current_signal()

    def __len__(self):
        nitem = int(self.axes_manager.navigation_size)
        nitem = nitem if nitem > 0 else 1
        return nitem

    def as_spectrum(self, spectral_axis, out=None):
        """Return the Signal as a spectrum.

        The chosen spectral axis is moved to the last index in the
        array and the data is made contiguous for effecient
        iteration over spectra.


        Parameters
        ----------
        spectral_axis %s
        %s

        Examples
        --------
        >>> img = hs.signals.Image(np.ones((3,4,5,6)))
        >>> img
        <Image, title: , dimensions: (4, 3, 6, 5)>
        >>> img.to_spectrum(-1+1j)
        <Spectrum, title: , dimensions: (6, 5, 4, 3)>
        >>> img.to_spectrum(0)
        <Spectrum, title: , dimensions: (6, 5, 3, 4)>

        """
        # Roll the spectral axis to-be to the latex index in the array
        sp = self.rollaxis(spectral_axis, -1 + 3j)
        sp.metadata.Signal.record_by = "spectrum"
        sp._assign_subclass()
        if out is None:
            return sp
        else:
            out.data[:] = sp.data
    as_spectrum.__doc__ %= (ONE_AXIS_PARAMETER, OUT_ARG)

    def as_image(self, image_axes, out=None):
        """Convert signal to image.

        The chosen image axes are moved to the last indices in the
        array and the data is made contiguous for effecient
        iteration over images.

        Parameters
        ----------
        image_axes : tuple of {int | str | axis}
            Select the image axes. Note that the order of the axes matters
            and it is given in the "natural" i.e. X, Y, Z... order.
        %s

        Examples
        --------
        >>> s = hs.signals.Spectrum(np.ones((2,3,4,5)))
        >>> s
        <Spectrum, title: , dimensions: (4, 3, 2, 5)>
        >>> s.as_image((0,1))
        <Image, title: , dimensions: (5, 2, 4, 3)>

        >>> s.to_image((1,2))
        <Image, title: , dimensions: (4, 5, 3, 2)>

        Raises
        ------
        DataDimensionError : when data.ndim < 2

        """
        if self.data.ndim < 2:
            raise DataDimensionError(
                "A Signal dimension must be >= 2 to be converted to an Image")
        axes = (self.axes_manager[image_axes[0]],
                self.axes_manager[image_axes[1]])
        iaxes = [axis.index_in_array for axis in axes]
        im = self.rollaxis(iaxes[0] + 3j, -1 + 3j).rollaxis(
            iaxes[1] - np.argmax(iaxes) + 3j, -2 + 3j)
        im.metadata.Signal.record_by = "image"
        im._assign_subclass()
        if out is None:
            return im
        else:
            out.data[:] = im.data
    as_image.__doc__ %= OUT_ARG

    def _assign_subclass(self):
        mp = self.metadata
        self.__class__ = hyperspy.io.assign_signal_subclass(
            record_by=mp.Signal.record_by
            if "Signal.record_by" in mp
            else self._record_by,
            signal_type=mp.Signal.signal_type
            if "Signal.signal_type" in mp
            else self._signal_type,
            signal_origin=mp.Signal.signal_origin
            if "Signal.signal_origin" in mp
            else self._signal_origin)
        self.__init__(**self._to_dictionary())

    def set_signal_type(self, signal_type):
        """Set the signal type and change the current class
        accordingly if pertinent.

        The signal_type attribute specifies the kind of data that the signal
        containts e.g. "EELS" for electron energy-loss spectroscopy,
        "PES" for photoemission spectroscopy. There are some methods that are
        only available for certain kind of signals, so setting this
        parameter can enable/disable features.

        Parameters
        ----------
        signal_type : {"EELS", "EDS_TEM", "EDS_SEM", "DielectricFunction"}
            Currently there are special features for "EELS" (electron
            energy-loss spectroscopy), "EDS_TEM" (energy dispersive X-rays of
            thin samples, normally obtained in a transmission electron
            microscope), "EDS_SEM" (energy dispersive X-rays of thick samples,
            normally obtained in a scanning electron microscope) and
            "DielectricFuction". Setting the signal_type to the correct acronym
            is highly advisable when analyzing any signal for which HyperSpy
            provides extra features. Even if HyperSpy does not provide extra
            features for the signal that you are analyzing, it is good practice
            to set signal_type to a value that best describes the data signal
            type.

        """
        self.metadata.Signal.signal_type = signal_type
        self._assign_subclass()

    def set_signal_origin(self, origin):
        """Set the origin of the signal and change the current class
        accordingly if pertinent.

        The signal_origin attribute specifies if the data was obtained
        through experiment or simulation. There are some methods that are
        only available for experimental or simulated data, so setting this
        parameter can enable/disable features.


        Parameters
        ----------
        origin : {'experiment', 'simulation', None, ""}
            None an the empty string mean that the signal origin is uknown.

        Raises
        ------
        ValueError if origin is not 'experiment' or 'simulation'

        """
        if origin not in ['experiment', 'simulation', "", None]:
            raise ValueError("`origin` must be one of: experiment, simulation")
        if origin is None:
            origin = ""
        self.metadata.Signal.signal_origin = origin
        self._assign_subclass()

    def print_summary_statistics(self, formatter="%.3f"):
        """Prints the five-number summary statistics of the data, the mean and
        the standard deviation.

        Prints the mean, standandard deviation (std), maximum (max), minimum
        (min), first quartile (Q1), median and third quartile. nans are
        removed from the calculations.

        Parameters
        ----------
        formatter : bool
           Number formatter.

        See Also
        --------
        get_histogram

        """
        data = self.data
        # To make it work with nans
        data = data[~np.isnan(data)]
        print(underline("Summary statistics"))
        print("mean:\t" + formatter % data.mean())
        print("std:\t" + formatter % data.std())
        print
        print("min:\t" + formatter % data.min())
        print("Q1:\t" + formatter % np.percentile(data,
                                                  25))
        print("median:\t" + formatter % np.median(data))
        print("Q3:\t" + formatter % np.percentile(data,
                                                  75))
        print("max:\t" + formatter % data.max())

    @property
    def is_rgba(self):
        return rgb_tools.is_rgba(self.data)

    @property
    def is_rgb(self):
        return rgb_tools.is_rgb(self.data)

    @property
    def is_rgbx(self):
        return rgb_tools.is_rgbx(self.data)

    def add_marker(self, marker, plot_on_signal=True, plot_marker=True):
        """
        Add a marker to the signal or navigator plot.

        Plot the signal, if not yet plotted

        Parameters
        ----------
        marker: `hyperspy.drawing._markers`
            the marker to add. see `plot.markers`
        plot_on_signal: bool
            If True, add the marker to the signal
            If False, add the marker to the navigator
        plot_marker: bool
            if True, plot the marker

        Examples
        -------
        >>> import scipy.misc
        >>> im = hs.signals.Image(scipy.misc.lena())
        >>> m = hs.plot.markers.rectangle(x1=150, y1=100, x2=400,
        >>>                                  y2=400, color='red')
        >>> im.add_marker(m)

        """
        if self._plot is None:
            self.plot()
        if plot_on_signal:
            self._plot.signal_plot.add_marker(marker)
        else:
            self._plot.navigator_plot.add_marker(marker)
        if plot_marker:
            marker.plot()

# Implement binary operators
for name in (
    # Arithmetic operators
    "__add__",
    "__sub__",
    "__mul__",
    "__floordiv__",
    "__mod__",
    "__divmod__",
    "__pow__",
    "__lshift__",
    "__rshift__",
    "__and__",
    "__xor__",
    "__or__",
    "__div__",
    "__truediv__",
    # Comparison operators
    "__lt__",
    "__le__",
    "__eq__",
    "__ne__",
    "__ge__",
    "__gt__",
):
    exec(
        ("def %s(self, other):\n" % name) +
        ("   return self._binary_operator_ruler(other, \'%s\')\n" % name))
    exec("%s.__doc__ = int.%s.__doc__" % (name, name))
    exec("setattr(Signal, \'%s\', %s)" % (name, name))
    # The following commented line enables the operators with swapped
    # operands. They should be defined only for commutative operators
    # but for simplicity we don't support this at all atm.

    # exec("setattr(Signal, \'%s\', %s)" % (name[:2] + "r" + name[2:],
    # name))

# Implement unary arithmetic operations
for name in (
        "__neg__",
        "__pos__",
        "__abs__",
        "__invert__",):
    exec(
        ("def %s(self):" % name) +
        ("   return self._unary_operator_ruler(\'%s\')" % name))
    exec("%s.__doc__ = int.%s.__doc__" % (name, name))
    exec("setattr(Signal, \'%s\', %s)" % (name, name))<|MERGE_RESOLUTION|>--- conflicted
+++ resolved
@@ -3872,7 +3872,6 @@
                 name="Scalar",
                 navigate=False,)
 
-<<<<<<< HEAD
     def _ma_workaround(self, s, function, axes, ar_axes, out):
         # TODO: Remove if and when numpy.ma accepts tuple `axis`
         intermediate = self
@@ -3880,14 +3879,11 @@
             intermediate = function(intermediate.data, axis=a)
         if out:
             function(intermediate.data, axis=ar_axes[-1], out=out.data)
-            s.events.data_changed.trigger(self)
         else:
             s.data = function(intermediate.data, axis=ar_axes[-1])
             s._remove_axis([ax.index_in_axes_manager for ax in axes])
             return s
 
-=======
->>>>>>> 086b97a8
     def _apply_function_on_data_and_remove_axis(self, function, axes,
                                                 out=None):
         axes = self.axes_manager[axes]
@@ -3896,23 +3892,11 @@
         ar_axes = tuple(ax.index_in_array for ax in axes)
         if len(ar_axes) == 1:
             ar_axes = ar_axes[0]
-<<<<<<< HEAD
 
         s = out or self._deepcopy_with_new_data(None)
 
         if np.ma.is_masked(self.data):
             return self._ma_workaround(s, function, axes, ar_axes, out)
-        if out:
-            function(self.data, axis=ar_axes, out=out.data)
-            s.events.data_changed.trigger(self)
-        else:
-            s.data = function(self.data, axis=ar_axes)
-            s._remove_axis([ax.index_in_axes_manager for ax in axes])
-            return s
-=======
->>>>>>> 086b97a8
-
-        s = out or self._deepcopy_with_new_data(None)
         if out:
             function(self.data, axis=ar_axes, out=out.data)
         else:
