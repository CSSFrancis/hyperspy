# -*- coding: utf-8 -*-
# Copyright 2007-2011 The Hyperspy developers
#
# This file is part of  Hyperspy.
#
#  Hyperspy is free software: you can redistribute it and/or modify
# it under the terms of the GNU General Public License as published by
# the Free Software Foundation, either version 3 of the License, or
# (at your option) any later version.
#
#  Hyperspy is distributed in the hope that it will be useful,
# but WITHOUT ANY WARRANTY; without even the implied warranty of
# MERCHANTABILITY or FITNESS FOR A PARTICULAR PURPOSE.  See the
# GNU General Public License for more details.
#
# You should have received a copy of the GNU General Public License
# along with  Hyperspy.  If not, see <http://www.gnu.org/licenses/>.

import copy
import os.path
import warnings
import math

import numpy as np
import numpy.ma as ma
import scipy.interpolate
import scipy as sp
from matplotlib import pyplot as plt

from hyperspy import messages
from hyperspy.axes import AxesManager
from hyperspy import io
from hyperspy.drawing import mpl_hie, mpl_hse, mpl_he
from hyperspy.learn.mva import MVA, LearningResults
import hyperspy.misc.utils
from hyperspy.misc.utils import DictionaryBrowser
from hyperspy.drawing import signal as sigdraw
from hyperspy.decorators import auto_replot
from hyperspy.defaults_parser import preferences
from hyperspy.misc.io.tools import ensure_directory
from hyperspy.misc.progressbar import progressbar
from hyperspy.gui.tools import (
    SpectrumCalibration,
    SmoothingSavitzkyGolay,
    SmoothingLowess,
    SmoothingTV,
    ButterworthFilter)
from hyperspy.gui.egerton_quantification import BackgroundRemoval
from hyperspy.decorators import only_interactive
from hyperspy.decorators import interactive_range_selector
from scipy.ndimage.filters import gaussian_filter1d
from hyperspy.misc.spectrum_tools import find_peaks_ohaver
from hyperspy.misc.image_tools import (shift_image, estimate_image_shift)
from hyperspy.misc.math_tools import symmetrize, antisymmetrize
from hyperspy.exceptions import SignalDimensionError, DataDimensionError
from hyperspy.misc import array_tools
from hyperspy.misc import spectrum_tools
<<<<<<< HEAD
from hyperspy.misc import rgb_tools 
=======
from hyperspy.gui.tools import IntegrateArea
from hyperspy import components
>>>>>>> 32c48e40

class Signal2DTools(object):
    def estimate_shift2D(self, reference='current',
                                correlation_threshold=None,
                                chunk_size=30,
                                roi=None,
                                normalize_corr=False,
                                sobel=True,
                                medfilter=True,
                                hanning=True,
                                plot=False,
                                dtype='float',):
        """Estimate the shifts in a image using phase correlation

        This method can only estimate the shift by comparing 
        bidimensional features that should not change position 
        between frames. To decrease the memory usage, the time of 
        computation and the accuracy of the results it is convenient 
        to select a region of interest by setting the roi keyword.

        Parameters
        ----------
        
        reference : {'current', 'cascade' ,'stat'}
            If 'current' (default) the image at the current 
            coordinates is taken as reference. If 'cascade' each image
            is aligned with the previous one. If 'stat' the translation
            of every image with all the rest is estimated and by 
            performing statistical analysis on the result the 
            translation is estimated.
        correlation_threshold : {None, 'auto', float}
            This parameter is only relevant when `reference` is 'stat'.
            If float, the shift estimations with a maximum correlation
            value lower than the given value are not used to compute
            the estimated shifts. If 'auto' the threshold is calculated
            automatically as the minimum maximum correlation value
            of the automatically selected reference image.
        chunk_size: {None, int}
            If int and `reference`=='stat' the number of images used
            as reference are limited to the given value.
        roi : tuple of ints or floats (left, right, top bottom)
             Define the region of interest. If int(float) the position
             is given axis index(value).
        sobel : bool
            apply a sobel filter for edge enhancement 
        medfilter :  bool
            apply a median filter for noise reduction
        hanning : bool
            Apply a 2d hanning filter
        plot : bool
            If True plots the images after applying the filters and
            the phase correlation
        dtype : str or dtype
            Typecode or data-type in which the calculations must be
            performed.
            
        Returns
        -------
        
        list of applied shifts
        
        Notes
        -----
        
        The statistical analysis approach to the translation estimation
        when using `reference`='stat' roughly follows [1]_ . If you use 
        it please cite their article.
        
        References
        ----------
        
        .. [1] Schaffer, Bernhard, Werner Grogger, and Gerald 
        Kothleitner. “Automated Spatial Drift Correction for EFTEM 
        Image Series.” 
        Ultramicroscopy 102, no. 1 (December 2004): 27–36.
        
        """
        self._check_signal_dimension_equals_two()
        if roi is not None:
            # Get the indices of the roi
            yaxis = self.axes_manager.signal_axes[1]
            xaxis = self.axes_manager.signal_axes[0]
            roi = tuple([xaxis._get_index(i) for i in roi[2:]] +
                    [yaxis._get_index(i) for i in roi[:2]]) 

        ref = None if reference == 'cascade' else \
            self.__call__().copy()
        shifts = []
        nrows = None
        images_number = self.axes_manager._max_index + 1
        if reference == 'stat':
            nrows = images_number if chunk_size is None else \
                min(images_number, chunk_size)
            pcarray = ma.zeros((nrows, self.axes_manager._max_index + 1,
                                ),
                                dtype=np.dtype([('max_value', np.float),
                                                ('shift', np.int32,
                                                (2,))]))
            nshift, max_value = estimate_image_shift(
                          self(),
                          self(),
                          roi=roi,
                          sobel=sobel,
                          medfilter=medfilter,
                          hanning=hanning,
                          normalize_corr=normalize_corr,
                          plot=plot,
                          dtype=dtype)
            np.fill_diagonal(pcarray['max_value'], max_value)
            pbar = progressbar(maxval=nrows*images_number).start()
        else:
            pbar = progressbar(maxval=images_number).start()
            
            
        # Main iteration loop. Fills the rows of pcarray when reference 
        # is stat
        for i1, im in enumerate(self._iterate_signal()):
            if reference in ['current', 'cascade']:
                if ref is None:
                    ref = im.copy()
                    shift = np.array([0,0])
                nshift, max_val = estimate_image_shift(ref,
                                      im,
                                      roi=roi,
                                      sobel=sobel,
                                      medfilter=medfilter,
                                      hanning=hanning,
                                      plot=plot,
                                      normalize_corr=normalize_corr,
                                      dtype=dtype)
                if reference == 'cascade':
                    shift += nshift
                    ref = im.copy()
                else:
                    shift = nshift
                shifts.append(shift.copy())
                pbar.update(i1+1)
            elif reference == 'stat':
                if i1 == nrows:
                    break
                # Iterate to fill the columns of pcarray
                for i2, im2 in enumerate(
                                    self._iterate_signal()):
                    if i2 > i1:
                        nshift, max_value = estimate_image_shift(
                                      im,
                                      im2,
                                      roi=roi,
                                      sobel=sobel,
                                      medfilter=medfilter,
                                      hanning=hanning,
                                      normalize_corr=normalize_corr,
                                      plot=plot,
                                      dtype=dtype)
                        
                        pcarray[i1,i2] = max_value, nshift
                    del im2
                    pbar.update(i2 + images_number*i1 + 1)
                del im
        if reference == 'stat':
            # Select the reference image as the one that has the
            # higher max_value in the row
            sqpcarr = pcarray[:,:nrows]
            sqpcarr['max_value'][:] = symmetrize(sqpcarr['max_value'])
            sqpcarr['shift'][:] = antisymmetrize(sqpcarr['shift'])
            ref_index = np.argmax(pcarray['max_value'].min(1))
            self.ref_index = ref_index
            shifts = (pcarray['shift']  + 
                pcarray['shift'][ref_index,:nrows][:,np.newaxis])
            if correlation_threshold is not None:
                if correlation_threshold == 'auto':
                    correlation_threshold = \
                        (pcarray['max_value'].min(0)).max()
                    print("Correlation threshold = %1.2f" % 
                                correlation_threshold)
                shifts[pcarray['max_value'] < \
                    correlation_threshold] = ma.masked
                shifts.mask[ref_index,:] = False
                
            shifts = shifts.mean(0)
        else:
            shifts = np.array(shifts)
            del ref
        return shifts
        
    def align2D(self, crop=True, fill_value=np.nan, shifts=None,
                roi=None,
                sobel=True,
                medfilter=True,
                hanning=True,
                plot=False,
                normalize_corr=False,
                reference='current',
                dtype='float',
                correlation_threshold=None, 
                chunk_size=30):
        """Align the images in place using user provided shifts or by 
        estimating the shifts. 
        
        Please, see `estimate_shift2D` docstring for details
        on the rest of the parameters not documented in the following
        section
        
        Parameters
        ----------
        crop : bool
            If True, the data will be cropped not to include regions
            with missing data
        fill_value : int, float, nan
            The areas with missing data are filled with the given value.
            Default is nan.
        shifts : None or list of tuples
            If None the shifts are estimated using 
            `estimate_shift2D`.
            
        Returns
        -------
        shifts : np.array
            The shifts are returned only if `shifts` is None
            
        Notes
        -----
        
        The statistical analysis approach to the translation estimation
        when using `reference`='stat' roughly follows [1]_ . If you use 
        it please cite their article.
        
        References
        ----------
        
        .. [1] Schaffer, Bernhard, Werner Grogger, and Gerald 
        Kothleitner. “Automated Spatial Drift Correction for EFTEM 
        Image Series.” 
        Ultramicroscopy 102, no. 1 (December 2004): 27–36.
            
        """
        self._check_signal_dimension_equals_two()
        if shifts is None:
            shifts = self.estimate_shift2D(
                roi=roi,
                sobel=sobel,
                medfilter=medfilter,
                hanning=hanning,
                plot=plot,
                reference=reference,
                dtype=dtype,
                correlation_threshold=correlation_threshold,
                normalize_corr=normalize_corr,
                chunk_size=chunk_size)
            return_shifts = True
        else:
            return_shifts = False
        # Translate with sub-pixel precision if necesary 
        for im, shift in zip(self._iterate_signal(),
                              shifts):
            if np.any(shift):
                shift_image(im, -shift,
                    fill_value=fill_value)
                del im
                    
        # Crop the image to the valid size
        if crop is True:
            shifts = -shifts
            bottom, top = (int(np.floor(shifts[:,0].min())) if 
                                    shifts[:,0].min() < 0 else None,
                           int(np.ceil(shifts[:,0].max())) if 
                                    shifts[:,0].max() > 0 else 0)
            right, left = (int(np.floor(shifts[:,1].min())) if 
                                    shifts[:,1].min() < 0 else None,
                           int(np.ceil(shifts[:,1].max())) if 
                                    shifts[:,1].max() > 0 else 0)
            self.crop_image(top, bottom, left, right)
            shifts = -shifts
        if return_shifts:
            return shifts
        
    def crop_image(self,top=None, bottom=None,
                        left=None, right=None):
        """Crops an image in place.
        
        top, bottom, left, right : int or float
            
            If int the values are taken as indices. If float the values are 
            converted to indices.        

        See also:
        ---------
        crop
        
        """
        self._check_signal_dimension_equals_two()
        self.crop(self.axes_manager.signal_axes[1].index_in_axes_manager,
                  top,
                  bottom)
        self.crop(self.axes_manager.signal_axes[0].index_in_axes_manager,
                  left,
                  right)


class Signal1DTools(object):
    def shift1D(self,
                 shift_array,
                 interpolation_method='linear',
                 crop=True,
                 fill_value=np.nan):
        """Shift the data in place over the signal axis by the amount specified
        by an array.

        Parameters
        ----------
        shift_array : numpy array
            An array containing the shifting amount. It must have
            `axes_manager._navigation_shape_in_array` shape.
        interpolation_method : str or int
            Specifies the kind of interpolation as a string ('linear',
            'nearest', 'zero', 'slinear', 'quadratic, 'cubic') or as an 
            integer specifying the order of the spline interpolator to 
            use.
        crop : bool
            If True automatically crop the signal axis at both ends if 
            needed.
        fill_value : float
            If crop is False fill the data outside of the original 
            interval with the given value where needed.
            
        Raises
        ------
        SignalDimensionError if the signal dimension is not 1.
            
        """
        
        self._check_signal_dimension_equals_one()
        axis = self.axes_manager.signal_axes[0]
        offset = axis.offset
        original_axis = axis.axis.copy()
        pbar = progressbar(
            maxval=self.axes_manager.navigation_size)
        for i, (dat, shift) in enumerate(zip(
                self._iterate_signal(),
                shift_array.ravel(()))):
            si = sp.interpolate.interp1d(original_axis,
                                         dat,
                                         bounds_error=False,
                                         fill_value=fill_value,
                                         kind=interpolation_method)
            axis.offset = float(offset - shift)
            dat[:] = si(axis.axis)
            pbar.update(i + 1)
            
        axis.offset = offset

        if crop is True:
            minimum, maximum = shift_array.min(), shift_array.max()
            if minimum < 0:
                iminimum = 1 + axis.value2index(
                        axis.high_value + minimum,
                        rounding=math.floor)
                print iminimum
                self.crop(axis.index_in_axes_manager,
                          None,
                          iminimum)
            if maximum > 0:
                imaximum = axis.value2index(offset + maximum,
                                            rounding=math.ceil) 
                self.crop(axis.index_in_axes_manager,
                          imaximum)
            
    def interpolate_in_between(self, start, end, delta=3, **kwargs):
        """Replace the data in a given range by interpolation.
        
        The operation is performed in place.
        
        Parameters
        ----------
        start, end : {int | float}
            The limits of the interval. If int they are taken as the 
            axis index. If float they are taken as the axis value.
        
        All extra keyword arguments are passed to 
        scipy.interpolate.interp1d. See the function documentation 
        for details.
        
        Raises
        ------
        SignalDimensionError if the signal dimension is not 1.
        
        """
        self._check_signal_dimension_equals_one()
        axis = self.axes_manager.signal_axes[0]
        i1 = axis._get_index(start)
        i2 = axis._get_index(end)
        i0 = int(np.clip(i1 - delta, 0, np.inf))
        i3 = int(np.clip(i2 + delta, 0, axis.size))
        pbar = progressbar(
            maxval=self.axes_manager.navigation_size)
        for i, dat in enumerate(self._iterate_signal()):
            dat_int = sp.interpolate.interp1d(
                range(i0,i1) + range(i2,i3),
                dat[i0:i1].tolist() + dat[i2:i3].tolist(),
                **kwargs)
            dat[i1:i2] = dat_int(range(i1,i2))
            pbar.update(i + 1)
            
    def estimate_shift1D(self,
                          start=None,
                          end=None,
                          reference_indices=None,
                          max_shift=None,
                          interpolate=True,
                          number_of_interpolation_points=5):
        """Estimate the shifts in the current signal axis using
         cross-correlation.

        This method can only estimate the shift by comparing 
        unidimensional features that should not change the position in 
        the signal axis. To decrease the memory usage, the time of 
        computation and the accuracy of the results it is convenient to 
        select the feature of interest providing sensible values for 
        `start` and `end`. By default interpolation is used to obtain 
        subpixel precision.

        Parameters
        ----------
        start, end : {int | float | None}
            The limits of the interval. If int they are taken as the 
            axis index. If float they are taken as the axis value.
        reference_indices : tuple of ints or None
            Defines the coordinates of the spectrum that will be used 
            as eference. If None the spectrum at the current 
            coordinates is used for this purpose.
        max_shift : int
            "Saturation limit" for the shift.
        interpolate : bool
            If True, interpolation is used to provide sub-pixel 
            accuracy.
        number_of_interpolation_points : int
            Number of interpolation points. Warning: making this number 
            too big can saturate the memory

        Returns
        -------
        An array with the result of the estimation in the axis units.
        
        Raises
        ------
        SignalDimensionError if the signal dimension is not 1.
        
        """
        self._check_signal_dimension_equals_one()
        ip = number_of_interpolation_points + 1
        axis = self.axes_manager.signal_axes[0]
        if reference_indices is None:
            reference_indices = self.axes_manager.indices

        i1, i2 = axis._get_index(start), axis._get_index(end) 
        shift_array = np.zeros(self.axes_manager._navigation_shape_in_array)
        ref = self.inav[reference_indices].data[i1:i2]
        if interpolate is True:
            ref = spectrum_tools.interpolate1D(ip, ref)
        pbar = progressbar(
            maxval=self.axes_manager.navigation_size)
        for i, (dat, indices) in enumerate(zip(
                    self._iterate_signal(),
                    self.axes_manager._array_indices_generator())):
            dat = dat[i1:i2]
            if interpolate is True:
                dat = spectrum_tools.interpolate1D(ip, dat)
            shift_array[indices] = np.argmax(
                np.correlate(ref, dat,'full')) - len(ref) + 1
            pbar.update(i + 1)
        pbar.finish()

        if max_shift is not None:
            if interpolate is True:
                max_shift *= ip
            shift_array.clip(a_min=-max_shift, a_max=max_shift)
        if interpolate is True:
            shift_array /= ip
        shift_array *= axis.scale
        return shift_array

    def align1D(self,
                 start=None,
                 end=None,
                 reference_indices=None,
                 max_shift=None,
                 interpolate=True,
                 number_of_interpolation_points=5,
                 interpolation_method='linear',
                 crop=True,
                 fill_value=np.nan,
                 also_align=None):
        """Estimate the shifts in the signal axis using 
        cross-correlation and use the estimation to align the data in place.

        This method can only estimate the shift by comparing 
        unidimensional
        features that should not change the position. 
        To decrease memory usage, time of computation and improve 
        accuracy it is convenient to select the feature of interest 
        setting the `start` and `end` keywords. By default interpolation is
        used to obtain subpixel precision.

        Parameters
        ----------
        start, end : {int | float | None}
            The limits of the interval. If int they are taken as the 
            axis index. If float they are taken as the axis value.
        reference_indices : tuple of ints or None
            Defines the coordinates of the spectrum that will be used 
            as eference. If None the spectrum at the current 
            coordinates is used for this purpose.
        max_shift : int
            "Saturation limit" for the shift.
        interpolate : bool
            If True, interpolation is used to provide sub-pixel 
            accuracy.
        number_of_interpolation_points : int
            Number of interpolation points. Warning: making this number 
            too big can saturate the memory
        interpolation_method : str or int
            Specifies the kind of interpolation as a string ('linear',
            'nearest', 'zero', 'slinear', 'quadratic, 'cubic') or as an 
            integer specifying the order of the spline interpolator to 
            use.
        crop : bool
            If True automatically crop the signal axis at both ends if 
            needed.
        fill_value : float
            If crop is False fill the data outside of the original 
            interval with the given value where needed.
        also_align : list of signals
            A list of Signal instances that has exactly the same 
            dimensions
            as this one and that will be aligned using the shift map
            estimated using the this signal.

        Returns
        -------
        An array with the result of the estimation. The shift will be
        
        Raises
        ------
        SignalDimensionError if the signal dimension is not 1.

        See also
        --------
        estimate_shift1D
        
        """
        self._check_signal_dimension_equals_one()
        shift_array = self.estimate_shift1D(
            start=start,
            end=end,
            reference_indices=reference_indices,
            max_shift=max_shift,
            interpolate=interpolate,
            number_of_interpolation_points=
                number_of_interpolation_points)
        if also_align is None:
            also_align = list()
        also_align.append(self)
        for signal in also_align:
            signal.shift1D(shift_array=shift_array,
                           interpolation_method=interpolation_method,
                           crop=crop,
                           fill_value=fill_value)
                            
    def integrate_in_range(self, signal_range='interactive'):
        """ Sums the spectrum over an energy range, giving the integrated
        area.

        The energy range can either be selected through a GUI or the command
        line.  When `signal_range` is "interactive" the operation is performed
        in-place, i.e. the original spectrum is replaced. Otherwise the
        operation is performed not-in-place, i.e. a new object is returned with 
        the result of the integration.

        Parameters
        ----------
        signal_range : {a tuple of this form (l, r), "interactive"}
            l and r are the left and right limits of the range. They can be numbers or None,
            where None indicates the extremes of the interval. When `signal_range` is 
            "interactive" (default) the range is selected using a GUI.

        Returns
        -------
        integrated_spectrum : {Signal subclass, None}

        See Also
        --------
        integrate_simpson 

        Examples
        --------

        Using the GUI (in-place operation).

        >>> s.integrate_in_range()
        
        Using the CLI (not-in-place operation).

        >>> s_int = s.integrate_in_range(signal_range=(560,None))

        """

        if signal_range == 'interactive':
            ia = IntegrateArea(self, signal_range)
            ia.edit_traits()
            integrated_spectrum = None
        else:
            integrated_spectrum = self._integrate_in_range_commandline(signal_range)
        return(integrated_spectrum)

    def _integrate_in_range_commandline(self, signal_range):
        e1 = signal_range[0]
        e2 = signal_range[1]
        integrated_spectrum = self[..., e1:e2].integrate_simpson(-1)
        return(integrated_spectrum)

    @only_interactive
    def calibrate(self):
        """Calibrate the spectral dimension using a gui.

        It displays a window where the new calibration can be set by:
        * Setting the offset, units and scale directly
        * Selection a range by dragging the mouse on the spectrum figure
         and
        setting the new values for the given range limits

        Notes
        -----
        For this method to work the output_dimension must be 1. Set the 
        view
        accordingly
        
        Raises
        ------
        SignalDimensionError if the signal dimension is not 1.
        
        """
        self._check_signal_dimension_equals_one()
        calibration = SpectrumCalibration(self)
        calibration.edit_traits()

    def smooth_savitzky_golay(self, polynomial_order=None,
        number_of_points=None, differential_order=0):
        """Savitzky-Golay data smoothing in place.
        
        """
        self._check_signal_dimension_equals_one()
        if (polynomial_order is not None and 
            number_of_points is not None):
            for spectrum in self:
                spectrum.data[:] = spectrum_tools.sg(self(),
                                            number_of_points, 
                                            polynomial_order,
                                            differential_order)
        else:
            smoother = SmoothingSavitzkyGolay(self)
            smoother.differential_order = differential_order
            if polynomial_order is not None:
                smoother.polynomial_order = polynomial_order
            if number_of_points is not None:
                smoother.number_of_points = number_of_points

            smoother.edit_traits()
            
    def smooth_lowess(self, smoothing_parameter=None,
        number_of_iterations=None, differential_order=0):
        """Lowess data smoothing in place.
        
        Raises
        ------
        SignalDimensionError if the signal dimension is not 1.
        
        """
        self._check_signal_dimension_equals_one()
        smoother = SmoothingLowess(self)
        smoother.differential_order = differential_order
        if smoothing_parameter is not None:
            smoother.smoothing_parameter = smoothing_parameter
        if number_of_iterations is not None:
            smoother.number_of_iterations = number_of_iterations
        if smoothing_parameter is None or smoothing_parameter is None:
            smoother.edit_traits()
        else:
            smoother.apply()

    def smooth_tv(self, smoothing_parameter=None, differential_order=0):
        """Total variation data smoothing in place.
        
        Raises
        ------
        SignalDimensionError if the signal dimension is not 1.
        
        """
        self._check_signal_dimension_equals_one()
        smoother = SmoothingTV(self)
        smoother.differential_order = differential_order
        if smoothing_parameter is not None:
            smoother.smoothing_parameter = smoothing_parameter
        if smoothing_parameter is None:
            smoother.edit_traits()
        else:
            smoother.apply()
    
    def filter_butterworth(self,
                           cutoff_frequency_ratio=None,
                           type='low',
                           order=2):
        """Butterworth filter in place.
        
        Raises
        ------
        SignalDimensionError if the signal dimension is not 1.
        
        """
        self._check_signal_dimension_equals_one()
        smoother = ButterworthFilter(self)
        if cutoff_frequency_ratio is not None:
            smoother.cutoff_frequency_ratio = cutoff_frequency_ratio
            smoother.apply()
        else:
            smoother.edit_traits()
    
    def _remove_background_cli(self, signal_range, background_estimator):
        spectra = self.deepcopy()
        maxval = self.axes_manager.navigation_size
        pbar = progressbar(maxval=maxval)
        for index, spectrum in enumerate(spectra):
            background_estimator.estimate_parameters(
                    spectrum, 
                    signal_range[0], 
                    signal_range[1], 
                    only_current=True)
            spectrum.data -= background_estimator.function(
                    spectrum.axes_manager.signal_axes[0].axis).astype(spectra.data.dtype)
            pbar.update(index)
        pbar.finish()
        return(spectra)

    def remove_background(
            self, 
            signal_range='interactive', 
            background_type='PowerLaw',
            polynomial_order = 2):
        """Remove the background, either in place using a gui or returned as a new
        spectrum using the command line.
        
        Parameters
        ----------
        signal_range : tuple, optional
            If this argument is not specified, the signal range has to be selected
            using a GUI. And the original spectrum will be replaced.
            If tuple is given, the a spectrum will be returned.
        background_type : string
            The type of component which should be used to fit the background.
            Possible components: PowerLaw, Gaussian, Offset, Polynomial
            If Polynomial is used, the polynomial order can be specified
        polynomial_order : int, default 2
            Specify the polynomial order if a Polynomial background is used. 
            
        Examples
        --------
        >>>> s.remove_background() # Using gui, replaces spectrum s
        >>>> s2 = s.remove_background(signal_range=(400,450), background_type='PowerLaw') #Using cli, returns a spectrum

        Raises
        ------
        SignalDimensionError if the signal dimension is not 1.
        
        """
        self._check_signal_dimension_equals_one()
        if signal_range == 'interactive': 
            br = BackgroundRemoval(self)
            br.edit_traits()
        else:
            if background_type == 'PowerLaw':
                background_estimator = components.PowerLaw()
            elif background_type == 'Gaussian':
                background_estimator = components.Gaussian()
            elif background_type == 'Offset':
                background_estimator = components.Offset()
            elif background_type == 'Polynomial':
                background_estimator = components.Polynomial(polynomial_order)
            else:
                raise ValueError("Background type: " + background_type + " not recognized")

            spectra = self._remove_background_cli(
                    signal_range, background_estimator)
            return(spectra)

    @interactive_range_selector    
    def crop_spectrum(self, left_value=None, right_value=None,):
        """Crop in place the spectral dimension.
        
        Parameters
        ----------
        left_value, righ_value: {int | float | None}
            If int the values are taken as indices. If float they are 
            converted to indices using the spectral axis calibration.
            If left_value is None crops from the beginning of the axis.
            If right_value is None crops up to the end of the axis. If 
            both are
            None the interactive cropping interface is activated 
            enabling 
            cropping the spectrum using a span selector in the signal 
            plot.
        
        Raises
        ------
        SignalDimensionError if the signal dimension is not 1.
            
        """
        self._check_signal_dimension_equals_one()
        self.crop(
            axis=self.axes_manager.signal_axes[0].index_in_axes_manager,
            start=left_value, end=right_value)
        
    @auto_replot    
    def gaussian_filter(self, FWHM):
        """Applies a Gaussian filter in the spectral dimension in place. 
        
        Parameters
        ----------
        FWHM : float
            The Full Width at Half Maximum of the gaussian in the 
            spectral axis units 
            
        Raises
        ------
        ValueError if FWHM is equal or less than zero.
        
        SignalDimensionError if the signal dimension is not 1.
            
        """
        self._check_signal_dimension_equals_one()
        if FWHM <= 0:
            raise ValueError(
                "FWHM must be greater than zero")
        axis = self.axes_manager.signal_axes[0]
        FWHM *= 1/axis.scale
        self.data = gaussian_filter1d(
            self.data,
            axis=axis.index_in_array, 
            sigma=FWHM/2.35482)
    
    @auto_replot
    def hanning_taper(self, side='both', channels=None, offset=0):
        """Apply a hanning taper to the data in place.
        
        Parameters
        ----------
        side : {'left', 'right', 'both'}
        channels : {None, int}
            The number of channels to taper. If None 5% of the total
            number of channels are tapered.
        offset : int
        
        Returns
        -------
        channels
        
        Raises
        ------
        SignalDimensionError if the signal dimension is not 1.
        
        """
        # TODO: generalize it
        self._check_signal_dimension_equals_one()
        if channels is None:
            channels = int(round(len(self()) * 0.02))
            if channels < 20:
                channels = 20
        dc = self.data
        if side == 'left' or side == 'both':
            dc[..., offset:channels+offset] *= (
                np.hanning(2*channels)[:channels])
            dc[...,:offset] *= 0. 
        if side== 'right' or side == 'both':
            if offset == 0:
                rl = None
            else:
                rl = -offset
            dc[..., -channels-offset:rl] *= (
                np.hanning(2*channels)[-channels:])
            if offset != 0:
                dc[..., -offset:] *= 0.
        return channels
        
    def find_peaks1D_ohaver(self, xdim=None,slope_thresh=0, amp_thresh=None, 
                    subchannel=True, medfilt_radius=5, maxpeakn=30000, 
                    peakgroup=10):
        """Find peaks along a 1D line (peaks in spectrum/spectra).

        Function to locate the positive peaks in a noisy x-y data set.

        Detects peaks by looking for downward zero-crossings in the 
        first
        derivative that exceed 'slope_thresh'.

        Returns an array containing position, height, and width of each 
        peak.

        'slope_thresh' and 'amp_thresh', control sensitivity: higher 
        values will
        neglect smaller features.


        peakgroup is the number of points around the top peak to search 
        around

        Parameters
        ---------
        

        slope_thresh : float (optional)
                       1st derivative threshold to count the peak
                       default is set to 0.5
                       higher values will neglect smaller features.

        amp_thresh : float (optional)
                     intensity threshold above which
                     default is set to 10% of max(y)
                     higher values will neglect smaller features.

        medfilt_radius : int (optional)
                     median filter window to apply to smooth the data
                     (see scipy.signal.medfilt)
                     if 0, no filter will be applied.
                     default is set to 5
                     
        peakgroup : int (optional)
                    number of points around the "top part" of the peak
                    default is set to 10

        maxpeakn : int (optional)
                   number of maximum detectable peaks
                   default is set to 5000

        subpix : bool (optional)
                 default is set to True

        Returns
        -------
        peaks : structured array of shape _navigation_shape_in_array in which
        each cell contains an array that contains as many structured arrays as 
        peaks where found at that location and which fields: position, width, 
        height contains position, height, and width of each peak.
            
        Raises
        ------
        SignalDimensionError if the signal dimension is not 1.
            
        """
        # TODO: add scipy.signal.find_peaks_cwt
        self._check_signal_dimension_equals_one()
        axis = self.axes_manager.signal_axes[0].axis
        arr_shape = (self.axes_manager._navigation_shape_in_array
                 if self.axes_manager.navigation_size > 0
                 else [1,])
        peaks = np.zeros(arr_shape, dtype=object)
        for y, indices in zip(self._iterate_signal(),
                              self.axes_manager._array_indices_generator()):
            peaks[indices] = find_peaks_ohaver(
                                                y,
                                                axis,
                                                slope_thresh=slope_thresh,
                                                amp_thresh=amp_thresh,
                                                medfilt_radius=medfilt_radius,
                                                maxpeakn=maxpeakn,
                                                peakgroup=peakgroup,
                                                subchannel=subchannel)
        return peaks
    
    def estimate_peak_width(self,
            factor=0.5,
            window=None,
            return_interval=False):
        """Estimate the width of the highest intensity of peak 
        of the spectra at a given fraction of its maximum.

        It can be used with asymmetric peaks. For accurate results any 
        background must be previously substracted.
        The estimation is performed by interpolation using cubic splines.
        
        Parameters
        ----------
        factor : 0 < float < 1
            The default, 0.5, estimates the FWHM.
        window : None, float
            The size of the window centred at the peak maximum
            used to perform the estimation.
            The window size must be chosen with care: if it is narrower
            than the width of the peak at some positions or if it is
            so wide that it includes other more intense peaks this
            method cannot compute the width and a NaN is stored instead.
        return_interval: bool
            If True, returns 2 extra signals with the positions of the 
            desired height fraction at the left and right of the 
            peak.
        
        Returns
        -------
        width or [width, left, right], depending on the value of 
        `return_interval`.

        """
        self._check_signal_dimension_equals_one()
        if not 0 < factor < 1:
            raise ValueError("factor must be between 0 and 1.")

        left, right = (self._get_navigation_signal(),
                       self._get_navigation_signal())
        # The signals must be of dtype float to contain np.nan
        left.change_dtype('float')
        right.change_dtype('float')
        axis = self.axes_manager.signal_axes[0]
        x = axis.axis
        maxval = self.axes_manager.navigation_size
        if maxval > 0:
            pbar = progressbar(maxval=maxval)
        for i, spectrum in enumerate(self):
            if window is not None:
                vmax = axis.index2value(spectrum.data.argmax())
                spectrum = spectrum[vmax - window / 2.:vmax + window / 2.]
                x = spectrum.axes_manager[0].axis
            spline = scipy.interpolate.UnivariateSpline(
                    x,
                    spectrum.data - factor * spectrum.data.max(),
                    s=0)
            roots = spline.roots()
            if len(roots) == 2:
                left[self.axes_manager.indices] = roots[0]
                right[self.axes_manager.indices] = roots[1]
            else:
                left[self.axes_manager.indices] = np.nan
                right[self.axes_manager.indices] = np.nan
            if maxval > 0:
                pbar.update(i)
        if maxval > 0:
            pbar.finish()
        width = right - left
        if factor == 0.5:
            width.mapped_parameters.title = (
                    self.mapped_parameters.title + " FWHM")
            left.mapped_parameters.title = (
                    self.mapped_parameters.title + " FWHM left position")
            
            right.mapped_parameters.title = (
                    self.mapped_parameters.title + " FWHM right position")
        else:
            width.mapped_parameters.title = (
                    self.mapped_parameters.title +
                    " full-width at %.1f maximum" % factor)
            left.mapped_parameters.title = (
                    self.mapped_parameters.title +
                    " full-width at %.1f maximum left position" % factor)
            right.mapped_parameters.title = (
                    self.mapped_parameters.title +
                    " full-width at %.1f maximum right position" % factor)
        if return_interval is True:
            return [width, left, right]
        else:
            return width

        
class MVATools(object):
    # TODO: All of the plotting methods here should move to drawing
    def _plot_factors_or_pchars(self, factors, comp_ids=None, 
                                calibrate=True, avg_char=False,
                                same_window=None, comp_label='PC', 
                                img_data=None,
                                plot_shifts=True, plot_char=4, 
                                cmap=plt.cm.gray, quiver_color='white',
                                vector_scale=1,
                                per_row=3,ax=None):
        """Plot components from PCA or ICA, or peak characteristics

        Parameters
        ----------

        comp_ids : None, int, or list of ints
            if None, returns maps of all components.
            if int, returns maps of components with ids from 0 to given 
            int.
            if list of ints, returns maps of components with ids in 
            given list.
        calibrate : bool
            if True, plots are calibrated according to the data in the 
            axes
            manager.
        same_window : bool
            if True, plots each factor to the same window.  They are 
            not scaled.
        comp_label : string, the label that is either the plot title 
        (if plotting in
            separate windows) or the label in the legend (if plotting 
            in the 
            same window)
        cmap : a matplotlib colormap
            The colormap used for factor images or
            any peak characteristic scatter map
            overlay.

        Parameters only valid for peak characteristics (or pk char factors):
        --------------------------------------------------------------------        

        img_data - 2D numpy array, 
            The array to overlay peak characteristics onto.  If None,
            defaults to the average image of your stack.

        plot_shifts - bool, default is True
            If true, plots a quiver (arrow) plot showing the shifts for 
            each
            peak present in the component being plotted.

        plot_char - None or int
            If int, the id of the characteristic to plot as the colored 
            scatter plot.
            Possible components are:
               4: peak height
               5: peak orientation
               6: peak eccentricity

       quiver_color : any color recognized by matplotlib
           Determines the color of vectors drawn for 
           plotting peak shifts.

       vector_scale : integer or None
           Scales the quiver plot arrows.  The vector 
           is defined as one data unit along the X axis.  
           If shifts are small, set vector_scale so 
           that when they are multiplied by vector_scale, 
           they are on the scale of the image plot.
           If None, uses matplotlib's autoscaling.
               
        """
        if same_window is None:
            same_window = preferences.MachineLearning.same_window
        if comp_ids is None:
            comp_ids=xrange(factors.shape[1])

        elif not hasattr(comp_ids,'__iter__'):
            comp_ids=xrange(comp_ids)

        n=len(comp_ids)
        if same_window:
            rows=int(np.ceil(n/float(per_row)))

        fig_list=[]

        if n<per_row: per_row=n

        if same_window and self.axes_manager.signal_dimension==2:
            f=plt.figure(figsize=(4*per_row,3*rows))
        else:
            f=plt.figure()
        for i in xrange(len(comp_ids)):
            if self.axes_manager.signal_dimension==1:
                if same_window:
                    ax=plt.gca()
                else:
                    if i>0:
                        f=plt.figure()
                    ax=f.add_subplot(111)
                ax=sigdraw._plot_1D_component(factors=factors,
                        idx=comp_ids[i],axes_manager=self.axes_manager,
                        ax=ax, calibrate=calibrate,
                        comp_label=comp_label,
                        same_window=same_window)
                if same_window:
                    plt.legend(ncol=factors.shape[1]//2, loc='best')
            elif self.axes_manager.signal_dimension==2:
                if same_window:
                    ax=f.add_subplot(rows,per_row,i+1)
                else:
                    if i>0:
                        f=plt.figure()
                    ax=f.add_subplot(111)

                sigdraw._plot_2D_component(factors=factors, 
                    idx=comp_ids[i], 
                    axes_manager=self.axes_manager,
                    calibrate=calibrate,ax=ax, 
                    cmap=cmap,comp_label=comp_label)
            if not same_window:
                fig_list.append(f)
        try:
            plt.tight_layout()
        except:
            pass
        if not same_window:
            return fig_list
        else:
            return f

    def _plot_loadings(self, loadings, comp_ids=None, calibrate=True,
                     same_window=None, comp_label=None, 
                     with_factors=False, factors=None,
                     cmap=plt.cm.gray, no_nans=False, per_row=3):
        if same_window is None:
            same_window = preferences.MachineLearning.same_window
        if comp_ids is None:
            comp_ids=xrange(loadings.shape[0])

        elif not hasattr(comp_ids,'__iter__'):
            comp_ids=xrange(comp_ids)

        n=len(comp_ids)
        if same_window:
            rows=int(np.ceil(n/float(per_row)))

        fig_list=[]

        if n<per_row: per_row=n

        if same_window and self.axes_manager.signal_dimension==2:
            f=plt.figure(figsize=(4*per_row,3*rows))
        else:
            f=plt.figure()

        for i in xrange(n):
            if self.axes_manager.navigation_dimension==1:
                if same_window:
                    ax=plt.gca()
                else:
                    if i>0:
                        f=plt.figure()
                    ax=f.add_subplot(111)
            elif self.axes_manager.navigation_dimension==2:
                if same_window:
                    ax=f.add_subplot(rows,per_row,i+1)
                else:
                    if i>0:
                        f=plt.figure()
                    ax=f.add_subplot(111)
            sigdraw._plot_loading(loadings,idx=comp_ids[i],
                                axes_manager=self.axes_manager,
                                no_nans=no_nans, calibrate=calibrate,
                                cmap=cmap,comp_label=comp_label,ax=ax,
                                same_window=same_window)
            if not same_window:
                fig_list.append(f)
        try:
            plt.tight_layout()
        except:
            pass
        if not same_window:
            if with_factors:
                return fig_list, self._plot_factors_or_pchars(factors, 
                                            comp_ids=comp_ids, 
                                            calibrate=calibrate,
                                            same_window=same_window, 
                                            comp_label=comp_label, 
                                            per_row=per_row)
            else:
                return fig_list
        else:
            if self.axes_manager.navigation_dimension==1:
                plt.legend(ncol=loadings.shape[0]//2, loc='best')
            if with_factors:
                return f, self._plot_factors_or_pchars(factors, 
                                            comp_ids=comp_ids, 
                                            calibrate=calibrate,
                                            same_window=same_window, 
                                            comp_label=comp_label, 
                                            per_row=per_row)
            else:
                return f

    def _export_factors(self,
                        factors,
                        folder=None,
                        comp_ids=None,
                        multiple_files=None,
                        save_figures=False,
                        save_figures_format='png',
                        factor_prefix=None,
                        factor_format=None,
                        comp_label=None,
                        cmap=plt.cm.gray,
                        plot_shifts=True,
                        plot_char=4,
                        img_data=None,
                        same_window=False,
                        calibrate=True,
                        quiver_color='white',
                        vector_scale=1,
                        no_nans=True, per_row=3):

        from hyperspy._signals.image import Image
        from hyperspy._signals.spectrum import Spectrum
        
        if multiple_files is None:
            multiple_files = preferences.MachineLearning.multiple_files
        
        if factor_format is None:
            factor_format = preferences.MachineLearning.\
                export_factors_default_file_format

        # Select the desired factors
        if comp_ids is None:
            comp_ids=xrange(factors.shape[1])
        elif not hasattr(comp_ids,'__iter__'):
            comp_ids=range(comp_ids)
        mask=np.zeros(factors.shape[1],dtype=np.bool)
        for idx in comp_ids:
            mask[idx]=1
        factors=factors[:,mask]

        if save_figures is True:
            plt.ioff()
            fac_plots=self._plot_factors_or_pchars(factors,
                                           comp_ids=comp_ids, 
                                           same_window=same_window,
                                           comp_label=comp_label, 
                                           img_data=img_data,
                                           plot_shifts=plot_shifts,
                                           plot_char=plot_char, 
                                           cmap=cmap,
                                           per_row=per_row,
                                           quiver_color=quiver_color,
                                           vector_scale=vector_scale)
            for idx in xrange(len(comp_ids)):
                filename = '%s_%02i.%s' % (factor_prefix, comp_ids[idx],
                save_figures_format)
                if folder is not None:
                    filename = os.path.join(folder, filename)
                ensure_directory(filename)
                fac_plots[idx].savefig(filename, save_figures_format,
                    dpi=600)
            plt.ion()
            
        elif multiple_files is False:
            if self.axes_manager.signal_dimension==2:
                # factor images
                axes_dicts=[]
                axes=self.axes_manager.signal_axes[::-1]
                shape=(axes[1].size,axes[0].size)
                factor_data=np.rollaxis(
                        factors.reshape((shape[0],shape[1],-1)),2)
                axes_dicts.append(axes[0].get_axis_dictionary())
                axes_dicts.append(axes[1].get_axis_dictionary())
                axes_dicts.append({'name': 'factor_index',
                        'scale': 1.,
                        'offset': 0.,
                        'size': int(factors.shape[1]),
                        'units': 'factor',
                        'index_in_array': 0, })
                s=Image(factor_data,
                        axes=axes_dicts,
                        mapped_parameters = {
                            'title' : '%s from %s' % (
                                factor_prefix,
                                self.mapped_parameters.title),
                        })
            elif self.axes_manager.signal_dimension==1:
                axes=[]
                axes.append(
                self.axes_manager.signal_axes[0].get_axis_dictionary())
                axes[0]['index_in_array']=1

                axes.append({
                    'name': 'factor_index',
                    'scale': 1.,
                    'offset': 0.,
                    'size': int(factors.shape[1]),
                    'units': 'factor',
                    'index_in_array': 0,
                        })
                s=Spectrum(factors.T,
                           axes=axes,
                           mapped_parameters = {
                               'title':'%s from %s' % (
                                   factor_prefix, self.mapped_parameters.title),
                           })
            filename = '%ss.%s' % (factor_prefix, factor_format)
            if folder is not None:
                filename = os.path.join(folder, filename)
            s.save(filename)
        else: # Separate files
            if self.axes_manager.signal_dimension == 1:
            
                axis_dict = self.axes_manager.signal_axes[0].\
                    get_axis_dictionary()
                axis_dict['index_in_array']=0
                for dim,index in zip(comp_ids,range(len(comp_ids))):
                    s=Spectrum(factors[:,index],
                               axes=[axis_dict,],
                               mapped_parameters = {
                                   'title':'%s from %s'%(
                                       factor_prefix,
                                       self.mapped_parameters.title),
                               })
                    filename = '%s-%i.%s' % (factor_prefix,
                                             dim,
                                             factor_format)
                    if folder is not None:
                        filename = os.path.join(folder, filename)
                    s.save(filename)
                    
            if self.axes_manager.signal_dimension == 2:
                axes = self.axes_manager.signal_axes
                axes_dicts=[]
                axes_dicts.append(axes[0].get_axis_dictionary())
                axes_dicts.append(axes[1].get_axis_dictionary())
                axes_dicts[0]['index_in_array'] = 0
                axes_dicts[1]['index_in_array'] = 1
                
                factor_data = factors.reshape(
                    self.axes_manager._signal_shape_in_array + [-1,])
                
                for dim,index in zip(comp_ids,range(len(comp_ids))):
                    im = Image(factor_data[...,index],
                               axes=axes_dicts,
                               mapped_parameters = {
                                   'title' : '%s from %s' % (
                                       factor_prefix,
                                       self.mapped_parameters.title),
                               })
                    filename = '%s-%i.%s' % (factor_prefix,
                                             dim,
                                             factor_format)
                    if folder is not None:
                        filename = os.path.join(folder, filename)
                    im.save(filename)

    def _export_loadings(self,
                         loadings,
                         folder=None,
                         comp_ids=None,
                         multiple_files=None,
                         loading_prefix=None,
                         loading_format=None,
                         save_figures_format = 'png',
                         comp_label=None,
                         cmap=plt.cm.gray,
                         save_figures = False,
                         same_window=False,
                         calibrate=True,
                         no_nans=True,
                         per_row=3):

        from hyperspy._signals.image import Image
        from hyperspy._signals.spectrum import Spectrum

        if multiple_files is None:
            multiple_files = preferences.MachineLearning.multiple_files
        
        if loading_format is None:
            loading_format = preferences.MachineLearning.\
                export_loadings_default_file_format

        if comp_ids is None:
            comp_ids=range(loadings.shape[0])
        elif not hasattr(comp_ids,'__iter__'):
            comp_ids=range(comp_ids)
        mask=np.zeros(loadings.shape[0],dtype=np.bool)
        for idx in comp_ids:
            mask[idx]=1
        loadings=loadings[mask]

        if save_figures is True:
            plt.ioff()
            sc_plots=self._plot_loadings(loadings, comp_ids=comp_ids, 
                                       calibrate=calibrate,
                                       same_window=same_window, 
                                       comp_label=comp_label,
                                       cmap=cmap, no_nans=no_nans,
                                       per_row=per_row)
            for idx in xrange(len(comp_ids)):
                filename = '%s_%02i.%s'%(loading_prefix, comp_ids[idx],
                                                  save_figures_format)
                if folder is not None:
                    filename = os.path.join(folder, filename)
                ensure_directory(filename)
                sc_plots[idx].savefig(filename, dpi=600)
            plt.ion()
        elif multiple_files is False:
            if self.axes_manager.navigation_dimension==2:
                axes_dicts=[]
                axes=self.axes_manager.navigation_axes[::-1]
                shape=(axes[1].size,axes[0].size)
                loading_data=loadings.reshape((-1,shape[0],shape[1]))
                axes_dicts.append(axes[0].get_axis_dictionary())
                axes_dicts[0]['index_in_array']=1
                axes_dicts.append(axes[1].get_axis_dictionary())
                axes_dicts[1]['index_in_array']=2
                axes_dicts.append({'name': 'loading_index',
                        'scale': 1.,
                        'offset': 0.,
                        'size': int(loadings.shape[0]),
                        'units': 'factor',
                        'index_in_array': 0, })
                s=Image(loading_data,
                        axes=axes_dicts,
                        mapped_parameters = {
                            'title' : '%s from %s' % (
                                loading_prefix, 
                                self.mapped_parameters.title),
                        })
            elif self.axes_manager.navigation_dimension==1:
                cal_axis=self.axes_manager.navigation_axes[0].\
                    get_axis_dictionary()
                cal_axis['index_in_array']=1
                axes=[]
                axes.append({'name': 'loading_index',
                        'scale': 1.,
                        'offset': 0.,
                        'size': int(loadings.shape[0]),
                        'units': 'comp_id',
                        'index_in_array': 0, })
                axes.append(cal_axis)
                s=Image(loadings,
                        axes=axes,
                        mapped_parameters = {
                            'title' : '%s from %s' % (
                                loading_prefix,
                                self.mapped_parameters.title),
                        })
            filename = '%ss.%s' % (loading_prefix, loading_format)
            if folder is not None:
                filename = os.path.join(folder, filename)
            s.save(filename)
        else: # Separate files
            if self.axes_manager.navigation_dimension == 1:
                axis_dict = self.axes_manager.navigation_axes[0].\
                    get_axis_dictionary()
                axis_dict['index_in_array']=0
                for dim,index in zip(comp_ids,range(len(comp_ids))):
                    s=Spectrum(loadings[index],
                               axes = [axis_dict,])
                    filename = '%s-%i.%s' % (loading_prefix,
                                             dim,
                                             loading_format)
                    if folder is not None:
                        filename = os.path.join(folder, filename)
                    s.save(filename)
            elif self.axes_manager.navigation_dimension == 2:
                axes_dicts=[]
                axes=self.axes_manager.navigation_axes[::-1]
                shape=(axes[0].size, axes[1].size)
                loading_data=loadings.reshape((-1,shape[0],shape[1]))
                axes_dicts.append(axes[0].get_axis_dictionary())
                axes_dicts[0]['index_in_array']=0
                axes_dicts.append(axes[1].get_axis_dictionary())
                axes_dicts[1]['index_in_array']=1
                for dim,index in zip(comp_ids,range(len(comp_ids))):
                    s=Image(loading_data[index,...],
                            axes = axes_dicts,
                            mapped_parameters = {
                                'title' : '%s from %s' % (
                                    loading_prefix, 
                                    self.mapped_parameters.title),
                            })
                    filename = '%s-%i.%s' % (loading_prefix,
                                             dim,
                                             loading_format)
                    if folder is not None:
                        filename = os.path.join(folder, filename)
                    s.save(filename)

    def plot_decomposition_factors(self,
                        comp_ids=None,
                        calibrate=True,
                        same_window=None,
                        comp_label='Decomposition factor', 
                        per_row=3):
        """Plot factors from a decomposition

        Parameters
        ----------

        comp_ids : None, int, or list of ints
            if None, returns maps of all components.
            if int, returns maps of components with ids from 0 to given 
            int.
            if list of ints, returns maps of components with ids in 
            given list.

        calibrate : bool
            if True, calibrates plots where calibration is available 
            from
            the axes_manager.  If False, plots are in pixels/channels.

        same_window : bool
            if True, plots each factor to the same window.  They are 
            not scaled.
        
        comp_label : string, the label that is either the plot title 
        (if plotting in
            separate windows) or the label in the legend (if plotting 
            in the 
            same window)

        cmap : The colormap used for the factor image, or for peak 
            characteristics, the colormap used for the scatter plot of
            some peak characteristic.
        
        per_row : int, the number of plots in each row, when the 
        same_window
            parameter is True.

        """
        if same_window is None:
            same_window = preferences.MachineLearning.same_window
        factors=self.learning_results.factors
        if comp_ids is None:
            comp_ids = self.learning_results.output_dimension
            
        return self._plot_factors_or_pchars(factors, 
                                            comp_ids=comp_ids, 
                                            calibrate=calibrate,
                                            same_window=same_window, 
                                            comp_label=comp_label, 
                                            per_row=per_row)

    def plot_bss_factors(self,comp_ids=None, calibrate=True,
                        same_window=None, comp_label='BSS factor',
                        per_row=3):
        """Plot factors from blind source separation results.

        Parameters
        ----------

        comp_ids : None, int, or list of ints
            if None, returns maps of all components.
            if int, returns maps of components with ids from 0 to 
            given int.
            if list of ints, returns maps of components with ids in 
            given list.

        calibrate : bool
            if True, calibrates plots where calibration is available 
            from
            the axes_manager.  If False, plots are in pixels/channels.

        same_window : bool
            if True, plots each factor to the same window.  They are 
            not scaled.
        
        comp_label : string, the label that is either the plot title 
        (if plotting in
            separate windows) or the label in the legend (if plotting 
            in the 
            same window)

        cmap : The colormap used for the factor image, or for peak 
            characteristics, the colormap used for the scatter plot of
            some peak characteristic.
        
        per_row : int, the number of plots in each row, when the 
        same_window
            parameter is True.

        """

        if same_window is None:
            same_window = preferences.MachineLearning.same_window
        factors=self.learning_results.bss_factors
        return self._plot_factors_or_pchars(factors, 
                                            comp_ids=comp_ids, 
                                            calibrate=calibrate,
                                            same_window=same_window, 
                                            comp_label=comp_label, 
                                            per_row=per_row)

    def plot_decomposition_loadings(self,
                       comp_ids=None,
                       calibrate=True,
                       same_window=None,
                       comp_label='Decomposition loading', 
                       with_factors=False,
                       cmap=plt.cm.gray, 
                       no_nans=False,
                       per_row=3):
        """Plot loadings from PCA

        Parameters
        ----------

        comp_ids : None, int, or list of ints
            if None, returns maps of all components.
            if int, returns maps of components with ids from 0 to 
            given int.
            if list of ints, returns maps of components with ids in 
            given list.

        calibrate : bool
            if True, calibrates plots where calibration is available 
            from
            the axes_manager.  If False, plots are in pixels/channels.

        same_window : bool
            if True, plots each factor to the same window.  They are 
            not scaled.
        
        comp_label : string, 
            The label that is either the plot title (if plotting in
            separate windows) or the label in the legend (if plotting 
            in the 
            same window)

        with_factors : bool
            If True, also returns figure(s) with the factors for the
            given comp_ids.

        cmap : matplotlib colormap
            The colormap used for the factor image, or for peak 
            characteristics, the colormap used for the scatter plot of
            some peak characteristic.
        
        no_nans : bool
            If True, removes NaN's from the loading plots.

        per_row : int 
            the number of plots in each row, when the same_window
            parameter is True.

        """
        if same_window is None:
            same_window = preferences.MachineLearning.same_window
        loadings=self.learning_results.loadings.T
        if with_factors:
            factors=self.learning_results.factors
        else:
            factors=None
        
        if comp_ids is None:
            comp_ids = self.learning_results.output_dimension
        return self._plot_loadings(
                                 loadings,
                                 comp_ids=comp_ids, 
                                 with_factors=with_factors,
                                 factors=factors,
                                 same_window=same_window,
                                 comp_label=comp_label,
                                 cmap=cmap,
                                 no_nans=no_nans,
                                 per_row=per_row)

    def plot_bss_loadings(self, comp_ids=None, calibrate=True,
                       same_window=None, comp_label='BSS loading', 
                       with_factors=False, cmap=plt.cm.gray, 
                       no_nans=False,per_row=3):
        """Plot loadings from ICA

        Parameters
        ----------

        comp_ids : None, int, or list of ints
            if None, returns maps of all components.
            if int, returns maps of components with ids from 0 to 
            given int.
            if list of ints, returns maps of components with ids in 
            given list.

        calibrate : bool
            if True, calibrates plots where calibration is available 
            from
            the axes_manager.  If False, plots are in pixels/channels.

        same_window : bool
            if True, plots each factor to the same window.  They are 
            not scaled.
        
        comp_label : string, 
            The label that is either the plot title (if plotting in
            separate windows) or the label in the legend (if plotting 
            in the 
            same window)

        with_factors : bool
            If True, also returns figure(s) with the factors for the
            given comp_ids.

        cmap : matplotlib colormap
            The colormap used for the factor image, or for peak 
            characteristics, the colormap used for the scatter plot of
            some peak characteristic.
        
        no_nans : bool
            If True, removes NaN's from the loading plots.

        per_row : int 
            the number of plots in each row, when the same_window
            parameter is True.

        """
        if same_window is None:
            same_window = preferences.MachineLearning.same_window
        loadings=self.learning_results.bss_loadings.T
        if with_factors:
            factors=self.learning_results.bss_factors
        else: factors=None
        return self._plot_loadings(
                                    loadings,
                                    comp_ids=comp_ids, 
                                    with_factors=with_factors,
                                    factors=factors,
                                    same_window=same_window,
                                    comp_label=comp_label,
                                    cmap=cmap,
                                    no_nans=no_nans,
                                    per_row=per_row)

    def export_decomposition_results(self, comp_ids=None,
                                     folder=None,
                                     calibrate=True,
                                     factor_prefix='factor',
                                     factor_format=None,
                                     loading_prefix='loading',
                                     loading_format=None, 
                                     comp_label=None,
                                     cmap=plt.cm.gray,
                                     same_window=False,
                                     multiple_files=None,
                                     no_nans=True,
                                     per_row=3,
                                     save_figures=False,
                                     save_figures_format ='png'):
        """Export results from a decomposition to any of the supported 
        formats.

        Parameters
        ----------
        comp_ids : None, int, or list of ints
            if None, returns all components/loadings.
            if int, returns components/loadings with ids from 0 to 
            given int.
            if list of ints, returns components/loadings with ids in 
            given list.
        folder : str or None
            The path to the folder where the file will be saved. 
            If `None` the
            current folder is used by default.
        factor_prefix : string
            The prefix that any exported filenames for 
            factors/components 
            begin with
        factor_format : string
            The extension of the format that you wish to save to.
        loading_prefix : string
            The prefix that any exported filenames for 
            factors/components 
            begin with
        loading_format : string
            The extension of the format that you wish to save to. 
            Determines
            the kind of output.
                - For image formats (tif, png, jpg, etc.), plots are 
                created 
                  using the plotting flags as below, and saved at 
                  600 dpi.
                  One plot per loading is saved.
                - For multidimensional formats (rpl, hdf5), arrays are 
                saved
                  in single files.  All loadings are contained in the 
                  one
                  file.
                - For spectral formats (msa), each loading is saved to a
                  separate file.
        multiple_files : Bool
            If True, on exporting a file per factor and per loading will
             be 
            created. Otherwise only two files will be created, one for 
            the
            factors and another for the loadings. The default value can 
            be
            chosen in the preferences.
        save_figures : Bool
            If True the same figures that are obtained when using the 
            plot 
            methods will be saved with 600 dpi resolution

        Plotting options (for save_figures = True ONLY)
        ----------------------------------------------

        calibrate : bool
            if True, calibrates plots where calibration is available 
            from
            the axes_manager.  If False, plots are in pixels/channels.
        same_window : bool
            if True, plots each factor to the same window.
        comp_label : string, the label that is either the plot title 
            (if plotting in separate windows) or the label in the legend 
            (if plotting in the same window)
        cmap : The colormap used for the factor image, or for peak 
            characteristics, the colormap used for the scatter plot of
            some peak characteristic.
        per_row : int, the number of plots in each row, when the 
        same_window
            parameter is True.
        save_figures_format : str
            The image format extension.
            
        """
        
        factors=self.learning_results.factors
        loadings=self.learning_results.loadings.T
        self._export_factors(
                                factors,
                                folder=folder,
                                comp_ids=comp_ids,
                                calibrate=calibrate,
                                multiple_files=multiple_files,
                                factor_prefix=factor_prefix,
                                factor_format=factor_format,
                                comp_label=comp_label,
                                save_figures = save_figures,
                                cmap=cmap,
                                no_nans=no_nans,
                                same_window=same_window,
                                per_row=per_row,
                                save_figures_format=save_figures_format)
        self._export_loadings(
                                loadings,
                                comp_ids=comp_ids,folder=folder,
                                calibrate=calibrate,
                                multiple_files=multiple_files,
                                loading_prefix=loading_prefix,
                                loading_format=loading_format,
                                comp_label=comp_label,
                                cmap=cmap,
                                save_figures=save_figures,
                                same_window=same_window,
                                no_nans=no_nans,
                                per_row=per_row)

    def export_bss_results(self,
                           comp_ids=None,
                           folder=None,
                           calibrate=True,
                           multiple_files=None,
                           save_figures=False,
                           factor_prefix='bss_factor',
                           factor_format=None,
                           loading_prefix='bss_loading',
                           loading_format=None, 
                           comp_label=None, cmap=plt.cm.gray,
                           same_window=False,
                           no_nans=True,
                           per_row=3,
                           save_figures_format='png'):
        """Export results from ICA to any of the supported formats.

        Parameters
        ----------
        comp_ids : None, int, or list of ints
            if None, returns all components/loadings.
            if int, returns components/loadings with ids from 0 to given
             int.
            if list of ints, returns components/loadings with ids in 
            iven list.
        folder : str or None
            The path to the folder where the file will be saved. If 
            `None` the
            current folder is used by default.
        factor_prefix : string
            The prefix that any exported filenames for 
            factors/components 
            begin with
        factor_format : string
            The extension of the format that you wish to save to. 
            Determines
            the kind of output.
                - For image formats (tif, png, jpg, etc.), plots are 
                created 
                  using the plotting flags as below, and saved at 
                  600 dpi.
                  One plot per factor is saved.
                - For multidimensional formats (rpl, hdf5), arrays are 
                saved
                  in single files.  All factors are contained in the one
                  file.
                - For spectral formats (msa), each factor is saved to a
                  separate file.
                
        loading_prefix : string
            The prefix that any exported filenames for 
            factors/components 
            begin with
        loading_format : string
            The extension of the format that you wish to save to.
        multiple_files : Bool
            If True, on exporting a file per factor and per loading 
            will be 
            created. Otherwise only two files will be created, one 
            for the
            factors and another for the loadings. The default value 
            can be
            chosen in the preferences.
        save_figures : Bool
            If True the same figures that are obtained when using the 
            plot 
            methods will be saved with 600 dpi resolution

        Plotting options (for save_figures = True ONLY)
        ----------------------------------------------
        calibrate : bool
            if True, calibrates plots where calibration is available 
            from
            the axes_manager.  If False, plots are in pixels/channels.
        same_window : bool
            if True, plots each factor to the same window.
        comp_label : string
            the label that is either the plot title (if plotting in
            separate windows) or the label in the legend (if plotting 
            in the 
            same window)
        cmap : The colormap used for the factor image, or for peak 
            characteristics, the colormap used for the scatter plot of
            some peak characteristic.
        per_row : int, the number of plots in each row, when the 
        same_window
            parameter is True.
        save_figures_format : str
            The image format extension.
            
        """
        
        factors=self.learning_results.bss_factors
        loadings=self.learning_results.bss_loadings.T
        self._export_factors(factors,
                             folder=folder,
                             comp_ids=comp_ids,
                             calibrate=calibrate,
                             multiple_files=multiple_files,
                             factor_prefix=factor_prefix,
                             factor_format=factor_format,
                             comp_label=comp_label,
                             save_figures=save_figures,
                             cmap=cmap,
                             no_nans=no_nans,
                             same_window=same_window,
                             per_row=per_row,
                             save_figures_format=save_figures_format)
                             
        self._export_loadings(loadings,
                              comp_ids=comp_ids,
                              folder=folder,
                              calibrate=calibrate, 
                              multiple_files=multiple_files,
                              loading_prefix=loading_prefix,
                              loading_format=loading_format,
                              comp_label=comp_label,
                              cmap=cmap,
                              save_figures=save_figures,
                              same_window=same_window, 
                              no_nans=no_nans,
                              per_row=per_row,
                              save_figures_format=save_figures_format)
                              

    def plot_residual(self, axes_manager=None):
        """Plot the residual between original data and reconstructed 
        data

        Requires you to have already run PCA or ICA, and to reconstruct 
        data using either the get_decomposition_model or 
        get_bss_model methods.
        
        """

        if hasattr(self, 'residual'):
            self.residual.plot(axes_manager)
        else:
            print("Object does not have any residual information."
                  "Is it a reconstruction created using either "
                  "get_decomposition_model or get_bss_model methods?")

        

class Signal(MVA,
             MVATools,
             Signal1DTools,
             Signal2DTools,):
    
    _record_by = ""
    _signal_type = ""
    _signal_origin = ""

    def __init__(self, data, **kwds):
        """Create a Signal from a numpy array.

        Parameters
        ----------
        data : numpy array
           The signal data. It can be an array of any dimensions.
        axes : dictionary (optional) 
            Dictionary to define the axes (see the 
            documentation of the AxesManager class for more details).
        attributes : dictionary (optional) 
            A dictionary whose items are stored as attributes.
        mapped_parameters : dictionary (optional) 
            A dictionary containing a set of parameters
            that will to stores in the `mapped_parameters` attribute.
            Some parameters might be mandatory in some cases.
        original_parameters : dictionary (optional) 
            A dictionary containing a set of parameters
            that will to stores in the `original_parameters` attribute. It
            typically contains all the parameters that has been
            imported from the original data file.        

        """
        
        self._create_mapped_parameters()
        self.learning_results = LearningResults()
        self.peak_learning_results = LearningResults()
        kwds['data'] = data
        self._load_dictionary(kwds)
        self._plot = None
        self.auto_replot = True
        self.variance = None
        self.inav = SpecialSlicers(self, True)
        self.isig = SpecialSlicers(self, False)
    
    @property        
    def navigation_indexer(self):
        warnings.warn(
            "`navigation_indexer` has been renamed to `inav` and"
            " it will be removed in the next version. ",
            DeprecationWarning)
        return self.inav
    @property
    def signal_indexer(self):
         warnings.warn(
            "`navigation_indexer` has been renamed to `isig` and"
            " it will be removed in the next version. ",
            DeprecationWarning)
         return self.isig
    def _create_mapped_parameters(self):
        self.mapped_parameters = DictionaryBrowser()
        mp = self.mapped_parameters
        mp.add_node("_internal_parameters")
        mp._internal_parameters.add_node("folding")
        folding = mp._internal_parameters.folding
        folding.unfolded = False
        folding.original_shape = None
        folding.original_axes_manager = None
        self.original_parameters = DictionaryBrowser()
        self.tmp_parameters = DictionaryBrowser()

    def __repr__(self):
        string = '<'
        string += self.__class__.__name__
        string+=", title: %s" % self.mapped_parameters.title
        string += ", dimensions: %s" % (
            self.axes_manager._get_dimension_str())
        string += '>'

        return string

    def __getitem__(self, slices, isNavigation=None):
        try:
            len(slices)
        except TypeError:
            slices = (slices,)
        _orig_slices = slices

        has_nav = True if isNavigation is None else isNavigation
        has_signal = True if isNavigation is None else not isNavigation
        
        # Create a deepcopy of self that contains a view of self.data
        _signal = self._deepcopy_with_new_data(self.data)
        
        nav_idx =  [el.index_in_array for el in
                    _signal.axes_manager.navigation_axes]
        signal_idx =  [el.index_in_array for el in
                       _signal.axes_manager.signal_axes]

        if not has_signal:
            idx =  nav_idx
        elif not has_nav:
            idx =  signal_idx
        else:
            idx =  nav_idx + signal_idx
            
        # Add support for Ellipsis
        if Ellipsis in _orig_slices:
            _orig_slices = list(_orig_slices)
            # Expand the first Ellipsis
            ellipsis_index = _orig_slices.index(Ellipsis)
            _orig_slices.remove(Ellipsis)
            _orig_slices = (_orig_slices[:ellipsis_index] +
                [slice(None),] * max(0, len(idx) - len(_orig_slices)) +
                _orig_slices[ellipsis_index:]) 
            # Replace all the following Ellipses by :
            while Ellipsis in _orig_slices:
                _orig_slices[_orig_slices.index(Ellipsis)] = slice(None)
            _orig_slices = tuple(_orig_slices)
            
        if len(_orig_slices) > len(idx):
            raise IndexError("too many indices")
                    
        slices = np.array([slice(None,)] * 
                           len(_signal.axes_manager._axes))
            
        slices[idx] = _orig_slices + (slice(None),) * max(
                            0, len(idx) - len(_orig_slices))
        
        array_slices = []
        for slice_, axis in zip(slices,_signal.axes_manager._axes):
            if (isinstance(slice_, slice) or 
                len(_signal.axes_manager._axes) < 2):
                array_slices.append(axis._slice_me(slice_))
            else:
                if isinstance(slice_, float):
                    slice_ = axis.value2index(slice_)
                array_slices.append(slice_)
                _signal._remove_axis(axis.index_in_axes_manager)
        
        _signal.data = _signal.data[array_slices]
        _signal.get_dimensions_from_data()

        return _signal
        
    def __setitem__(self, i, j):
        """x.__setitem__(i, y) <==> x[i]=y
        
        """
        if isinstance(j, Signal):
            j = j.data
        self.__getitem__(i).data[:] = j
        
    
    def _binary_operator_ruler(self, other, op_name):
        exception_message = (
            "Invalid dimensions for this operation")
        if isinstance(other, Signal):
            if other.data.shape != self.data.shape:
                # Are they aligned?
                are_aligned = array_tools.are_aligned(self.data.shape,
                                       other.data.shape)
                if are_aligned is True:
                    sdata, odata = array_tools.homogenize_ndim(self.data,
                                                     other.data)
                else:
                    # Let's align them if possible
                    sig_and_nav = [s for s in [self, other] if
                        s.axes_manager.signal_size > 1 and 
                        s.axes_manager.navigation_size > 1]
                        
                    sig = [s for s in [self, other] if
                        s.axes_manager.signal_size > 1 and 
                        s.axes_manager.navigation_size == 0]
                        
                    if sig_and_nav and sig:
                        self = sig_and_nav[0]
                        other = sig[0]
                        if (self.axes_manager.signal_shape == 
                                    other.axes_manager.signal_shape):
                            sdata = self.data
                            other_new_shape = [
                                axis.size if axis.navigate is False
                                else 1
                                for axis in self.axes_manager._axes]
                            odata = other.data.reshape(
                                other_new_shape)
                        elif (self.axes_manager.navigation_shape == 
                                other.axes_manager.signal_shape):
                            sdata = self.data
                            other_new_shape = [
                                axis.size if axis.navigate is True
                                else 1
                                for axis in self.axes_manager._axes]
                            odata = other.data.reshape(
                                other_new_shape)
                        else:
                            raise ValueError(exception_message)
                    elif len(sig) == 2:
                        sdata = self.data.reshape(
                            (1,) * other.axes_manager.signal_dimension
                            + self.data.shape)
                        odata = other.data.reshape(
                            other.data.shape + 
                            (1,) * self.axes_manager.signal_dimension)
                    else:
                        raise ValueError(exception_message)
                        

                # The data are now aligned but the shapes are not the 
                # same and therefore we have to calculate the resulting
                # axes
                ref_axes = self if (
                    len(self.axes_manager._axes) > 
                    len(other.axes_manager._axes)) else other
                
                new_axes = []
                for i, (ssize, osize) in enumerate(
                                    zip(sdata.shape, odata.shape)):
                    if ssize > osize:
                        if are_aligned or len(sig) != 2:
                            new_axes.append(
                                self.axes_manager._axes[i].copy())
                        else:
                            new_axes.append(self.axes_manager._axes[
                                i - other.axes_manager.signal_dimension
                                ].copy())
                        
                    elif ssize < osize:
                        new_axes.append(
                            other.axes_manager._axes[i].copy())
                        
                    else:
                        new_axes.append(
                            ref_axes.axes_manager._axes[i].copy())
                
            else:
                sdata = self.data
                odata = other.data
                new_axes = [axis.copy()
                            for axis in self.axes_manager._axes]            
            exec("result = sdata.%s(odata)" % op_name)
            new_signal = self._deepcopy_with_new_data(result)
            new_signal.axes_manager._axes = new_axes
            new_signal.axes_manager.set_signal_dimension(
                self.axes_manager.signal_dimension)
            return new_signal
        else:
            exec("result = self.data.%s(other)" %  op_name)
            return self._deepcopy_with_new_data(result)
        
    def _unary_operator_ruler(self, op_name):
        exec("result = self.data.%s()" % op_name)
        return self._deepcopy_with_new_data(result)
        
    def _check_signal_dimension_equals_one(self):
        if self.axes_manager.signal_dimension != 1:
            raise SignalDimensionError(self.axes_manager.signal_dimension, 1)
            
    def _check_signal_dimension_equals_two(self):
        if self.axes_manager.signal_dimension != 2:
            raise SignalDimensionError(self.axes_manager.signal_dimension, 2)
            
    def _deepcopy_with_new_data(self, data=None):
        """Returns a deepcopy of itself replacing the data.
        
        This method has the advantage over deepcopy that it does not
        copy the data what can save precious memory
        
        Parameters
        ---------
        data : {None | np.array}
        
        Returns
        -------
        ns : Signal
        
        """
        try:
            old_data = self.data
            self.data = None
            old_plot = self._plot
            self._plot = None
            ns = self.deepcopy()
            ns.data = data
            return ns
        finally:
            self.data = old_data
            self._plot = old_plot
            
            
    def _print_summary(self):
        string = "\n\tTitle: "
        string += self.mapped_parameters.title.decode('utf8')
        if hasattr(self.mapped_parameters,'signal_type'):
            string += "\n\tSignal type: "
            string += self.mapped_parameters.signal_type
        string += "\n\tData dimensions: "
        string += str(self.axes_manager.shape)
        if hasattr(self.mapped_parameters, 'record_by'):
            string += "\n\tData representation: "
            string += self.mapped_parameters.record_by
            string += "\n\tData type: "
            string += str(self.data.dtype)
        print string

    def _load_dictionary(self, file_data_dict):
        """Load data from dictionary.
        
        Parameters
        ----------
        file_data_dict : dictionary
            A dictionary containing at least a 'data' keyword with an array of
            arbitrary dimensions. Additionally the dictionary can contain the
            following items:
            data : numpy array
               The signal data. It can be an array of any dimensions.
            axes : dictionary (optional) 
                Dictionary to define the axes (see the 
                documentation of the AxesManager class for more details).
            attributes : dictionary (optional) 
                A dictionary whose items are stored as attributes.
            mapped_parameters : dictionary (optional) 
                A dictionary containing a set of parameters
                that will to stores in the `mapped_parameters` attribute.
                Some parameters might be mandatory in some cases.
            original_parameters : dictionary (optional) 
                A dictionary containing a set of parameters
                that will to stores in the `original_parameters` attribute. It
                typically contains all the parameters that has been
                imported from the original data file.

        """
        
        self.data = file_data_dict['data']
        if 'axes' not in file_data_dict:
            file_data_dict['axes'] = self._get_undefined_axes_list()
        self.axes_manager = AxesManager(
            file_data_dict['axes'])
        if not 'mapped_parameters' in file_data_dict:
            file_data_dict['mapped_parameters'] = {}
        if not 'original_parameters' in file_data_dict:
            file_data_dict['original_parameters'] = {}
        if 'attributes' in file_data_dict:
            for key, value in file_data_dict['attributes'].iteritems():
                if hasattr(self,key):
                    if isinstance(value,dict):
                        for k,v in value.iteritems():
                            eval('self.%s.__setattr__(k,v)'%key)
                    else:
                        self.__setattr__(key, value)
        self.original_parameters.add_dictionary(
            file_data_dict['original_parameters'])
        self.mapped_parameters.add_dictionary(
            file_data_dict['mapped_parameters'])
        if "title" not in self.mapped_parameters:
            self.mapped_parameters.title = ''
        if (self._record_by or 
                "record_by" not in self.mapped_parameters):
            self.mapped_parameters.record_by = self._record_by
        if (self._signal_origin or 
                "signal_origin" not in self.mapped_parameters):
            self.mapped_parameters.signal_origin = self._signal_origin
        if (self._signal_type or
                "signal_type" not in self.mapped_parameters):
            self.mapped_parameters.signal_type = self._signal_type
            
                
    def squeeze(self):
        """Remove single-dimensional entries from the shape of an array 
        and the axes.
        
        """
        # We deepcopy everything but data
        self = self._deepcopy_with_new_data(self.data)
        for axis in self.axes_manager._axes:
            if axis.size == 1:
                self._remove_axis(axis.index_in_axes_manager)
        self.data = self.data.squeeze()
        return self

    def _to_dictionary(self, add_learning_results=True):
        """Returns a dictionary that can be used to recreate the signal.
        
        All items but `data` are copies.
        
        Parameters
        ----------
        add_learning_results : bool
        
        Returns
        -------
        dic : dictionary
        
        """
        dic = {}
#        if hasattr(self.data, "copy"):
#            dic['data'] = self.data.copy()
#        else:
#            dic['data'] = self.data
        dic['data'] = self.data
        dic['axes'] = self.axes_manager._get_axes_dicts()
        dic['mapped_parameters'] = \
        self.mapped_parameters.deepcopy().as_dictionary()
        dic['original_parameters'] = \
        self.original_parameters.deepcopy().as_dictionary()
        dic['tmp_parameters'] = \
                        self.tmp_parameters.deepcopy().as_dictionary()
        if add_learning_results and hasattr(self,'learning_results'):
            dic['learning_results'] = copy.deepcopy(
                                                self.learning_results.__dict__)
        return dic
        
    def _get_undefined_axes_list(self):
        axes = []
        for i in xrange(len(self.data.shape)):
            axes.append({'size': int(self.data.shape[i]),})
        return axes

    def __call__(self, axes_manager=None):
        if axes_manager is None:
            axes_manager = self.axes_manager
        return np.atleast_1d(
            self.data.__getitem__(axes_manager._getitem_tuple))
            
    def plot(self, navigator="auto", axes_manager=None):
        """Plot the signal at the current coordinates.
            
        For multidimensional datasets an optional figure,
        the "navigator", with a cursor to navigate that data is
        raised. In any case it is possible to navigate the data using
        the sliders. Currently only signals with signal_dimension equal to
        0, 1 and 2 can be plotted.
        
        Parameters
        ----------
        navigator : {"auto", None, "spectrum", Signal}
            If "auto", if navigation_dimension > 0, a navigator is
            provided to explore the data.
            If navigation_dimension is 1 and the signal is an image
            the navigator is a spectrum obtained by integrating 
            over the signal axes (the image).
            If navigation_dimension is 1 and the signal is a spectrum
            the navigator is an image obtained by stacking horizontally
            all the spectra in the dataset.
            If navigation_dimension is > 1, the navigator is an image
            obtained by integrating the data over the signal axes.
            Additionaly, if navigation_dimension > 2 a window                   
            with one slider per axis is raised to navigate the data.
            For example,
            if the dataset consists of 3 navigation axes X, Y, Z and one
            signal axis, E, the default navigator will be an image
            obtained by integrating the data over E at the current Z
            index and a window with sliders for the X, Y and Z axes 
            will be raised. Notice that changing the Z-axis index
            changes the navigator in this case.
            If None and the navigation dimension > 0 a window
            with one slider per axis is raised to navigate the data.
            If "spectrum" and navigation_dimension > 0 the navigator
            is always a spectrum obtained by integrating the data 
            over all other axes.
            Alternatively a Signal instance can be provided. The signal
            dimension must be 1 (for a spectrum navigator) or 2 (for a
            image navigator) and navigation_shape must be 0 (for a static 
            navigator) or navigation_shape + signal_shape must be equal
            to the navigator_shape of the current object (for a dynamic
            navigator).
            If the signal dtype is RGB or RGBA this parameters has no
            effect and is always None.

        axes_manager : {None, axes_manager}
            If None `axes_manager` is used.

        """
        if self.is_rgbx is True:
            navigator = None

        if self._plot is not None:
            try:
                self._plot.close()
            except:
                # If it was already closed it will raise an exception,
                # but we want to carry on...
                pass

        if axes_manager is None:
            axes_manager = self.axes_manager
        if axes_manager.signal_dimension == 0:            
            self._plot = mpl_he.MPL_HyperExplorer()
        elif axes_manager.signal_dimension == 1:
            # Hyperspectrum
            self._plot = mpl_hse.MPL_HyperSpectrum_Explorer()            
        elif axes_manager.signal_dimension == 2:
            self._plot = mpl_hie.MPL_HyperImage_Explorer()
        else:
            raise ValueError('Plotting is not supported for this view')
        
        self._plot.axes_manager = axes_manager
        self._plot.signal_data_function = self.__call__
        if self.mapped_parameters.title:
            self._plot.signal_title = self.mapped_parameters.title
        elif self.tmp_parameters.has_item('filename'):
            self._plot.signal_title = self.tmp_parameters.filename            
    
        def get_static_explorer_wrapper(*args, **kwargs):
            return navigator()
            
        def get_1D_sum_explorer_wrapper(*args, **kwargs):
            navigator = self
            # Sum over all but the first navigation axis.
            while len(navigator.axes_manager.shape) > 1:
                    navigator = navigator.sum(-1)
            return np.nan_to_num(navigator.data).squeeze()

        def get_dynamic_explorer_wrapper(*args, **kwargs):
            navigator.axes_manager.indices = self.axes_manager.indices[
                    navigator.axes_manager.signal_dimension:]
            return navigator()

        if not isinstance(navigator, Signal) and navigator == "auto":
            if (self.axes_manager.navigation_dimension == 1 and
                self.axes_manager.signal_dimension == 1):
                    navigator = "data"
            elif self.axes_manager.navigation_dimension > 0:
                if self.axes_manager.signal_dimension == 0:                                           
                    navigator = self.deepcopy()                                 
                else:                                                           
                    navigator = self 
                    while navigator.axes_manager.signal_dimension > 0:
                        navigator = navigator.sum(-1)
                if navigator.axes_manager.navigation_dimension == 1:
                    navigator = navigator.as_spectrum(0)
                else:
                    navigator = navigator.as_image((0,1))
            else:
                navigator = None
        # Navigator properties
        if axes_manager.navigation_axes:
            if navigator is None:
                self._plot.navigator_data_function = None
            elif isinstance(navigator, Signal):
                # Dynamic navigator
                if (axes_manager.navigation_shape == 
                      navigator.axes_manager.signal_shape + 
                      navigator.axes_manager.navigation_shape):
                    self._plot.navigator_data_function = \
                        get_dynamic_explorer_wrapper
 
                elif (axes_manager.navigation_shape == 
                        navigator.axes_manager.signal_shape or
                        axes_manager.navigation_shape[:2] == 
                        navigator.axes_manager.signal_shape or
                        (axes_manager.navigation_shape[0],) == 
                        navigator.axes_manager.signal_shape):
                    self._plot.navigator_data_function = \
                        get_static_explorer_wrapper
                else:
                    raise ValueError(
                            "The navigator dimensions are not compatible with "
                            "those of self.")
            elif navigator == "data":
                self._plot.navigator_data_function = lambda : self.data
            elif navigator == "spectrum":
                self._plot.navigator_data_function = \
                    get_1D_sum_explorer_wrapper
            else:
                raise ValueError(
                    "navigator must be one of \"spectrum\",\"auto\","
                        " None, a Signal instance")
                
        self._plot.plot()

              
    def save(self, filename=None, overwrite=None, extension=None,
             **kwds):
        """Saves the signal in the specified format.

        The function gets the format from the extension.:
            - hdf5 for HDF5
            - rpl for Ripple (useful to export to Digital Micrograph)
            - msa for EMSA/MSA single spectrum saving.
            - Many image formats such as png, tiff, jpeg...

        If no extension is provided the default file format as defined 
        in the `preferences` is used.
        Please note that not all the formats supports saving datasets of
        arbitrary dimensions, e.g. msa only suports 1D data.
        
        Each format accepts a different set of parameters. For details 
        see the specific format documentation.

        Parameters
        ----------
        filename : str or None
            If None (default) and tmp_parameters.filename and 
            `tmp_paramters.folder` are defined, the
            filename and path will be taken from there. A valid
            extension can be provided e.g. "my_file.rpl", see `extension`.
        overwrite : None, bool
            If None, if the file exists it will query the user. If 
            True(False) it (does not) overwrites the file if it exists.
        extension : {None, 'hdf5', 'rpl', 'msa',common image extensions e.g. 'tiff', 'png'}
            The extension of the file that defines the file format. 
            If None, the extesion is taken from the first not None in the follwoing list:
            i) the filename 
            ii)  `tmp_parameters.extension`
            iii) `preferences.General.default_file_format` in this order. 
            
        """
        if filename is None:
            if (self.tmp_parameters.has_item('filename') and 
                self.tmp_parameters.has_item('folder')):
                filename = os.path.join(
                    self.tmp_parameters.folder,
                    self.tmp_parameters.filename)
                extesion = (self.tmp_parameters.extension
                            if not extension
                            else extension)
            elif self.mapped_parameters.has_item('original_filename'):
                filename = self.mapped_parameters.original_filename
            else:
                raise ValueError('File name not defined')
        if extension is not None:
            basename, ext = os.path.splitext(filename)
            filename = basename + '.' + extension
        io.save(filename, self, overwrite=overwrite, **kwds)

    def _replot(self):
        if self._plot is not None:
            if self._plot.is_active() is True:
                self.plot()

    @auto_replot
    def get_dimensions_from_data(self):
        """Get the dimension parameters from the data_cube. Useful when 
        the data_cube was externally modified, or when the SI was not 
        loaded from a file
        
        """
        dc = self.data
        for axis in self.axes_manager._axes:
            axis.size = int(dc.shape[axis.index_in_array])

    def crop(self, axis, start=None, end=None):
        """Crops the data in a given axis. The range is given in pixels
        
        Parameters
        ----------
        axis : {int | string}
            Specify the data axis in which to perform the cropping 
            operation. The axis can be specified using the index of the 
            axis in `axes_manager` or the axis name.
        start, end : {int | float | None}
            The beginning and end of the cropping interval. If int
            the value is taken as the axis index. If float the index 
            is calculated using the axis calibration. If start/end is 
            None crop from/to the low/high end of the axis.
                    
        """
        axis = self.axes_manager[axis]
        i1, i2 = axis._get_index(start), axis._get_index(end) 
        if i1 is not None:
            new_offset = axis.axis[i1]
        # We take a copy to guarantee the continuity of the data
        self.data = self.data[
            (slice(None),) * axis.index_in_array + (slice(i1, i2),
            Ellipsis)]

        if i1 is not None:
            axis.offset = new_offset
        self.get_dimensions_from_data()
        self.squeeze()

    @auto_replot
    def roll_xy(self, n_x, n_y = 1):
        """Roll over the x axis n_x positions and n_y positions the 
        former rows.

        This method has the purpose of "fixing" a bug in the acquisition
         of the Orsay's microscopes and probably it does not have 
         general interest.

        Parameters
        ----------
        n_x : int
        n_y : int

        Notes
        -----
        Useful to correct the SI column storing bug in Marcel's
        acquisition routines.
        
        """
        self.data = np.roll(self.data, n_x, 0)
        self.data[:n_x, ...] = np.roll(self.data[:n_x, ...], n_y, 1)

    def swap_axes(self, axis1, axis2):
        """Swaps the axes.

        Parameters
        ----------
        axis1, axis2 : {int | str}
            Specify the data axes in which to perform the operation.
            The axis can be specified using the index of the 
            axis in `axes_manager` or the axis name.
        
        Returns
        -------
        s : a copy of the object with the axes swapped.
        
        """
        axis1 = self.axes_manager[axis1].index_in_array
        axis2 = self.axes_manager[axis2].index_in_array
        s = self._deepcopy_with_new_data(self.data.swapaxes(axis1, axis2))
        c1 = s.axes_manager._axes[axis1]
        c2 = s.axes_manager._axes[axis2]
        s.axes_manager._axes[axis1] = c2
        s.axes_manager._axes[axis2] = c1
        s.axes_manager._update_attributes()
        s._make_sure_data_is_contiguous()
        return s
        
    def rollaxis(self, axis, to_axis):
        """Roll the specified axis backwards, until it lies in a given position.

        Parameters
        ----------
        axis : {int, str}
            The axis to roll backwards.  The positions of the other axes do not
            change relative to one another.
        to_axis : {int, str}
            The axis is rolled until it lies before this other axis.
        
        Returns
        -------
        s : Signal or subclass
            Output signal.
        
        See Also
        --------
        roll : swap_axes
        
        Examples
        --------
        >>> s = signals.Spectrum(np.ones((5,4,3,6)))
        >>> s
        <Spectrum, title: , dimensions: (3, 4, 5, 6)>
        >>> s.rollaxis(3, 1)
        <Spectrum, title: , dimensions: (3, 4, 5, 6)>
        >>> s.rollaxis(2,0)
        <Spectrum, title: , dimensions: (5, 3, 4, 6)>
        
        """
        axis = self.axes_manager[axis].index_in_array
        to_index = self.axes_manager[to_axis].index_in_array
        if axis == to_index:
            return self.deepcopy()
        new_axes_indices = hyperspy.misc.utils.rollelem(
                [axis_.index_in_array for axis_ in self.axes_manager._axes],
                index=axis,
                to_index=to_index)

        
        s = self._deepcopy_with_new_data(self.data.transpose(new_axes_indices))
        s.axes_manager._axes = hyperspy.misc.utils.rollelem(
                                                    s.axes_manager._axes,
                                                    index=axis,
                                                    to_index=to_index)
        s.axes_manager._update_attributes()
        s._make_sure_data_is_contiguous()
        return s

    def rebin(self, new_shape):
        """Returns the object with the data rebinned.

        Parameters
        ----------
        new_shape: tuple of ints
            The new shape must be a divisor of the original shape
            
        Returns
        -------
        s : Signal subclass
            
        """
        if len(new_shape) != len(self.data.shape):
            raise ValueError("Wrong shape size")
        new_shape_in_array = []
        for axis in self.axes_manager._axes:
            new_shape_in_array.append(
                new_shape[axis.index_in_axes_manager])
        factors = (np.array(self.data.shape) / 
                           np.array(new_shape_in_array))
        s = self._deepcopy_with_new_data(
            array_tools.rebin(self.data, new_shape_in_array))
        for axis in s.axes_manager._axes:
            axis.scale *= factors[axis.index_in_array]
        s.get_dimensions_from_data()
        return s

    def split(self, axis=None, number_of_parts=None, step_sizes=None):
        """Splits the data into several signals.

        The split can be defined either by giving either 
        the number_of_parts for homogenous splitting or a list
        of customized step sizes. If number_of_pars and step_sizes are
        not defined (None) the default values are read from
        mapped_parameters.splitting in they are defined there.

        Parameters
        ----------

        axis : {int, string, None}
            Specify the data axis in which to perform the splitting 
            operation. The axis can be specified using the index of the 
            axis in `axes_manager` or the axis name. It can only be None
            when the value is defined in mapped_parameters.splitting
        number_of_parts : {int | None}
            Number of parts in which the SI will be splitted. The 
            splitting is homegenous. When the axis size is not divisible
            by the number_of_parts the reminder data is lost without
            warning.
        step_sizes : {list of ints | None}
            Size of the splitted parts.


        Returns
        -------
        tuple with the splitted signals
        
        """
        
        shape = self.data.shape
        signal_dict = self._to_dictionary(add_learning_results=False)
        if axis is None:
            if self.mapped_parameters.has_item("splitting.axis"):
                axis = self.mapped_parameters.splitting.axis
            else:
                raise ValueError(
                    "Please specify the axis over which I should "
                    "perform the operation")
        else:
            axis = self.axes_manager[axis].index_in_array
        
        if number_of_parts is None and step_sizes is None:
            if not self.mapped_parameters.has_item(
                                                "splitting.step_sizes"):
                raise ValueError(
                    "Please provide either number_of_parts "
                    "or a step_sizes list.")
            else:
                step_sizes = self.mapped_parameters.splitting.step_sizes
                # Remove the splitting subsection of mapped_parameters
                # because it must not be inherited by the splitted
                # signals.
                del signal_dict['mapped_parameters']['splitting']
                messages.information(
                    "Automatically splitting in %s step sizes"  %
                                     step_sizes)
        elif number_of_parts is not None and step_sizes is not None:
            raise ValueError(
                "Print define step_sizes or number_of_part "
                "but not both.")
        elif step_sizes is None:
            if number_of_parts > shape[axis]:
                raise ValueError(
                    "The number of parts is greater than "
                    "the axis size.")
            else:
                step_sizes = ([shape[axis] // number_of_parts,] * 
                              number_of_parts)
        splitted = ()
        cut_index = np.array([0] + step_sizes).cumsum()
            
        axes_dict = signal_dict['axes']
        for i in xrange(len(cut_index)-1):
            axes_dict[axis]['offset'] = \
                self.axes_manager._axes[axis].index2value(cut_index[i])
            axes_dict[axis]['size'] = cut_index[i + 1] - cut_index[i] 
            data = self.data[
                (slice(None), ) * axis +
                (slice(cut_index[i], cut_index[i + 1]), Ellipsis)]
            signal_dict['data'] = data
            splitted += self.__class__(**signal_dict),
        return splitted

    def unfold_if_multidim(self):
        """Unfold the datacube if it is >2D

        Returns
        -------

        Boolean. True if the data was unfolded by the function.
        """
        if len(self.axes_manager._axes)>2:
            print "Automatically unfolding the data"
            self.unfold()
            return True
        else:
            return False

    @auto_replot
    def _unfold(self, steady_axes, unfolded_axis):
        """Modify the shape of the data by specifying the axes the axes which
        dimension do not change and the axis over which the remaining axes will
        be unfolded

        Parameters
        ----------
        steady_axes : list
            The indices of the axes which dimensions do not change
        unfolded_axis : int
            The index of the axis over which all the rest of the axes (except
            the steady axes) will be unfolded

        See also
        --------
        fold
        """

        # It doesn't make sense unfolding when dim < 3
        if len(self.data.squeeze().shape) < 3:
            return False

        # We need to store the original shape and coordinates to be used
        # by
        # the fold function only if it has not been already stored by a
        # previous unfold
        folding = self.mapped_parameters._internal_parameters.folding
        if folding.unfolded is False:
            folding.original_shape = self.data.shape
            folding.original_axes_manager = self.axes_manager
            folding.unfolded = True

        new_shape = [1] * len(self.data.shape)
        for index in steady_axes:
            new_shape[index] = self.data.shape[index]
        new_shape[unfolded_axis] = -1
        self.data = self.data.reshape(new_shape)
        self.axes_manager = self.axes_manager.deepcopy()
        uname = ''
        uunits = ''
        to_remove = []
        for axis, dim in zip(self.axes_manager._axes, new_shape):
            if dim == 1:
                uname += ',' + unicode(axis)
                uunits = ',' + unicode(axis.units)
                to_remove.append(axis)
        ua = self.axes_manager._axes[unfolded_axis]
        ua.name = unicode(ua) + uname
        ua.units = unicode(ua.units) + uunits                                             
        ua.size = self.data.shape[unfolded_axis]
        for axis in to_remove:
            self.axes_manager.remove(axis.index_in_axes_manager)
        self.data = self.data.squeeze()

    def unfold(self):
        """Modifies the shape of the data by unfolding the signal and
        navigation dimensions separaterly

        """
        self.unfold_navigation_space()
        self.unfold_signal_space()

    def unfold_navigation_space(self):
        """Modify the shape of the data to obtain a navigation space of
        dimension 1
        """

        if self.axes_manager.navigation_dimension < 2:
            return False
        steady_axes = [
                        axis.index_in_array for axis in
                        self.axes_manager.signal_axes]
        unfolded_axis = (
                    self.axes_manager.navigation_axes[0].index_in_array)
        self._unfold(steady_axes, unfolded_axis)

    def unfold_signal_space(self):
        """Modify the shape of the data to obtain a signal space of
        dimension 1
        """
        if self.axes_manager.signal_dimension < 2:
            return False
        steady_axes = [
                        axis.index_in_array for axis in
                        self.axes_manager.navigation_axes]
        unfolded_axis = self.axes_manager.signal_axes[0].index_in_array
        self._unfold(steady_axes, unfolded_axis)

    @auto_replot
    def fold(self):
        """If the signal was previously unfolded, folds it back"""
        folding = self.mapped_parameters._internal_parameters.folding
        # Note that == must be used instead of is True because 
        # if the value was loaded from a file its type can be np.bool_
        if folding.unfolded == True:
            self.data = self.data.reshape(folding.original_shape)
            self.axes_manager = folding.original_axes_manager
            folding.original_shape = None
            folding.original_axes_manager = None
            folding.unfolded = False
            
    def _make_sure_data_is_contiguous(self):
        if self.data.flags['C_CONTIGUOUS'] is False:
            self.data = np.ascontiguousarray(self.data)
            
    def _iterate_signal(self):
        """Iterates over the signal data.
        
        It is faster than using the signal iterator.
        
        """
        if self.axes_manager.navigation_size < 2:
            yield self()
            return
        self._make_sure_data_is_contiguous()
        axes = [axis.index_in_array for 
                axis in self.axes_manager.signal_axes]
        unfolded_axis = (
                self.axes_manager.navigation_axes[0].index_in_array)
        new_shape = [1] * len(self.data.shape)
        for axis in axes:
            new_shape[axis] = self.data.shape[axis]
        new_shape[unfolded_axis] = -1
        # Warning! if the data is not contigous it will make a copy!!
        data = self.data.reshape(new_shape)
        for i in xrange(data.shape[unfolded_axis]):
            getitem = [0] * len(data.shape)
            for axis in axes:
                getitem[axis] = slice(None)
            getitem[unfolded_axis] = i
            yield(data[getitem])

    def _remove_axis(self, axis):
        axis = self.axes_manager[axis]
        self.axes_manager.remove(axis.index_in_axes_manager)
        if axis.navigate is False: # The removed axis is a signal axis
            if self.axes_manager.signal_dimension == 2:
                self._record_by = "image"
            elif self.axes_manager.signal_dimension == 1:
                self._record_by = "spectrum"
            elif self.axes_manager.signal_dimension == 0:
                self._record_by = ""
            else:
                return
            self.mapped_parameters.record_by = self._record_by
            self._assign_subclass()
            
    def _apply_function_on_data_and_remove_axis(self, function, axis):
        s = self._deepcopy_with_new_data(
            function(self.data,
                     axis=self.axes_manager[axis].index_in_array))
        s._remove_axis(axis)
        return s

    def sum(self, axis):
        """Sum the data over the given axis.

        Parameters
        ----------
        axis : {int, string}
           The axis can be specified using the index of the axis in 
           `axes_manager` or the axis name.

        Returns
        -------
        s : Signal

        See also
        --------
        sum_in_mask, mean

        Examples
        --------
        >>> import numpy as np
        >>> s = Signal(np.random.random((64,64,1024)))
        >>> s.data.shape
        (64,64,1024)
        >>> s.sum(-1).data.shape
        (64,64)
        # If we just want to plot the result of the operation
        s.sum(-1, True).plot()
        
        """
        return self._apply_function_on_data_and_remove_axis(np.sum, axis)
                
    def max(self, axis, return_signal=False):
        """Returns a signal with the maximum of the signal along an axis.

        Parameters
        ----------
        axis : {int | string}
           The axis can be specified using the index of the axis in 
           `axes_manager` or the axis name.

        Returns
        -------
        s : Signal

        See also
        --------
        sum, mean, min

        Examples
        --------
        >>> import numpy as np
        >>> s = Signal(np.random.random((64,64,1024)))
        >>> s.data.shape
        (64,64,1024)
        >>> s.max(-1).data.shape
        (64,64)        
        
        """
        return self._apply_function_on_data_and_remove_axis(np.max, axis)
                
    def min(self, axis):
        """Returns a signal with the minimum of the signal along an axis.

        Parameters
        ----------
        axis : {int | string}
           The axis can be specified using the index of the axis in 
           `axes_manager` or the axis name.

        Returns
        -------
        s : Signal

        See also
        --------
        sum, mean, max, std, var

        Examples
        --------
        >>> import numpy as np
        >>> s = Signal(np.random.random((64,64,1024)))
        >>> s.data.shape
        (64,64,1024)
        >>> s.min(-1).data.shape
        (64,64)        
        
        """
        
        return self._apply_function_on_data_and_remove_axis(np.min, axis)
    
    def mean(self, axis):
        """Returns a signal with the average of the signal along an axis.

        Parameters
        ----------
        axis : {int | string}
           The axis can be specified using the index of the axis in 
           `axes_manager` or the axis name.

        Returns
        -------
        s : Signal

        See also
        --------
        sum_in_mask, mean

        Examples
        --------
        >>> import numpy as np
        >>> s = Signal(np.random.random((64,64,1024)))
        >>> s.data.shape
        (64,64,1024)
        >>> s.mean(-1).data.shape
        (64,64)
        
        """
        return self._apply_function_on_data_and_remove_axis(np.mean, 
                                                            axis)
        
    def std(self, axis):
        """Returns a signal with the standard deviation of the signal along 
        an axis.
        
        Parameters
        ----------
        axis : {int | string}
           The axis can be specified using the index of the axis in 
           `axes_manager` or the axis name.

        Returns
        -------
        s : Signal

        See also
        --------
        sum_in_mask, mean

        Examples
        --------
        >>> import numpy as np
        >>> s = Signal(np.random.random((64,64,1024)))
        >>> s.data.shape
        (64,64,1024)
        >>> s.std(-1).data.shape
        (64,64)
        
        """
        return self._apply_function_on_data_and_remove_axis(np.std, axis)
        
    def var(self, axis):
        """Returns a signal with the variances of the signal along an axis.

        Parameters
        ----------
        axis : {int | string}
           The axis can be specified using the index of the axis in 
           `axes_manager` or the axis name.

        Returns
        -------
        s : Signal

        See also
        --------
        sum_in_mask, mean

        Examples
        --------
        >>> import numpy as np
        >>> s = Signal(np.random.random((64,64,1024)))
        >>> s.data.shape
        (64,64,1024)
        >>> s.var(-1).data.shape
        (64,64)
        
        """
        return self._apply_function_on_data_and_remove_axis(np.var, axis)
            
    def diff(self, axis, order=1):
        """Returns a signal with the n-th order discrete difference along 
        given axis.

        Parameters
        ----------
        axis : {int | string}
           The axis can be specified using the index of the axis in 
           `axes_manager` or the axis name.
        order: the order of the derivative

        See also
        --------
        mean, sum

        Examples
        --------
        >>> import numpy as np
        >>> s = Signal(np.random.random((64,64,1024)))
        >>> s.data.shape
        (64,64,1024)
        >>> s.diff(-1).data.shape
        (64,64,1023)
        
        """
        
        s = self._deepcopy_with_new_data(
            np.diff(self.data,order,axis))
        axis = s.axes_manager._axes[axis]
        axis.offset += (axis.scale / 2)
        s.get_dimensions_from_data()
        return s
        
    def integrate_simpson(self, axis):
        """Returns a signal with the result of calculating the integral 
        of the signal along an axis using Simpson's rule.

        Parameters
        ----------
        axis : {int | string}
           The axis can be specified using the index of the axis in 
           `axes_manager` or the axis name.

        Returns
        -------
        s : Signal

        See also
        --------
        sum_in_mask, mean

        Examples
        --------
        >>> import numpy as np
        >>> s = Signal(np.random.random((64,64,1024)))
        >>> s.data.shape
        (64,64,1024)
        >>> s.var(-1).data.shape
        (64,64)
        
        """
        axis = self.axes_manager[axis]
        s = self._deepcopy_with_new_data(
            sp.integrate.simps(y=self.data,
                               x=axis.axis,
                               axis=axis.index_in_array))
        s._remove_axis(axis.index_in_axes_manager)
        return s
        
        
    def copy(self):
        try:
            backup_plot = self._plot
            self._plot = None
            return copy.copy(self)
        finally:
            self._plot = backup_plot

    def __deepcopy__(self, memo):
        dc = type(self)(**self._to_dictionary())
        if dc.data is not None:
            dc.data = dc.data.copy()
        # The Signal subclasses might change the view on init
        # The following code just copies the original view
        for oaxis, caxis in zip(self.axes_manager._axes,
                                dc.axes_manager._axes):
            caxis.navigate = oaxis.navigate
        return dc
            
    def deepcopy(self):
        return copy.deepcopy(self)
        
    def change_dtype(self, dtype):
        """Change the data type
        
        Parameters                                                              
        ----------                                                              
        dtype : str or dtype                                                    
            Typecode or data-type to which the array is cast. In                
            addition to all available numpy dtypes Hyperspy                     
            supports four extra dtypes for RGB images:                          
            rgb8, rgba8, rgb16 and rgba16. However, changing from               
            and to any rgbx dtype is more constrained than most                 
            other dtype conversions. To change to a rgbx dtype                  
            the signal `record_by` must be "spectrum",                          
            `signal_dimension` must be 3(4) for rgb(rgba) dtypes                
            and the dtype must be uint8(uint16) for rgbx8(rgbx16).              
            After conversion `record_by` becomes `image` and the                
            spectra dimension is removed. The dtype of images of 
            dtype rgbx8(rgbx16) can only be changed to uint8(uint16)
            and the `record_by` becomes "spectrum".
                 
            
        Examples
        --------
        >>> import numpy as np
        >>> from hyperspy.signals import Spectrum
        >>> s = signals.Spectrum(np.array([1,2,3,4,5]))
        >>> s.data
        array([1, 2, 3, 4, 5])
        >>> s.change_dtype('float')
        >>> s.data
        array([ 1.,  2.,  3.,  4.,  5.])
        
        """
        if not isinstance(dtype, np.dtype):
            if dtype in rgb_tools.rgb_dtypes:
                if self.mapped_parameters.record_by != "spectrum":
                    raise AttributeError("Only spectrum signals can be converted "
                        "to RGB images.")
                    if "rgba" in dtype:
                        if self.axes_manager.signal_size != 4:
                            raise AttributeError(
                                "Only spectra with signal_size equal to 4 can be"
                                "converted to RGBA images")
                    else:
                        if self.axes_manager.signal_size != 3:
                            raise AttributeError(
                                "Only spectra with signal_size equal to 3 can be"
                                " converted to RGBA images")
                if "8" in dtype and self.data.dtype.name != "uint8":
                    raise AttributeError(
                        "Only signals with dtype uint8 can be converted to rgb8 images")
                elif "16" in dtype and self.data.dtype.name != "uint16":
                    raise AttributeError(
                        "Only signals with dtype uint16 can be converted to rgb16 images")
                dtype = rgb_tools.rgb_dtypes[dtype]
                self.data = rgb_tools.regular_array2rgbx(self.data)
                self.axes_manager.remove(-1)
                self.mapped_parameters.record_by = "image"
                self._assign_subclass()
                return
            else:
                dtype = np.dtype(dtype)
        if rgb_tools.is_rgbx(self.data) is True:
            ddtype = self.data.dtype.fields["B"][0]
    
            if ddtype != dtype:
                raise ValueError("It is only possibile to change to %s." % ddtype)
            self.data = rgb_tools.rgbx2regular_array(self.data)
            self.get_dimensions_from_data()
            self.mapped_parameters.record_by = "spectrum"
            self.axes_manager[-1+2j].name = "RGB index"
            self._assign_subclass()
            return
        else:
            self.data = self.data.astype(dtype)
   
#    def sum_in_mask(self, mask):
#        """Returns the result of summing all the spectra in the mask.
#
#        Parameters
#        ----------
#        mask : boolean numpy array
#
#        Returns
#        -------
#        Signal

#        """
#        dc = self.data_cube.copy()
#        mask3D = mask.reshape([1,] + list(mask.shape)) * np.ones(dc.shape)
#        dc = (mask3D*dc).sum(1).sum(1) / mask.sum()
#        s = Spectrum()
#        s.data_cube = dc.reshape((-1,1,1))
#        s.get_dimensions_from_cube()
#        utils.copy_energy_calibration(self,s)
#        return s


    def estimate_poissonian_noise_variance(self,
            dc=None, gaussian_noise_var=None):
        """Variance estimation supposing Poissonian noise.

        Parameters
        ----------
        dc : None or numpy array
            If None the SI is used to estimate its variance.
            Otherwise, the
            provided array will be used.
        Note
        ----
        The gain_factor and gain_offset from the aquisition parameters 
        are used
        
        """
        gain_factor = 1
        gain_offset = 0
        correlation_factor = 1
        if not self.mapped_parameters.has_item("Variance_estimation"):
            print("No Variance estimation parameters found in mapped "
                  "parameters. The variance will be estimated supposing"
                  " perfect poissonian noise")
        if self.mapped_parameters.has_item(
            'Variance_estimation.gain_factor'):
            gain_factor = self.mapped_parameters.\
                Variance_estimation.gain_factor
        if self.mapped_parameters.has_item(
            'Variance_estimation.gain_offset'):
            gain_offset = self.mapped_parameters.Variance_estimation.\
                gain_offset
        if self.mapped_parameters.has_item(
            'Variance_estimation.correlation_factor'):
            correlation_factor = \
                self.mapped_parameters.Variance_estimation.\
                    correlation_factor
        print "Gain factor = ", gain_factor
        print "Gain offset = ", gain_offset
        print "Correlation factor = ", correlation_factor
        if dc is None:
            dc = self.data
        self.variance = dc * gain_factor + gain_offset
        if self.variance.min() < 0:
            if gain_offset == 0 and gaussian_noise_var is None:
                raise ValueError("The variance estimation results"
                       "in negative values"
                       "Maybe the gain_offset is wrong?")
                self.variance = None
                return
            elif gaussian_noise_var is None:
                print "Clipping the variance to the gain_offset value"
                minimum = 0 if gain_offset < 0 else gain_offset
                self.variance = np.clip(self.variance, minimum,
                np.Inf)
            else:
                print "Clipping the variance to the gaussian_noise_var"
                self.variance = np.clip(self.variance,
                                        gaussian_noise_var,
                                        np.Inf)
                                        
    def get_current_signal(self, auto_title=True, auto_filename=True):
        """Returns the data at the current coordinates as a Signal subclass.

        The signal subclass is the same as that of the current object. All the 
        axes navigation attribute are set to False.
        
        Parameters
        ----------
        auto_title : bool
            If True an space followed by the current indices in parenthesis
            are appended to the title.
        auto_filename : bool
            If True and `tmp_parameters.filename` is defined 
            (what is always the case when the Signal has been read from a file),
            the filename is modified by appending an underscore and a parenthesis
            containing the current indices.

        Returns
        -------
        cs : Signal subclass instance.

        Examples
        --------
        >>> im = signals.Image(np.zeros((2,3, 32,32)))
        >>> im
        <Image, title: , dimensions: (3, 2, 32, 32)>
        >>> im.axes_manager.indices = 2,1
        >>> im.get_current_signal()
        <Image, title:  (2, 1), dimensions: (32, 32)>

        """
        cs = self.__class__(                                                    
                    self(),                                                     
                    axes=self.axes_manager._get_signal_axes_dicts(),            
                    mapped_parameters=self.mapped_parameters.as_dictionary(),)  
                                                                                
        if auto_filename is True and self.tmp_parameters.has_item('filename'):                            
            cs.tmp_parameters.filename = (self.tmp_parameters.filename + 
                                          '_' + 
                                          str(self.axes_manager.indices))                             
            cs.tmp_parameters.extension = self.tmp_parameters.extension
            cs.tmp_parameters.folder = self.tmp_parameters.folder
        if auto_title is True:
            cs.mapped_parameters.title = (cs.mapped_parameters.title +              
                    ' ' + str(self.axes_manager.indices))                       
        cs.axes_manager._set_axis_attribute_values("navigate", False)        
        return cs
                
        
    def _get_navigation_signal(self):
        if self.axes_manager.navigation_dimension == 0:
            return self.__class__(np.array([0,]).astype(self.data.dtype))
        elif self.axes_manager.navigation_dimension == 1:
            from hyperspy._signals.spectrum import Spectrum
            s = Spectrum(
                    np.zeros(self.axes_manager._navigation_shape_in_array,
                             dtype=self.data.dtype),
                         axes=self.axes_manager._get_navigation_axes_dicts())
        elif self.axes_manager.navigation_dimension == 2:
            from hyperspy._signals.image import Image
            s = Image(np.zeros(self.axes_manager._navigation_shape_in_array,
                               dtype=self.data.dtype),
                      axes=self.axes_manager._get_navigation_axes_dicts())
        else:
            s = Signal(np.zeros(self.axes_manager._navigation_shape_in_array,
                                dtype=self.data.dtype),
                       axes=self.axes_manager._get_navigation_axes_dicts())
        return s
                
        
    def __iter__(self):
        return self
        
    def next(self):
        self.axes_manager.next()
        return self.get_current_signal()                                               
        
    def __len__(self):
        return self.axes_manager.signal_shape[-1]

    def as_spectrum(self, spectral_axis):
        """Return the Signal as a spectrum.
        
        The chosen spectral axis is moved to the last index in the 
        array and the data is made contiguous for effecient 
        iteration over spectra.


        Parameters
        ----------
        spectral_axis : {int, complex, str}
            Select the spectral axis to-be using its index or name.
            
        Examples
        --------        
        >>> img = signals.Image(np.ones((3,4,5,6)))
        >>> img
        <Image, title: , dimensions: (4, 3, 6, 5)>
        >>> img.to_spectrum(-1+1j)
        <Spectrum, title: , dimensions: (6, 5, 4, 3)>
        >>> img.to_spectrum(0)
        <Spectrum, title: , dimensions: (6, 5, 3, 4)>

        """
        # Roll the spectral axis to-be to the latex index in the array
        sp = self.rollaxis(spectral_axis, -1 + 3j)
        sp.mapped_parameters.record_by = "spectrum"
        sp._assign_subclass()
        return sp
        
    def as_image(self, image_axes):
        """Convert signal to image.
        
        The chosen image axes are moved to the last indices in the 
        array and the data is made contiguous for effecient 
        iteration over images.

        Parameters
        ----------
        image_axes : tuple of {int, complex, str}
            Select the image axes. Note that the order of the axes matters 
            and it is given in the "natural" i.e. X, Y, Z... order.
            
        Examples
        --------        
        >>> s = signals.Spectrum(np.ones((2,3,4,5)))
        >>> s
        <Spectrum, title: , dimensions: (4, 3, 2, 5)>
        >>> s.as_image((0,1))
        <Image, title: , dimensions: (5, 2, 4, 3)>

        >>> s.to_image((1,2))
        <Image, title: , dimensions: (4, 5, 3, 2)>
        
        Raises
        ------
        DataDimensionError : when data.ndim < 2
        
        """
        if self.data.ndim < 2:
            raise DataDimensionError(
                "A Signal dimension must be >= 2 to be converted to an Image")
        axes = (self.axes_manager[image_axes[0]],
                self.axes_manager[image_axes[1]])
        iaxes = [axis.index_in_array for axis in axes]
        im = self.rollaxis(iaxes[0] + 3j, -1+3j).rollaxis(
                           iaxes[1] - np.argmax(iaxes) + 3j, -2 + 3j)
        im.mapped_parameters.record_by = "image"
        im._assign_subclass()
        return im
        


    def _assign_subclass(self):
        mp = self.mapped_parameters
        current_class = self.__class__
        self.__class__ = hyperspy.io.assign_signal_subclass(
            record_by = mp.record_by if "record_by" in mp
                                     else self._record_by,
            signal_type = mp.signal_type if "signal_type" in mp
                                     else self._signal_type,
            signal_origin = mp.signal_origin if "signal_origin" in mp
                                             else self._signal_origin) 
        self.__init__(**self._to_dictionary())
        
    def set_signal_type(self, signal_type):
        """
        
        Parameters
        ----------
        signal_type : {"EELS" or any other string describing the signal}
        
        """        
        self.mapped_parameters.signal_type = signal_type
        self._assign_subclass()
        
        
    def set_signal_origin(self, origin):
        """
        
        Parameters
        ----------
        origin : {'experiment', 'simulation'}
        
        Raises
        ------
        ValueError if origin is not 'experiment' or 'simulation'
        
        """
        if origin not in ['experiment', 'simulation']:
            raise ValueError("`origin` must be one of: experiment, simulation" )
        self.mapped_parameters.signal_origin = origin
        self._assign_subclass()    

    @property
    def is_rgba(self):
        return rgb_tools.is_rgba(self.data)
    @property
    def is_rgb(self):
        return rgb_tools.is_rgb(self.data)
    @property
    def is_rgbx(self):
        return rgb_tools.is_rgbx(self.data)
        
# Implement binary operators
for name in (
    # Arithmetic operators
    "__add__",
    "__sub__",
    "__mul__",
    "__floordiv__",
    "__mod__",
    "__divmod__",
    "__pow__",
    "__lshift__",
    "__rshift__",
    "__and__",
    "__xor__",
    "__or__",
    "__div__",
    "__truediv__",
    # Comparison operators
    "__lt__",
    "__le__",
    "__eq__",
    "__ne__",
    "__ge__",
    "__gt__",
    ):
    exec(
        ("def %s(self, other):\n" % name) + 
        ("   return self._binary_operator_ruler(other, \'%s\')\n" %
                                                                name))
    exec("%s.__doc__ = int.%s.__doc__" % (name, name))
    exec("setattr(Signal, \'%s\', %s)" % (name, name))
    # The following commented line enables the operators with swapped
    # operands. They should be defined only for commutative operators
    # but for simplicity we don't support this at all atm. 
    #~exec("setattr(Signal, \'%s\', %s)" % (name[:2] + "r" + name[2:],
                                          #~name))

# Implement unary arithmetic operations
for name in (
    "__neg__",
    "__pos__",
    "__abs__",
    "__invert__",):
    exec(
        ("def %s(self):" % name) + 
        ("   return self._unary_operator_ruler(\'%s\')" % name))
    exec("%s.__doc__ = int.%s.__doc__" % (name, name))
    exec("setattr(Signal, \'%s\', %s)" % (name, name))


class SpecialSlicers:
    def __init__(self, signal, isNavigation):
        self.isNavigation = isNavigation
        self.signal = signal
        
    def __getitem__(self, slices):
        return self.signal.__getitem__(slices, self.isNavigation)
        
    def __setitem__(self, i, j):
        """x.__setitem__(i, y) <==> x[i]=y
        
        """
        if isinstance(j, Signal):
            j = j.data
        self.signal.__getitem__(i, self.isNavigation).data[:] = j
        
    def __len__(self):
        return self.signal.__len__()
<|MERGE_RESOLUTION|>--- conflicted
+++ resolved
@@ -55,12 +55,9 @@
 from hyperspy.exceptions import SignalDimensionError, DataDimensionError
 from hyperspy.misc import array_tools
 from hyperspy.misc import spectrum_tools
-<<<<<<< HEAD
 from hyperspy.misc import rgb_tools 
-=======
 from hyperspy.gui.tools import IntegrateArea
 from hyperspy import components
->>>>>>> 32c48e40
 
 class Signal2DTools(object):
     def estimate_shift2D(self, reference='current',
