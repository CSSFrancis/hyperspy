Curve fitting
*************

HyperSpy can perform curve fitting of one-dimensional signals (spectra) and
two-dimensional signals (images) in n-dimensional data sets. Models can be
created as a linear combination of predefined components and multiple
optimisation algorithms can be used to fit the model to experimental data.
Bounds and weights are supported. The syntax for creating both kinds of model
is essentially the same as in this documentation any method referred to in
the :py:class`~.model.BaseModel` class is available for both kinds.

.. versionadded:: 0.9

    Models can be created and and fit to experimental data in both one and two
    dimensions i.e. spectra and images respectively. Most of the syntax is
    identical in either case. A one-dimensional model is created when a model
    is created for a :py:class:`~._signals.spectrum.Spectrum` whereas a two-
    dimensional model is created for a :py:class:`._signals.image.Image`. At
    present plotting and gradient fitting methods tools for are not yet
    provided for the :py:class:`~.models.model2D.Model2D` class.

.. versionadded:: 0.7

    Before creating a model verify that the ``Signal.binned`` metadata
    attribute of the signal is set to the correct value because the resulting
    model depends on this parameter. See :ref:`signal.binned` for more details.

Creating a model
----------------

A :py:class:`~.models.model1D.Model1D` can be created for data in the :py:class:`~._signals.spectrum.Spectrum`
class using the :py:meth:`~._signals.spectrum.Spectrum.create_model` method:

.. code-block:: python

    >>> s = hs.signals.Spectrum('SomeDataHere') # Load the data from a file
    >>> m = s.create_model() # Creates the 1D-Model and asign it to the variable m

<<<<<<< HEAD
Similarly A :py:class:`~.models.model2D.Model2D` can be created for data in the :py:class:`~._signals.image.Image`
class using the :py:meth:`~._signals.image.Image.create_model` method:

.. code-block:: python

    >>> im = hs.signals.Image('SomeDataHere') # Load the data from a file
    >>> mod = im.create_model() # Create the 2D-Model and asign it to the variable mod

The syntax for creating both one-dimensional and two-dimensional models is thus
identical for the user in practice. When a model is created  you may be prompted
to provide important information not already included in the datafile, e.g.if s
is EELS data, you may be asked for the accelerating voltage, convergence and
collection angles etc.
=======
At this point you may be prompted to provide any necessary information not
already included in the datafile, e.g.if s is EELS data, you may be asked for
the accelerating voltage, convergence and collection semi-angles etc.
>>>>>>> 572e3954

Adding components to the model
------------------------------

In HyperSpy a model consists of a linear combination of :py:mod:`~.components`
and various components are available in one and two-dimensions to construct a
model.

The following components are currently available for one-dimensional models:

* :py:class:`~._components.eels_cl_edge.EELSCLEdge`
* :py:class:`~._components.volume_plasmon_drude.VolumePlasmonDrude`
* :py:class:`~._components.power_law.PowerLaw`
* :py:class:`~._components.offset.Offset`
* :py:class:`~._components.exponential.Exponential`
* :py:class:`~._components.scalable_fixed_pattern.ScalableFixedPattern`
* :py:class:`~._components.gaussian.Gaussian`
* :py:class:`~._components.gaussian.GaussianHF`
* :py:class:`~._components.lorentzian.Lorentzian`
* :py:class:`~._components.voigt.Voigt`
* :py:class:`~._components.polynomial.Polynomial`
* :py:class:`~._components.logistic.Logistic`
* :py:class:`~._components.bleasdale.Bleasdale`
* :py:class:`~._components.error_function.Erf`
* :py:class:`~._components.pes_see.SEE`
* :py:class:`~._components.arctan.Arctan`

.. versionadded:: 0.9 The following components are currently available for two-dimensional models:

* :py:class:`~._components.gaussian2d.Gaussian2D`

However, this doesn't mean that you have to limit yourself to this meagre list of functions.
A new function can easily be written or a custom function may be specified as below.

Specifying custom components
^^^^^^^^^^^^^^^^^^^^^^^^^^^^

.. _expression_component-label:

.. versionadded:: 0.8.1 :py:class:`~._components.expression.Expression` component

The easiest way to turn a mathematical expression into a component is using the
:py:class:`~._components.expression.Expression` component. For example, the
following is all you need to create a`Gaussian` component  with more sensible
parameters for spectroscopy than the one that ships with HyperSpy:

.. code-block:: python

    >>> g = hs.model.components.Expression(
    ... expression="height * exp(-(x - x0) ** 2 * 4 * log(2)/ fwhm ** 2)",
    ... name="Gaussian",
    ... position="x0",
    ... height=1,
    ... fwhm=1,
    ... centre=0,
    ... module="numpy")

:py:class:`~._components.expression.Expression` uses `Sympy
<http://www.sympy.org>`_ internally to turn the string into
a funtion. By default it "translates" the expression using
numpy, but often it is possible to boost performance by using
`numexpr <https://github.com/pydata/numexpr>`_ instead.


:py:class:`~._components.expression.Expression` is only useful for analytical
functions. If you know how to write the function with Python, turning it into
a component is very easy modifying the following template:


.. code-block:: python

    from hyperspy.component import Component

    class My_Component(Component):

        """
        """

        def __init__(self, parameter_1=1, parameter_2=2):
            # Define the parameters
            Component.__init__(self, ('parameter_1', 'parameter_2'))

            # Optionally we can set the initial values
             self.parameter_1.value = parameter_1
             self.parameter_1.value = parameter_1

            # The units (optional)
             self.parameter_1.units = 'Tesla'
             self.parameter_2.units = 'Kociak'

            # Once defined we can give default values to the attribute is we want
            # For example we fix the attribure_1 (optional)
             self.parameter_1.attribute_1.free = False

            # And we set the boundaries (optional)
             self.parameter_1.bmin = 0.
             self.parameter_1.bmax = None

            # Optionally, to boost the optimization speed we can define also define
            # the gradients of the function we the syntax:
            # self.parameter.grad = function
             self.parameter_1.grad = self.grad_parameter_1
             self.parameter_2.grad = self.grad_parameter_2

        # Define the function as a function of the already defined parameters, x
        # being the independent variable value
        def function(self, x):
            p1 = self.parameter_1.value
            p2 = self.parameter_2.value
            return p1 + x * p2

        # Optionally define the gradients of each parameter
         def grad_parameter_1(self, x):
             """
             Returns d(function)/d(parameter_1)
             """
             return 0

         def grad_parameter_2(self, x):
             """
             Returns d(function)/d(parameter_2)
             """
             return x


If you need help with the task please submit your question to the :ref:`users
mailing list <http://groups.google.com/group/hyperspy-users>`.


.. _model_components-label:

.. versionchanged:: 0.8.1 printing current model components

To print the current components in a model use :py:attr:`components` of the
variable. A table with component number, attribute name, component name and
component type will be printed:

.. code-block:: python

    >>> m
    <Model, title: my signal title>
    >>> m.components # an empty model
       # |            Attribute Name |            Component Name |            Component Type
    ---- | ------------------------- | ------------------------- | -------------------------


In fact, components may be created automatically in some cases. For example, if
the `Signal` is recognised as EELS data, a power-law background component will
automatically be placed in the model. To add a component first we have to create an
instance of the component. Once the instance has been created we can add the
component to the model using the :py:meth:`append` method, e.g. for a type of
data that can be modelled using gaussians we might proceed as follows:


.. code-block:: python

    >>> gaussian = hs.model.components.Gaussian() # Create a Gaussian function component
    >>> m.append(gaussian) # Add it to the model
    >>> m.components # Print the model components
       # |            Attribute Name |            Component Name |            Component Type
    ---- | ------------------------- | ------------------------- | -------------------------
       0 |                  Gaussian |                  Gaussian |                  Gaussian
    >>> gaussian2 = hs.components.Gaussian() # Create another gaussian components
    >>> gaussian3 = hs.components.Gaussian() # Create a third gaussian components


We could use the append method two times to add the two gaussians, but when
adding multiple components it is handier to use the extend method that enables
adding a list of components at once.


.. code-block:: python

    >>> m.extend((gaussian2, gaussian3)) # note the double brackets!
    >>> m.components
       # |            Attribute Name |            Component Name |            Component Type
    ---- | ------------------------- | ------------------------- | -------------------------
       0 |                  Gaussian |                  Gaussian |                  Gaussian
       1 |                Gaussian_0 |                Gaussian_0 |                  Gaussian
       2 |                Gaussian_1 |                Gaussian_1 |                  Gaussian


We can customise the name of the components.

.. code-block:: python

    >>> gaussian.name = 'Carbon'
    >>> gaussian2.name = 'Long Hydrogen name'
    >>> gaussian3.name = 'Nitrogen'
    >>> m.components
       # |            Attribute Name |            Component Name |            Component Type
    ---- | ------------------------- | ------------------------- | -------------------------
       0 |                    Carbon |                    Carbon |                  Gaussian
       1 |        Long_Hydrogen_name |        Long Hydrogen name |                  Gaussian
       2 |                  Nitrogen |                  Nitrogen |                  Gaussian


Two components cannot have the same name.

.. code-block:: python

    >>> gaussian2.name = 'Carbon'
    Traceback (most recent call last):
      File "<ipython-input-5-2b5669fae54a>", line 1, in <module>
        g2.name = "Carbon"
      File "/home/fjd29/Python/hyperspy/hyperspy/component.py", line 466, in name
        "the name " + str(value))
    ValueError: Another component already has the name Carbon


It is possible to access the components in the model by their name or by the
index in the model.

.. code-block:: python

    >>> m
       # |            Attribute Name |            Component Name |            Component Type
    ---- | ------------------------- | ------------------------- | -------------------------
       0 |                    Carbon |                    Carbon |                  Gaussian
       1 |        Long_Hydrogen_name |        Long Hydrogen name |                  Gaussian
       2 |                  Nitrogen |                  Nitrogen |                  Gaussian
    >>> m[0]
    <Carbon (Gaussian component)>
    >>> m["Long Hydrogen name"]
    <Long Hydrogen name (Gaussian component)>

.. versionadded:: 0.8.1 :py:attr:`components` attribute

In addition, the components can be accessed in the
:py:attr:`~.model.BaseModel.components` `Model` attribute. This is specially
useful when working in interactive data analysis with IPython because it
enables tab completion.

.. code-block:: python

    >>> m
       # |            Attribute Name |            Component Name |            Component Type
    ---- | ------------------------- | ------------------------- | -------------------------
       0 |                    Carbon |                    Carbon |                  Gaussian
       1 |        Long_Hydrogen_name |        Long Hydrogen name |                  Gaussian
       2 |                  Nitrogen |                  Nitrogen |                  Gaussian
    >>> m.components.Long_Hydrogen_name
    <Long Hydrogen name (Gaussian component)>


It is possible to "switch off" a component by setting its
:py:attr:`~.component.Component.active` to `False`. When a components is
switched off, to all effects it is as if it was not part of the model. To
switch it on simply set the :py:attr:`~.component.Component.active` attribute
back to `True`.

.. versionadded:: 0.7.1 :py:attr:`~.component.Component.active_is_multidimensional`

In multidimensional signals it is possible to store the value of the
:py:attr:`~.component.Component.active` attribute at each navigation index.
To enable this feature for a given component set the
:py:attr:`~.component.Component.active_is_multidimensional` attribute to
`True`.

.. code-block:: python

    >>> s = hs.signals.Spectrum(np.arange(100).reshape(10,10))
    >>> m = s.create_model()
    >>> g1 = hs.model.components.Gaussian()
    >>> g2 = hs.model.components.Gaussian()
    >>> m.extend([g1,g2])
    >>> g1.active_is_multidimensional = True
    >>> g1._active_array
    array([ True,  True,  True,  True,  True,  True,  True,  True,  True,  True], dtype=bool)
    >>> g2._active_array is None
    True
    >>> m.set_component_active_value(False)
    >>> g1._active_array
    array([False, False, False, False, False, False, False, False, False, False], dtype=bool)
    >>> m.set_component_active_value(True, only_current=True)
    >>> g1._active_array
    array([ True, False, False, False, False, False, False, False, False, False], dtype=bool)
    >>> g1.active_is_multidimensional = False
    >>> g1._active_array is None
    True


Indexing model
--------------

.. versionadded:: 0.9 model indexing

Often it is useful to consider only part of the model - for example at
a particular location (i.e. a slice in the navigation space) or energy range
(i.e. a slice in the signal space). This can be done using exactly the same
syntax that we use for signal indexing (:ref:`signal.indexing`).
:py:attr:`~.model.red_chisq` and :py:attr:`~.model.dof` are automatically
recomputed for the resulting slices.

.. code-block:: python

    >>> s = hs.signals.Spectrum(np.arange(100).reshape(10,10))
    >>> m = s.create_model()
    >>> m.append(hs.model.components.Gaussian())
    >>> # select first three navigation pixels and last five signal channels
    >>> m1 = m.inav[:3].isig[-5:]
    >>> m1.spectrum
    <Spectrum, title: , dimensions: (3|5)>


Getting and setting parameter values and attributes
---------------------------------------------------

:py:meth:`~.model.BaseModel.print_current_values` prints the value of the
parameters of the components in the current coordinates.

:py:attr:`~.component.Component.parameters` contains a list of the parameters
of a component and :py:attr:`~.component.Component.free_parameters` lists only
the free parameters.

The value of a particular parameter can be accessed in the
:py:attr:`~.component.Parameter.value`.

If a model contains several components with the same parameters, it is possible
to change them all by using :py:meth:`~.model.BaseModel.set_parameters_value`.
Example:

.. code-block:: python

    >>> s = hs.signals.Spectrum(np.arange(100).reshape(10,10))
    >>> m = s.create_model()
    >>> g1 = hs.model.components.Gaussian()
    >>> g2 = hs.model.components.Gaussian()
    >>> m.extend([g1,g2])
    >>> m.set_parameters_value('A', 20)
    >>> g1.A.map['values']
    array([ 20.,  20.,  20.,  20.,  20.,  20.,  20.,  20.,  20.,  20.])
    >>> g2.A.map['values']
    array([ 20.,  20.,  20.,  20.,  20.,  20.,  20.,  20.,  20.,  20.])
    >>> m.set_parameters_value('A', 40, only_current=True)
    >>> g1.A.map['values']
    array([ 40.,  20.,  20.,  20.,  20.,  20.,  20.,  20.,  20.,  20.])
    >>> m.set_parameters_value('A',30, component_list=[g2])
    >>> g2.A.map['values']
    array([ 30.,  30.,  30.,  30.,  30.,  30.,  30.,  30.,  30.,  30.])
    >>> g1.A.map['values']
    array([ 40.,  20.,  20.,  20.,  20.,  20.,  20.,  20.,  20.,  20.])


To set the the `free` state of a parameter change the
:py:attr:`~.component.Parameter.free` attribute. To change the `free` state of
all parameters in a component to `True` use
:py:meth:`~.component.Component.set_parameters_free`, and
:py:meth:`~.component.Component.set_parameters_not_free` for setting them to
`False`. Specific parameter-names can also be specified by using
`parameter_name_list`, shown in the example:

.. code-block:: python

    >>> g = hs.model.components.Gaussian()
    >>> g.free_parameters
    set([<Parameter A of Gaussian component>,
        <Parameter sigma of Gaussian component>,
        <Parameter centre of Gaussian component>])
    >>> g.set_parameters_not_free()
    set([])
    >>> g.set_parameters_free(parameter_name_list=['A','centre'])
    set([<Parameter A of Gaussian component>,
         <Parameter centre of Gaussian component>])


Similar functions exist for :py:class:`~.model.BaseModel`:
:py:meth:`~.model.BaseModel.set_parameters_free` and
:py:meth:`~.model.BaseModel.set_parameters_not_free`. Which sets the
:py:attr:`~.component.Parameter.free` states for the parameters in components
in a model. Specific components and parameter-names can also be specified. For
example:

.. code-block:: python

    >>> g1 = hs.model.components.Gaussian()
    >>> g2 = hs.model.components.Gaussian()
    >>> m.extend([g1,g2])
    >>> m.set_parameters_not_free()
    >>> g1.free_parameters
    set([])
    >>> g2.free_parameters
    set([])
    >>> m.set_parameters_free(parameter_name_list=['A'])
    >>> g1.free_parameters
    set([<Parameter A of Gaussian component>])
    >>> g2.free_parameters
    set([<Parameter A of Gaussian component>])
    >>> m.set_parameters_free([g1], parameter_name_list=['sigma'])
    >>> g1.free_parameters
    set([<Parameter A of Gaussian component>,
         <Parameter sigma of Gaussian component>])
    >>> g2.free_parameters
    set([<Parameter A of Gaussian component>])


The value of a parameter can be coupled to the value of another by setting the
:py:attr:`~.component.Parameter.twin` attribute.

For example:

.. code-block:: python

    >>> gaussian.parameters # Print the parameters of the gaussian components
    (A, sigma, centre)
    >>> gaussian.centre.free = False # Fix the centre
    >>> gaussian.free_parameters  # Print the free parameters
    set([A, sigma])
    >>> m.print_current_values() # Print the current value of all the free parameters
    Components	Parameter	Value
    Normalized Gaussian
            A	1.000000
            sigma	1.000000
    Normalized Gaussian
            centre	0.000000
            A	1.000000
            sigma	1.000000
    Normalized Gaussian
            A	1.000000
            sigma	1.000000
            centre	0.000000
    >>> gaussian2.A.twin = gaussian3.A # Couple the A parameter of gaussian2 to the A parameter of gaussian 3
    >>> gaussian2.A.value = 10 # Set the gaussian2 centre value to 10
    >>> m.print_current_values()
    Components	Parameter	Value
    Carbon
            sigma	1.000000
            A	1.000000
            centre	0.000000
    Hydrogen
            sigma	1.000000
            A	10.000000
            centre	10.000000
    Nitrogen
            sigma	1.000000
            A	10.000000
            centre	0.000000

    >>> gaussian3.A.value = 5 # Set the gaussian1 centre value to 5
    >>> m.print_current_values()
    Components	Parameter	Value
    Carbon
            sigma	1.000000
            A	1.000000
            centre	0.000000
    Hydrogen
            sigma	1.000000
            A	5.000000
            centre	10.000000
    Nitrogen
            sigma	1.000000
            A	5.000000
            centre	0.000000


By default the coupling function is the identity function. However it is
possible to set a different coupling function by setting the
:py:attr:`~.component.Parameter.twin_function` and
:py:attr:`~.component.Parameter.twin_inverse_function` attributes.  For
example:

    >>> gaussian2.A.twin_function = lambda x: x**2
    >>> gaussian2.A.twin_inverse_function = lambda x: np.sqrt(np.abs(x))
    >>> gaussian2.A.value = 4
    >>> m.print_current_values()
    Components	Parameter	Value
    Carbon
            sigma	1.000000
            A	1.000000
            centre	0.000000
    Hydrogen
            sigma	1.000000
            A	4.000000
            centre	10.000000
    Nitrogen
            sigma	1.000000
            A	2.000000
            centre	0.000000

    >>> gaussian3.A.value = 4
    >>> m.print_current_values()
    Components	Parameter	Value
    Carbon
            sigma	1.000000
            A	1.000000
            centre	0.000000
    Hydrogen
            sigma	1.000000
            A	16.000000
            centre	10.000000
    Nitrogen
            sigma	1.000000
            A	4.000000
            centre	0.000000

.. _model.fitting:

Fitting the model to the data
-----------------------------

To fit the model to the data at the current coordinates (e.g. to fit one
spectrum at a particular point in a spectrum-image) use
:py:meth:`~.model.BaseModel.fit`.

The following table summarizes the features of the currently available
optimizers:


.. table:: Features of curve fitting optimizers.

    +-----------+--------+------------------+-----------------------------------+
    | Optimizer | Bounds | Error estimation | Method                            |
    +===========+========+==================+===================================+
    | "leastsq" |  No    | Yes              | least squares                     |
    +-----------+--------+------------------+-----------------------------------+
    | "mpfit"   |  Yes   | Yes              | least squares                     |
    +-----------+--------+------------------+-----------------------------------+
    | "odr"     |  No    | Yes              | least squares                     |
    +-----------+--------+------------------+-----------------------------------+
    |  "fmin"   |  No    | No               | least squares, maximum likelihood |
    +-----------+--------+------------------+-----------------------------------+

The following example shows how to perfom least squares with error estimation.

First we create data consisting of a line line ``y = a*x + b`` with ``a = 1``
and ``b = 100`` and we add white noise to it:

.. code-block:: python

    >>> s = hs.signals.SpectrumSimulation(
    ...     np.arange(100, 300))
    >>> s.add_gaussian_noise(std=100)

To fit it we create a model consisting of a
:class:`~._components.polynomial.Polynomial` component of order 1 and fit it
to the data.

.. code-block:: python

    >>> m = s.create_model()
    >>> line = hs.model.components.Polynomial(order=1)
    >>> m.append(line)
    >>> m.fit()

On fitting completion, the optimized value of the parameters and their estimated standard deviation
are stored in the following line attributes:

.. code-block:: python

    >>> line.coefficients.value
    (0.99246156488437653, 103.67507406125888)
    >>> line.coefficients.std
    (0.11771053738516088, 13.541061301257537)



When the noise is heterocedastic, only if the
``metadata.Signal.Noise_properties.variance`` attribute of the
:class:`~._signals.spectrum.Spectrum` instance is defined can the errors be
estimated accurately. If the variance is not defined, the standard deviation of
the parameters are still computed and stored in the
:attr:`~.component.Parameter.std` attribute by setting variance equal 1.
However, the value won't be correct unless an accurate value of the variance is
defined in ``metadata.Signal.Noise_properties.variance``. See
:ref:`signal.noise_properties` for more information.

In the following example, we add poissonian noise to the data instead of
gaussian noise and proceed to fit as in the previous example.

.. code-block:: python

    >>> s = hs.signals.SpectrumSimulation(
    ...     np.arange(300))
    >>> s.add_poissonian_noise()
    >>> m = s.create_model()
    >>> line  = hs.model.components.Polynomial(order=1)
    >>> m.append(line)
    >>> m.fit()
    >>> line.coefficients.value
    (1.0052331707848698, -1.0723588390873573)
    >>> line.coefficients.std
    (0.0081710549764721901, 1.4117294994070277)

Because the noise is heterocedastic, the least squares optimizer estimation is
biased. A more accurate result can be obtained by using weighted least squares
instead that, although still biased for poissonian noise, is a good
approximation in most cases.

.. code-block:: python

   >>> s.estimate_poissonian_noise_variance(expected_value=hs.signals.Spectrum(np.arange(300)))
   >>> m.fit()
   >>> line.coefficients.value
   (1.0004224896604759, -0.46982916592391377)
   >>> line.coefficients.std
   (0.0055752036447948173, 0.46950832982673557)


We can use poissonian maximum likelihood estimation
instead that is an unbiased estimator for poissonian noise.

.. code-block:: python

   >>> m.fit(fitter="fmin", method="ml")
   >>> line.coefficients.value
   (1.0030718094185611, -0.63590210946134107)

Problems of ill-conditioning and divergence can be ameliorated by using bounded
optimization. Currently, only the "mpfit" optimizer supports bounds. In the
following example a gaussian histogram is fitted using a
:class:`~._components.gaussian.Gaussian` component using mpfit and bounds on
the ``centre`` parameter.

.. code-block:: python

    >>> s = hs.signals.Signal(np.random.normal(loc=10, scale=0.01,
    size=1e5)).get_histogram()
    >>> s.metadata.Signal.binned = True
    >>> m = s.create_model()
    >>> g1 = hs.model.components.Gaussian()
    >>> m.append(g1)
    >>> g1.centre.value = 7
    >>> g1.centre.bmin = 7
    >>> g1.centre.bmax = 14
    >>> g1.centre.bounded = True
    >>> m.fit(fitter="mpfit", bounded=True)
    >>> m.print_current_values()
    Components  Parameter   Value
    Gaussian
            sigma   0.00996345
            A   99918.7
            centre  9.99976



.. versionadded:: 0.7 chi-squared and reduced chi-squared

The chi-squared, reduced chi-squared and the degrees of freedom are
computed automatically when fitting. They are stored as signals, in the
:attr:`~.model.BaseModel.chisq`, :attr:`~.model.BaseModel.red_chisq`  and
:attr:`~.model.BaseModel.dof` attributes of the model respectively. Note that,
unless ``metadata.Signal.Noise_properties.variance`` contains an accurate
estimation of the variance of the data, the chi-squared and reduced
chi-squared cannot be computed correctly. This is also true for
homocedastic noise.

.. _model.visualization:

Visualizing the model
^^^^^^^^^^^^^^^^^^^^^

To visualise the result use the :py:meth:`~.model.BaseModel.plot` method:

.. code-block:: python

    >>> m.plot() # Visualise the results

.. versionadded:: 0.7

By default only the full model line is displayed in the plot. In addition, it
is possible to display the individual components by calling
:py:meth:`~.model.BaseModel.enable_plot_components` or directly using
:py:meth:`~.model.BaseModel.plot`:

.. code-block:: python

    >>> m.plot(plot_components=True) # Visualise the results

To disable this feature call :py:meth:`~.model.BaseModel.disable_plot_components`.

.. versionadded:: 0.7.1 :py:meth:`~.model.Model.suspend_update` and :py:meth:`~.model.Model.resume_update`

By default the model plot is automatically updated when any parameter value
changes. It is possible to suspend this feature with
:py:meth:`~.model.BaseModel.suspend_update`. To resume it use
:py:meth:`~.model.BaseModel.resume_update`.


.. _model.starting:

Setting the initial parameters
^^^^^^^^^^^^^^^^^^^^^^^^^^^^^^

Non-linear regression often requires setting sensible starting
parameters. This can be done by plotting the model and adjusting the parameters
by hand.

.. versionadded:: 0.7

    In addition, it is possible to fit a given component  independently using
    the :py:meth:`~.model.Model.fit_component` method.



.. versionadded:: 0.6
    :py:meth:`~.model.Model.enable_adjust_position` and
    :py:meth:`~.model.Model.disable_adjust_position`

Also, :py:meth:`~.model.BaseModel.enable_adjust_position` provides an interactive
way of setting the position of the components with a well define position.
:py:meth:`~.model.BaseModel.disable_adjust_position` disables the tool.


.. figure::  images/model_adjust_position.png
    :align:   center
    :width:   500

    Interactive component position adjustment tool.Drag the vertical lines
    to set the initial value of the position parameter.



Exclude data from the fitting process
^^^^^^^^^^^^^^^^^^^^^^^^^^^^^^^^^^^^^

The following :py:class:`~.model.BaseModel` methods can be used to exclude
undesired spectral channels from the fitting process:

* :py:meth:`~.model.BaseModel.set_signal_range`
* :py:meth:`~.model.BaseModel.remove_signal_range`
* :py:meth:`~.model.BaseModel.reset_signal_range`

Fitting multidimensional datasets
^^^^^^^^^^^^^^^^^^^^^^^^^^^^^^^^^

To fit the model to all the elements of a multidimensional datataset use
:py:meth:`~.model.BaseModel.multifit`, e.g.:

.. code-block:: python

    >>> m.multifit() # warning: this can be a lengthy process on large datasets

:py:meth:`~.model.BaseModel.multifit` fits the model at the first position,
store the result of the fit internally and move to the next position until
reaching the end of the dataset.

Sometimes one may like to store and fetch the value of the parameters at a
given position manually. This is possible using
:py:meth:`~.model.BaseModel.store_current_values` and
:py:meth:`~.model.BaseModel.fetch_stored_values`.


Visualising the result of the fit
^^^^^^^^^^^^^^^^^^^^^^^^^^^^^^^^^

The :py:class:`~.model.BaseModel` :py:meth:`~.models.BaseModel.plot_results`,
:py:class:`~.component.Component` :py:meth:`~.component.Component.plot` and
:py:class:`~.component.Parameter` :py:meth:`~.component.Parameter.plot` methods
can be used to visualise the result of the fit **when fitting multidimensional
datasets**.

.. _storing_models:

Storing models
--------------
.. versionadded:: 0.9 :py:class:`~.signal.ModelManager`

Multiple models can be stored in the same signal. In particular, when
:py:meth:`~.model.store` is called, a full "frozen" copy of the model is stored
in :py:attr:`~.signal.models`. The stored models can be recreated at any time
by calling :py:meth:`~.signal.models.restore` with the stored model name as an
argument. To remove a model from storage, simply call
:py:meth:`~.signal.models.remove`

The stored models can be either given a name, or assigned one automatically.
The automatic naming follows alphabetical scheme, with the sequence being (a,
b, ..., z, aa, ab, ..., az, ba, ...).

.. NOTE::

    If you want to slice a model, you have to perform the operation on the
    model itself, not its stored version

.. WARNING::

    Modifying a signal in-place (e.g. :py:meth:`~.signal.map`,
    :py:meth:`~.signal.crop`, :py:meth:`~.signal.align1D`,
    :py:meth:`~.signal.align2D` and similar) will invalidate all stored models.
    This is done intentionally.

Current stored models can be listed by calling :py:attr:`~.signal.models`:

.. code-block:: python

    >>> m = s.create_model()
    >>> m.append(hs.model.components.Lorentzian())
    >>> m.store('myname')
    >>> s.models
    └── myname
        ├── components
        │   └── Lorentzian
        ├── date = 2015-09-07 12:01:50
        └── dimensions = (|100)

    >>> m.append(hs.model.components.Exponential())
    >>> m.store() # assign model name automatically
    >>> s.models
    ├── a
    │   ├── components
    │   │   ├── Exponential
    │   │   └── Lorentzian
    │   ├── date = 2015-09-07 12:01:57
    │   └── dimensions = (|100)
    └── myname
        ├── components
        │   └── Lorentzian
        ├── date = 2015-09-07 12:01:50
        └── dimensions = (|100)
    >>> m1 = s.models.restore('myname')
    >>> m1.components
       # |            Attribute Name |            Component Name |            Component Type
    ---- | ------------------------- | ------------------------- | -------------------------
       0 |                Lorentzian |                Lorentzian |                Lorentzian

Saving and loading the result of the fit
^^^^^^^^^^^^^^^^^^^^^^^^^^^^^^^^^^^^^^^^
.. versionadded:: 0.9

To save a model, a convenience function :py:meth:`~.model.save` is provided,
which stores the current model into its signal and saves the signal. As
described in :ref:`storing_models`, more than just one model can be saved with
one signal.

.. code-block:: python

    >>> m = s.create_model()
    >>> # analysis and fitting goes here
    >>> m.save('my_filename', 'model_name')
    >>> l = hs.load('my_filename.hdf5')
    >>> m = l.models.restore('model_name') # or l.models.model_name.restore()

For older versions of HyperSpy (before 0.9), the instructions were as follows:

    Note that this method is known to be brittle i.e. there is no
    guarantee that a version of HyperSpy different from the one used to save the
    model will be able to load it successfully.  Also, it is advisable not to use
    this method in combination with functions that alter the value of the
    parameters interactively (e.g.  `enable_adjust_position`) as the modifications
    made by this functions are normally not stored in the IPython notebook or
    Python script.

    To save a model:

    1. Save the parameter arrays to a file using
       :py:meth:`~.model.BaseModel.save_parameters2file`.

    2. Save all the commands that used to create the model to a file. This
       can be done in the form of an IPython notebook or a Python script.

    3.  (Optional) Comment out or delete the fitting commangs (e.g. `multifit`).

    To recreate the model:

    1. Execute the IPython notebook or Python script.

    2. Use :py:meth:`~.model.BaseModel.load_parameters_from_file` to load back the
       parameter values and arrays.


Exporting the result of the fit
^^^^^^^^^^^^^^^^^^^^^^^^^^^^^^^

The :py:class:`~.model.BaseModel` :py:meth:`~.model.BaseModel.export_results`,
:py:class:`~.component.Component` :py:meth:`~.component.Component.export` and
:py:class:`~.component.Parameter` :py:meth:`~.component.Parameter.export`
methods can be used to export the result of the optimization in all supported
formats.

Batch setting of parameter attributes
-------------------------------------
.. versionadded:: 0.6

The following methods can be used to ease the task of setting some important
parameter attributes:

* :py:meth:`~.model.BaseModel.set_parameters_not_free`
* :py:meth:`~.model.BaseModel.set_parameters_free`
* :py:meth:`~.model.BaseModel.set_parameters_value`<|MERGE_RESOLUTION|>--- conflicted
+++ resolved
@@ -36,7 +36,6 @@
     >>> s = hs.signals.Spectrum('SomeDataHere') # Load the data from a file
     >>> m = s.create_model() # Creates the 1D-Model and asign it to the variable m
 
-<<<<<<< HEAD
 Similarly A :py:class:`~.models.model2D.Model2D` can be created for data in the :py:class:`~._signals.image.Image`
 class using the :py:meth:`~._signals.image.Image.create_model` method:
 
@@ -49,12 +48,7 @@
 identical for the user in practice. When a model is created  you may be prompted
 to provide important information not already included in the datafile, e.g.if s
 is EELS data, you may be asked for the accelerating voltage, convergence and
-collection angles etc.
-=======
-At this point you may be prompted to provide any necessary information not
-already included in the datafile, e.g.if s is EELS data, you may be asked for
-the accelerating voltage, convergence and collection semi-angles etc.
->>>>>>> 572e3954
+collection semi-angles etc.
 
 Adding components to the model
 ------------------------------
