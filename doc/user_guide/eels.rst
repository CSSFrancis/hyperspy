--- conflicted
+++ resolved
@@ -46,13 +46,8 @@
 
 The :py:meth:`~._signals.eels.EELSSpectrum.align_zero_loss_peak` can
 align the ZLP with subpixel accuracy. It is more robust and easy to use than
-<<<<<<< HEAD
-:py:meth:`~.signal.Signal1DTools.align1D` for the task. Note that it is 
-possible to apply the same alignment to other spectra using the `also_align` 
-=======
 :py:meth:`~.signal.Signal1DTools.align1D` for the task. Note that it is
 possible to apply the same alignment to other spectra using the `also_align`
->>>>>>> 55a20fea
 argument. This can be useful e.g. to align core-loss spectra acquired quasi-simultaneously.
 If there are other features in the low loss signal which are more intense than the
 ZLP, the `signal_range` argument can narrow down the energy range for searching for the
