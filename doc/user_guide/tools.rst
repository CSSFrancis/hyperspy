--- conflicted
+++ resolved
@@ -937,17 +937,10 @@
     >>> s_sum = s.sum(0)
     >>> s_sum.data
     array(45)
-<<<<<<< HEAD
-    >>> s[:5].sum(0, out=s_sum)
-    >>> s_sum.data
-    10
-    >>> s_roi = s[:3]
-=======
     >>> s.inav[:5].sum(0, out=s_sum)
     >>> s_sum.data
     10
     >>> s_roi = s.inav[:3]
->>>>>>> c14051b6
     >>> s_roi
     <Spectrum, title: , dimensions: (|3)>
     >>> s.__getitem__(slice(None, 5), out=s_roi)
