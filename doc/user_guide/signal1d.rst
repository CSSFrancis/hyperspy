--- conflicted
+++ resolved
@@ -120,8 +120,8 @@
 --------------
 
 :py:meth:`~._signals.signal1d.Signal1D.spikes_removal_tool` provides an user
-<<<<<<< HEAD
-interface to remove spikes from spectra. It is possible to use this tool
+interface to remove spikes from spectra. The ``derivative histogram`` allows to
+identify the appropriate threshold. It is possible to use this tool
 on a specific interval of the data by :ref:`slicing the data
 <signal.indexing>`. For example, to keep the signal between indexes 8 and 17:
 
@@ -140,16 +140,13 @@
    >>> s = hs.signals.Signal1D(np.arange(5*10*20).reshape((5, 10, 20)))
    >>> mask = (s.data > 50) & (s.data < 150) 
    >>> s.spikes_removal_tool(signal_mask=mask)
-=======
-interface to remove spikes from spectra. The ``derivative histogram`` allows to
-identify the appropriate threshold.
->>>>>>> 51d2ce85
 
 .. figure::  images/spikes_removal_tool.png
    :align:   center
    :width:   500
 
    Spikes removal tool.
+
 
 Peak finding
 ------------
